parameters:
  componentBranchName: ''
  insertBuildPolicy: 'Request Perf DDRITs'
  insertTargetBranch: ''
  insertTeamEmail: ''
  insertTeamName: ''
  completeInsertion: 'false' # 'true', 'false', 'auto'
  dependsOn: [build]

stages:
- stage: insert
  dependsOn: publish_using_darc
  displayName: Insert into VS
  jobs:
  - job: Insert_VS
    pool:
<<<<<<< HEAD
      name: NetCore1ESPool-Svc-Internal
      demands: ImageOverride -equals build.windows.10.amd64.vs2019
=======
      name: NetCore1ESPool-Internal
      demands: ImageOverride -equals windows.vs2019.amd64
>>>>>>> 11605099
    variables:
    - group: DotNet-VSTS-Infra-Access
    - name: InsertAccessToken
      value: $(dn-bot-devdiv-build-rw-code-rw-release-rw)
    - name: InsertBuildPolicy
      value: ${{ parameters.insertBuildPolicy }}
    - name: InsertTargetBranch
      value: ${{ parameters.insertTargetBranch }}
    - name: InsertTeamEmail
      value: ${{ parameters.insertTeamEmail }}
    - name: InsertTeamName
      value: ${{ parameters.insertTeamName }}
    - name: InsertPayloadName
      value: '${{ parameters.insertTeamName }} $(Build.SourceBranchName) $(Build.BuildNumber)'
    steps:
    - task: DownloadBuildArtifacts@0
      displayName: Download Insertion Artifacts
      inputs:
        buildType: current
        artifactName: VSSetup
    - task: PowerShell@2
      displayName: Get Publish URLs
      inputs:
        filePath: $(Build.SourcesDirectory)/eng/release/scripts/GetPublishUrls.ps1
        arguments: -accessToken $(System.AccessToken) -buildId $(Build.BuildId) -insertionDir $(Build.ArtifactStagingDirectory)\VSSetup
    - task: PowerShell@2
      displayName: Get versions for default.config
      inputs:
        filePath: $(Build.SourcesDirectory)/eng/release/scripts/GetDefaultConfigVersions.ps1
        arguments: -packagesDir $(Build.ArtifactStagingDirectory)\VSSetup\DevDivPackages
    - task: PowerShell@2
      displayName: Get versions for AssemblyVersions.tt
      inputs:
        filePath: $(Build.SourcesDirectory)/eng/release/scripts/GetAssemblyVersions.ps1
        arguments: -assemblyVersionsPath $(Build.ArtifactStagingDirectory)\VSSetup\DevDivPackages\DependentAssemblyVersions.csv
    - task: PowerShell@2
      displayName: Calculate autocompletion state
      inputs:
        targetType: 'inline'
        pwsh: true
        script: |
          # mark the insertion for auto-completion if:
          #   `parameters.completeInsertion` == `true`
          # OR
          #   `parameters.completeInsertion` == `auto` AND `parameters.insertTargetBranch` does not contain 'rel/'
          $completeInsertion = '${{ parameters.completeInsertion }}'
          $autoComplete = ($completeInsertion -Eq 'true') -Or (($completeInsertion -Eq 'auto') -And (-Not ($env:INSERTTARGETBRANCH.Contains('rel/'))))
          $autoCompleteStr = if ($autoComplete) { 'true' } else { 'false' }
          Write-Host "Setting InsertAutoComplete to '$autoCompleteStr'"
          Write-Host "##vso[task.setvariable variable=InsertAutoComplete]$autoCompleteStr"
    - task: ms-vseng.MicroBuildShipTasks.55100717-a81d-45ea-a363-b8fe3ec375ad.MicroBuildInsertVsPayload@3
      displayName: 'Insert VS Payload'
      inputs:
        LinkWorkItemsToPR: false
      condition: and(succeeded(), or(eq(variables['Build.SourceBranch'], '${{ parameters.componentBranchName }}'), eq(variables['Build.SourceBranch'], 'refs/heads/${{ parameters.componentBranchName }}')))<|MERGE_RESOLUTION|>--- conflicted
+++ resolved
@@ -14,13 +14,8 @@
   jobs:
   - job: Insert_VS
     pool:
-<<<<<<< HEAD
-      name: NetCore1ESPool-Svc-Internal
-      demands: ImageOverride -equals build.windows.10.amd64.vs2019
-=======
       name: NetCore1ESPool-Internal
       demands: ImageOverride -equals windows.vs2019.amd64
->>>>>>> 11605099
     variables:
     - group: DotNet-VSTS-Infra-Access
     - name: InsertAccessToken
