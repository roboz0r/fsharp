<Project>
  <PropertyGroup>
    <!-- opt-out properties -->
    <UsingToolXUnit>false</UsingToolXUnit>
    <!-- opt-in properties -->
    <UsingToolNetFrameworkReferenceAssemblies>true</UsingToolNetFrameworkReferenceAssemblies>
    <UsingToolNuGetRepack>true</UsingToolNuGetRepack>
    <UsingToolSourceLink>true</UsingToolSourceLink>
    <UsingToolSymbolUploader>true</UsingToolSymbolUploader>
    <UsingToolVSSDK>true</UsingToolVSSDK>
  </PropertyGroup>
  <!-- Version number computation -->
  <PropertyGroup>
    <PreReleaseVersionLabel>beta</PreReleaseVersionLabel>
    <!-- F# Version components -->
    <FSMajorVersion>8</FSMajorVersion>
    <FSMinorVersion>0</FSMinorVersion>
<<<<<<< HEAD
    <FSBuildVersion>101</FSBuildVersion>
=======
    <FSBuildVersion>200</FSBuildVersion>
>>>>>>> 44766f5d
    <FSRevisionVersion>0</FSRevisionVersion>
    <!-- -->
    <!-- F# Language version -->
    <FSLanguageVersion>$(FSMajorVersion).$(FSMinorVersion)</FSLanguageVersion>
    <FSLanguageReleaseNotesVersion>$(FSMajorVersion)-$(FSMinorVersion)</FSLanguageReleaseNotesVersion>
    <!-- -->
    <!-- FSharp.Core version -->
    <FSCoreProductVersion>$(FSMajorVersion).$(FSMinorVersion)</FSCoreProductVersion>
    <FSCorePackageVersionValue>$(FSMajorVersion).$(FSMinorVersion).$(FSBuildVersion)</FSCorePackageVersionValue>
    <FSCoreReleaseNotesVersion>$(FSMajorVersion)-$(FSMinorVersion)-$(FSBuildVersion)</FSCoreReleaseNotesVersion>
    <FSCoreVersionPrefix>$(FSMajorVersion).$(FSMinorVersion).$(FSBuildVersion)</FSCoreVersionPrefix>
    <FSCoreVersion>$(FSMajorVersion).$(FSMinorVersion).0.0</FSCoreVersion>
    <FSCoreShippedVersion>7.0.0.0</FSCoreShippedVersion>
    <!-- -->
    <!-- FSharp.Compiler.Service version -->
    <FCSMajorVersion>43</FCSMajorVersion>
    <FCSMinorVersion>8</FCSMinorVersion>
    <FCSBuildVersion>$(FSBuildVersion)</FCSBuildVersion>
    <FCSRevisionVersion>$(FSRevisionVersion)</FCSRevisionVersion>
    <FSharpCompilerServicePackageVersion>$(FCSMajorVersion).$(FCSMinorVersion).$(FCSBuildVersion)</FSharpCompilerServicePackageVersion>
    <FSharpCompilerServiceVersion>$(FCSMajorVersion).$(FCSMinorVersion).$(FCSBuildVersion).$(FCSRevisionVersion)</FSharpCompilerServiceVersion>
    <FSharpCompilerServiceReleaseNotesVersion>$(FCSMajorVersion)$(FCSMinorVersion)$(FCSBuildVersion)</FSharpCompilerServiceReleaseNotesVersion>
    <!-- -->
    <!-- The current published nuget package -->
    <FSharpCoreShippedPackageVersionValue>7.0.0</FSharpCoreShippedPackageVersionValue>
    <!-- -->
    <!-- The pattern for specifying the preview package -->
    <FSharpCorePreviewPackageVersionValue>$(FSCorePackageVersionValue)-$(PreReleaseVersionLabel).*</FSharpCorePreviewPackageVersionValue>
    <!-- -->
    <!-- FSharp tools for Visual Studio version number -->
    <FSToolsMajorVersion>12</FSToolsMajorVersion>
    <FSToolsMinorVersion>8</FSToolsMinorVersion>
    <FSToolsBuildVersion>0</FSToolsBuildVersion>
    <FSToolsRevisionVersion>$(FSRevisionVersion)</FSToolsRevisionVersion>
    <FSProductVersionPrefix>$(FSToolsMajorVersion).$(FSToolsMinorVersion).$(FSToolsBuildVersion)</FSProductVersionPrefix>
    <FSProductVersionReleaseNotesVersion>$(FSToolsMajorVersion)-$(FSToolsMinorVersion)-$(FSToolsBuildVersion)</FSProductVersionReleaseNotesVersion>
    <FSProductVersion>$(FSToolsMajorVersion).$(FSToolsMinorVersion).$(FSToolsBuildVersion).$(FSToolsRevisionVersion)</FSProductVersion>
  </PropertyGroup>
  <PropertyGroup>
    <VSMajorVersion>17</VSMajorVersion>
    <VSMinorVersion>8</VSMinorVersion>
    <VSGeneralVersion>$(VSMajorVersion).0</VSGeneralVersion>
    <VSAssemblyVersionPrefix>$(VSMajorVersion).$(VSMinorVersion).0</VSAssemblyVersionPrefix>
    <VSAssemblyVersion>$(VSAssemblyVersionPrefix).0</VSAssemblyVersion>
  </PropertyGroup>
  <!-- version number assignment -->
  <PropertyGroup Condition="'$(UseFSharpPackageVersion)' == 'true'">
    <VersionPrefix>$(FSCoreVersionPrefix)</VersionPrefix>
    <AssemblyVersion>$(FSCoreVersion)</AssemblyVersion>
  </PropertyGroup>
  <PropertyGroup Condition="'$(UseFSharpPackageVersion)' != 'true'">
    <VersionPrefix>$(FSCoreVersionPrefix)</VersionPrefix>
    <VersionPrefix Condition="'$(UseFSharpProductVersion)' == 'true'">$(FSProductVersionPrefix)</VersionPrefix>
    <VersionPrefix Condition="'$(UseVsMicroBuildAssemblyVersion)' == 'true'">$(VSAssemblyVersionPrefix)</VersionPrefix>
    <VersionPrefix Condition="'$(UseFSharpCompilerServiceVersion)' == 'true'">$(FSharpCompilerServicePackageVersion)</VersionPrefix>
    <AssemblyVersion>$(VersionPrefix).0</AssemblyVersion>
    <!-- PR builds should explicitly specify a version number -->
  </PropertyGroup>
  <PropertyGroup>
    <!-- default package sources -->
    <RestoreSources Condition="'$(DotNetBuildOffline)' != 'true'">
      $(RestoreSources);
      https://pkgs.dev.azure.com/dnceng/public/_packaging/dotnet-public/nuget/v3/index.json;
      https://pkgs.dev.azure.com/azure-public/vside/_packaging/vssdk/nuget/v3/index.json;
      https://pkgs.dev.azure.com/azure-public/vside/_packaging/vs-impl/nuget/v3/index.json;
      https://pkgs.dev.azure.com/dnceng/public/_packaging/dotnet-eng/nuget/v3/index.json;
      https://pkgs.dev.azure.com/dnceng/public/_packaging/dotnet-tools/nuget/v3/index.json;
      https://pkgs.dev.azure.com/dnceng/public/_packaging/dotnet7/nuget/v3/index.json;
      https://pkgs.dev.azure.com/dnceng/public/_packaging/dotnet8/nuget/v3/index.json;
      https://pkgs.dev.azure.com/dnceng/public/_packaging/dotnet8-transport/nuget/v3/index.json;
      https://pkgs.dev.azure.com/dnceng/public/_packaging/dotnet-public/nuget/v3/index.json;
      https://pkgs.dev.azure.com/azure-public/vside/_packaging/vssdk-archived/nuget/v3/index.json;
      https://pkgs.dev.azure.com/azure-public/vside/_packaging/vs-impl-archived/nuget/v3/index.json;
    </RestoreSources>
    <!-- System.* packages -->
    <!-- If a System.* package is stuck on version 4.3.x, targets .NET Standard 1.x and hasn't been
    updated in years, you most likely DON'T need it, please exercise caution when adding it to the list. -->
    <SystemBuffersVersion>4.5.1</SystemBuffersVersion>
    <SystemCollectionsImmutableVersion>7.0.0</SystemCollectionsImmutableVersion>
    <MicrosoftDiaSymReaderPortablePdbVersion>1.6.0</MicrosoftDiaSymReaderPortablePdbVersion>
    <SystemDiagnosticsDiagnosticSourceVersion>7.0.2</SystemDiagnosticsDiagnosticSourceVersion>
    <SystemMemoryVersion>4.5.5</SystemMemoryVersion>
    <SystemReflectionEmitVersion>4.7.0</SystemReflectionEmitVersion>
    <SystemReflectionMetadataVersion>7.0.0</SystemReflectionMetadataVersion>
    <SystemThreadingTasksDataflow>7.0.0</SystemThreadingTasksDataflow>
    <SystemRuntimeCompilerServicesUnsafeVersion>6.0.0</SystemRuntimeCompilerServicesUnsafeVersion>
    <SystemValueTupleVersion>4.5.0</SystemValueTupleVersion>
    <!-- Versions for package groups -->
    <RoslynVersion>4.6.0-2.23126.2</RoslynVersion>
    <VisualStudioEditorPackagesVersion>17.7.25-preview</VisualStudioEditorPackagesVersion>
    <MicrosoftVisualStudioShellPackagesVersion>17.7.35338-preview.1</MicrosoftVisualStudioShellPackagesVersion>
    <VisualStudioProjectSystemPackagesVersion>17.7.58-pre</VisualStudioProjectSystemPackagesVersion>
    <MicrosoftVisualStudioThreadingPackagesVersion>17.7.5-preview</MicrosoftVisualStudioThreadingPackagesVersion>
    <!-- Roslyn packages -->
    <MicrosoftCodeAnalysisEditorFeaturesVersion>$(RoslynVersion)</MicrosoftCodeAnalysisEditorFeaturesVersion>
    <MicrosoftCodeAnalysisEditorFeaturesTextVersion>$(RoslynVersion)</MicrosoftCodeAnalysisEditorFeaturesTextVersion>
    <MicrosoftCodeAnalysisEditorFeaturesWpfVersion>$(RoslynVersion)</MicrosoftCodeAnalysisEditorFeaturesWpfVersion>
    <MicrosoftCodeAnalysisExternalAccessFSharpVersion>$(RoslynVersion)</MicrosoftCodeAnalysisExternalAccessFSharpVersion>
    <MicrosoftCodeAnalysisVersion>$(RoslynVersion)</MicrosoftCodeAnalysisVersion>
    <MicrosoftCodeAnalysisCSharpVersion>$(RoslynVersion)</MicrosoftCodeAnalysisCSharpVersion>
    <MicrosoftVisualStudioLanguageServicesVersion>$(RoslynVersion)</MicrosoftVisualStudioLanguageServicesVersion>
    <MicrosoftCodeAnalysisTestResourcesProprietaryVersion>2.0.28</MicrosoftCodeAnalysisTestResourcesProprietaryVersion>
    <MicrosoftCodeAnalysisCompilersVersion>$(RoslynVersion)</MicrosoftCodeAnalysisCompilersVersion>
    <!-- Visual Studio Shell packages -->
    <MicrosoftVisualStudioInteropVersion>$(MicrosoftVisualStudioShellPackagesVersion)</MicrosoftVisualStudioInteropVersion>
    <MicrosoftInternalVisualStudioInteropVersion>$(MicrosoftVisualStudioShellPackagesVersion)</MicrosoftInternalVisualStudioInteropVersion>
    <MicrosoftVisualStudioImagingInterop140DesignTimeVersion>$(MicrosoftVisualStudioShellPackagesVersion)</MicrosoftVisualStudioImagingInterop140DesignTimeVersion>
    <MicrosoftVisualStudioImageCatalogVersion>$(MicrosoftVisualStudioShellPackagesVersion)</MicrosoftVisualStudioImageCatalogVersion>
    <MicrosoftVisualStudioShellInteropVersion>$(MicrosoftVisualStudioShellPackagesVersion)</MicrosoftVisualStudioShellInteropVersion>
    <MicrosoftVisualStudioTextManagerInteropVersion>$(MicrosoftVisualStudioShellPackagesVersion)</MicrosoftVisualStudioTextManagerInteropVersion>
    <MicrosoftVisualStudioOLEInteropVersion>$(MicrosoftVisualStudioShellPackagesVersion)</MicrosoftVisualStudioOLEInteropVersion>
    <MicrosoftVisualStudioShell150Version>$(MicrosoftVisualStudioShellPackagesVersion)</MicrosoftVisualStudioShell150Version>
    <MicrosoftVisualStudioShellDesignVersion>$(MicrosoftVisualStudioShellPackagesVersion)</MicrosoftVisualStudioShellDesignVersion>
    <MicrosoftVisualStudioShellFrameworkVersion>$(MicrosoftVisualStudioShellPackagesVersion)</MicrosoftVisualStudioShellFrameworkVersion>
    <MicrosoftVisualStudioPackageLanguageService150Version>$(MicrosoftVisualStudioShellPackagesVersion)</MicrosoftVisualStudioPackageLanguageService150Version>
    <MicrosoftVisualStudioManagedInterfacesVersion>$(MicrosoftVisualStudioShellPackagesVersion)</MicrosoftVisualStudioManagedInterfacesVersion>
    <MicrosoftVisualStudioProjectAggregatorVersion>$(MicrosoftVisualStudioShellPackagesVersion)</MicrosoftVisualStudioProjectAggregatorVersion>
    <MicrosoftVisualStudioGraphModelVersion>$(MicrosoftVisualStudioShellPackagesVersion)</MicrosoftVisualStudioGraphModelVersion>
    <MicrosoftVisualStudioImagingVersion>$(MicrosoftVisualStudioShellPackagesVersion)</MicrosoftVisualStudioImagingVersion>
    <MicrosoftVisualStudioDesignerInterfacesVersion>$(MicrosoftVisualStudioShellPackagesVersion)</MicrosoftVisualStudioDesignerInterfacesVersion>
    <MicrosoftVisualStudioUtilitiesVersion>$(MicrosoftVisualStudioShellPackagesVersion)</MicrosoftVisualStudioUtilitiesVersion>
    <MicrosoftVisualStudioShellImmutable100Version>10.0.30319</MicrosoftVisualStudioShellImmutable100Version>
    <MicrosoftVisualStudioShellImmutable110Version>11.0.50727</MicrosoftVisualStudioShellImmutable110Version>
    <MicrosoftVisualStudioShellImmutable150Version>15.0.25123-Dev15Preview</MicrosoftVisualStudioShellImmutable150Version>
    <!-- Microsoft Build packages -->
    <MicrosoftBuildVersion>17.7.0-preview-23217-02</MicrosoftBuildVersion>
    <MicrosoftBuildFrameworkVersion>17.7.0-preview-23217-02</MicrosoftBuildFrameworkVersion>
    <MicrosoftBuildTasksCoreVersion>17.7.0-preview-23217-02</MicrosoftBuildTasksCoreVersion>
    <MicrosoftBuildUtilitiesCoreVersion>17.7.0-preview-23217-02</MicrosoftBuildUtilitiesCoreVersion>
    <!-- Visual Studio Editor packages -->
    <MicrosoftVisualStudioCoreUtilityVersion>$(VisualStudioEditorPackagesVersion)</MicrosoftVisualStudioCoreUtilityVersion>
    <MicrosoftVisualStudioEditorVersion>$(VisualStudioEditorPackagesVersion)</MicrosoftVisualStudioEditorVersion>
    <MicrosoftVisualStudioLanguageStandardClassificationVersion>$(VisualStudioEditorPackagesVersion)</MicrosoftVisualStudioLanguageStandardClassificationVersion>
    <MicrosoftVisualStudioLanguageVersion>$(VisualStudioEditorPackagesVersion)</MicrosoftVisualStudioLanguageVersion>
    <MicrosoftVisualStudioLanguageIntellisenseVersion>$(VisualStudioEditorPackagesVersion)</MicrosoftVisualStudioLanguageIntellisenseVersion>
    <MicrosoftVisualStudioPlatformVSEditorVersion>$(VisualStudioEditorPackagesVersion)</MicrosoftVisualStudioPlatformVSEditorVersion>
    <MicrosoftVisualStudioTextUIVersion>$(VisualStudioEditorPackagesVersion)</MicrosoftVisualStudioTextUIVersion>
    <MicrosoftVisualStudioTextUIWpfVersion>$(VisualStudioEditorPackagesVersion)</MicrosoftVisualStudioTextUIWpfVersion>
    <MicrosoftVisualStudioTextDataVersion>$(VisualStudioEditorPackagesVersion)</MicrosoftVisualStudioTextDataVersion>
    <MicrosoftVisualStudioTextInternalVersion>$(VisualStudioEditorPackagesVersion)</MicrosoftVisualStudioTextInternalVersion>
    <MicrosoftVisualStudioComponentModelHostVersion>$(VisualStudioEditorPackagesVersion)</MicrosoftVisualStudioComponentModelHostVersion>
    <NuGetSolutionRestoreManagerInteropVersion>5.6.0</NuGetSolutionRestoreManagerInteropVersion>
    <MicrosoftVisualStudioExtensibilityTestingVersion>0.1.169-beta</MicrosoftVisualStudioExtensibilityTestingVersion>
    <MicrosoftVisualStudioExtensibilityTestingSourceGeneratorVersion>$(MicrosoftVisualStudioExtensibilityTestingVersion)</MicrosoftVisualStudioExtensibilityTestingSourceGeneratorVersion>
    <MicrosoftVisualStudioExtensibilityTestingXunitVersion>$(MicrosoftVisualStudioExtensibilityTestingVersion)</MicrosoftVisualStudioExtensibilityTestingXunitVersion>
    <!-- Visual Studio Threading packags -->
    <MicrosoftVisualStudioThreadingVersion>$(MicrosoftVisualStudioThreadingPackagesVersion)</MicrosoftVisualStudioThreadingVersion>
    <!-- Visual Studio Project System packages-->
    <MicrosoftVisualStudioProjectSystemVersion>$(VisualStudioProjectSystemPackagesVersion)</MicrosoftVisualStudioProjectSystemVersion>
    <MicrosoftVisualStudioProjectSystemManagedVersion>2.3.6152103</MicrosoftVisualStudioProjectSystemManagedVersion>
    <!-- Misc. Visual Studio packages -->
    <MicrosoftVSSDKBuildToolsVersion>17.1.4054</MicrosoftVSSDKBuildToolsVersion>
    <MicrosoftVisualStudioRpcContractsVersion>17.7.3-preview</MicrosoftVisualStudioRpcContractsVersion>
    <MicrosoftVisualFSharpMicrosoftVisualStudioShellUIInternalVersion>17.0.0</MicrosoftVisualFSharpMicrosoftVisualStudioShellUIInternalVersion>
    <MicrosoftVisualStudioValidationVersion>17.6.11</MicrosoftVisualStudioValidationVersion>
    <VSSDKDebuggerVisualizersVersion>12.0.4</VSSDKDebuggerVisualizersVersion>
    <VSSDKVSLangProjVersion>7.0.4</VSSDKVSLangProjVersion>
    <VSSDKVSLangProj8Version>8.0.4</VSSDKVSLangProj8Version>
    <VSSDKVSLangProj11Version>11.0.4</VSSDKVSLangProj11Version>
    <VSSDKVSHelpVersion>7.0.4</VSSDKVSHelpVersion>
    <!-- setup packages -->
    <MicroBuildCoreVersion>0.2.0</MicroBuildCoreVersion>
    <MicroBuildCoreSentinelVersion>1.0.0</MicroBuildCoreSentinelVersion>
    <MicroBuildPluginsSwixBuildVersion>1.1.33</MicroBuildPluginsSwixBuildVersion>
    <!-- other packages -->
    <BenchmarkDotNetVersion>0.13.2</BenchmarkDotNetVersion>
    <FsCheckVersion>2.16.5</FsCheckVersion>
    <FSharpDataTypeProvidersVersion>4.3.0.0</FSharpDataTypeProvidersVersion>
    <MicrosoftCompositionVersion>1.0.31</MicrosoftCompositionVersion>
    <SystemComponentModelCompositionVersion>7.0.0</SystemComponentModelCompositionVersion>
    <SystemCompositionVersion>7.0.0</SystemCompositionVersion>
    <MicrosoftMSXMLVersion>8.0.0</MicrosoftMSXMLVersion>
    <MicrosoftNetCompilersVersion>4.3.0-1.22220.8</MicrosoftNetCompilersVersion>
    <MicrosoftNETCoreAppRefVersion>3.1.0</MicrosoftNETCoreAppRefVersion>
    <MicrosoftNETCoreILDAsmVersion>5.0.0-preview.7.20364.11</MicrosoftNETCoreILDAsmVersion>
    <MicrosoftNETCoreILAsmVersion>5.0.0-preview.7.20364.11</MicrosoftNETCoreILAsmVersion>
    <MicrosoftNETTestSdkVersion>17.4.0</MicrosoftNETTestSdkVersion>
    <NewtonsoftJsonVersion>13.0.3</NewtonsoftJsonVersion>
    <NUnitVersion>3.13.2</NUnitVersion>
    <NUnit3TestAdapterVersion>4.1.0</NUnit3TestAdapterVersion>
    <NUnitLiteVersion>3.11.0</NUnitLiteVersion>
    <NunitXmlTestLoggerVersion>2.1.80</NunitXmlTestLoggerVersion>
    <RoslynToolsSignToolVersion>1.0.0-beta2-dev3</RoslynToolsSignToolVersion>
    <StreamJsonRpcVersion>2.16.8-preview</StreamJsonRpcVersion>
    <NerdbankStreamsVersion>2.9.112</NerdbankStreamsVersion>
    <XUnitVersion>2.4.1</XUnitVersion>
    <XUnitRunnerVersion>2.4.2</XUnitRunnerVersion>
    <FluentAssertionsVersion>5.10.3</FluentAssertionsVersion>
    <HumanizerCoreVersion>2.2.0</HumanizerCoreVersion>
    <!-- MIBC profile packages -->
    <optimizationwindows_ntx64MIBCRuntimeVersion>1.0.0-prerelease.23515.2</optimizationwindows_ntx64MIBCRuntimeVersion>
    <optimizationwindows_ntx86MIBCRuntimeVersion>1.0.0-prerelease.23515.2</optimizationwindows_ntx86MIBCRuntimeVersion>
    <optimizationwindows_ntarm64MIBCRuntimeVersion>1.0.0-prerelease.23515.2</optimizationwindows_ntarm64MIBCRuntimeVersion>
    <optimizationlinuxx64MIBCRuntimeVersion>1.0.0-prerelease.23515.2</optimizationlinuxx64MIBCRuntimeVersion>
    <optimizationlinuxarm64MIBCRuntimeVersion>1.0.0-prerelease.23515.2</optimizationlinuxarm64MIBCRuntimeVersion>
  </PropertyGroup>
</Project><|MERGE_RESOLUTION|>--- conflicted
+++ resolved
@@ -15,11 +15,7 @@
     <!-- F# Version components -->
     <FSMajorVersion>8</FSMajorVersion>
     <FSMinorVersion>0</FSMinorVersion>
-<<<<<<< HEAD
-    <FSBuildVersion>101</FSBuildVersion>
-=======
     <FSBuildVersion>200</FSBuildVersion>
->>>>>>> 44766f5d
     <FSRevisionVersion>0</FSRevisionVersion>
     <!-- -->
     <!-- F# Language version -->
