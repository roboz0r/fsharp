--- conflicted
+++ resolved
@@ -1,10 +1,6 @@
 {
   "tools": {
-<<<<<<< HEAD
-    "dotnet": "3.0.101",
-=======
     "dotnet": "3.1.100",
->>>>>>> dc86ab5d
     "vs": {
       "version": "16.3",
       "components": [
@@ -14,11 +10,7 @@
     }
   },
   "msbuild-sdks": {
-<<<<<<< HEAD
     "Microsoft.DotNet.Arcade.Sdk": "5.0.0-beta.19608.1",
-=======
-    "Microsoft.DotNet.Arcade.Sdk": "1.0.0-beta.19603.16",
->>>>>>> dc86ab5d
     "Microsoft.DotNet.Helix.Sdk": "2.0.0-beta.19069.2"
   }
 }