--- conflicted
+++ resolved
@@ -9,11 +9,7 @@
       </trans-unit>
       <trans-unit id="NotUpperCaseConstructorWithoutRQA">
         <source>Lowercase discriminated union cases are only allowed when using RequireQualifiedAccess attribute</source>
-<<<<<<< HEAD
-        <target state="new">Lowercase discriminated union cases are only allowed when using RequireQualifiedAccess attribute</target>
-=======
         <target state="translated">Os casos de união discriminados em letras minúsculas só são permitidos ao usar o atributo RequireQualifiedAccess</target>
->>>>>>> c706dcc5
         <note />
       </trans-unit>
       <trans-unit id="Parser.TOKEN.DOT.DOT.HAT">
