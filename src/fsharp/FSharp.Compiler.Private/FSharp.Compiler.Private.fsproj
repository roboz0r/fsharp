--- conflicted
+++ resolved
@@ -271,17 +271,9 @@
     <Compile Include="..\ReferenceResolver.fs">
       <Link>ReferenceResolution\ReferenceResolver.fs</Link>
     </Compile>
-<<<<<<< HEAD
-    <Compile Include="..\..\utils\reshapedmsbuild.fs">
-      <Link>Service/reshapedmsbuild.fs</Link>
-    </Compile>
-
-=======
-    
     <Compile Include="..\..\utils\reshapedmsbuild.fs">
       <Link>ReferenceResolution/reshapedmsbuild.fs</Link>
     </Compile>
->>>>>>> 13f9eafc
     <!-- A legacy resolver used to help with scripting diagnostics in the Visual Studio tools -->
     <Compile Include="..\LegacyMSBuildReferenceResolver.fsi">
       <Link>ReferenceResolution/LegacyMSBuildReferenceResolver.fsi</Link>
