// Copyright (c) Microsoft Corporation. All Rights Reserved. See License.txt in the project root for license information.

module FSharp.Compiler.AbstractIL.IL

open FSharp.Compiler.IO

#nowarn "49"
#nowarn "343" // The type 'ILAssemblyRef' implements 'System.IComparable' explicitly but provides no corresponding override for 'Object.Equals'.
#nowarn "346" // The struct, record or union type 'IlxExtensionType' has an explicit implementation of 'Object.Equals'. ...

open System
open System.Diagnostics
open System.Collections
open System.Collections.Generic
open System.Collections.Concurrent
open System.Collections.ObjectModel
open System.Reflection
open System.Text
open System.Threading

open FSharp.Compiler.AbstractIL.Diagnostics
open Internal.Utilities.Library
open Internal.Utilities

let logging = false

let _ = if logging then dprintn "* warning: Il.logging is on"

let int_order = LanguagePrimitives.FastGenericComparer<int>

let notlazy v = Lazy<_>.CreateFromValue v

/// A little ugly, but the idea is that if a data structure does not
/// contain lazy values then we don't add laziness. So if the thing to map
/// is already evaluated then immediately apply the function.
let lazyMap f (x: Lazy<_>) =
      if x.IsValueCreated then notlazy (f (x.Force())) else lazy (f (x.Force()))

[<RequireQualifiedAccess>]
type PrimaryAssembly =
    | Mscorlib
    | System_Runtime
    | NetStandard

    member this.Name =
        match this with
        | Mscorlib -> "mscorlib"
        | System_Runtime -> "System.Runtime"
        | NetStandard -> "netstandard"

// --------------------------------------------------------------------
// Utilities: type names
// --------------------------------------------------------------------

/// Global State. All namespace splits ever seen
// ++GLOBAL MUTABLE STATE (concurrency-safe)
let memoizeNamespaceTable = ConcurrentDictionary<string, string list>()

//  ++GLOBAL MUTABLE STATE (concurrency-safe)
let memoizeNamespaceRightTable = ConcurrentDictionary<string, string option * string>()

// ++GLOBAL MUTABLE STATE (concurrency-safe)
let memoizeNamespacePartTable = ConcurrentDictionary<string, string>()


let splitNameAt (nm: string) idx =
    if idx < 0 then failwith "splitNameAt: idx < 0"
    let last = nm.Length - 1
    if idx > last then failwith "splitNameAt: idx > last"
    (nm.Substring (0, idx)),
    (if idx < last then nm.Substring (idx+1, last - idx) else "")

let rec splitNamespaceAux (nm: string) =
    match nm.IndexOf '.' with
    | -1 -> [nm]
    | idx ->
        let s1, s2 = splitNameAt nm idx
        let s1 = memoizeNamespacePartTable.GetOrAdd(s1, id)
        s1 :: splitNamespaceAux s2

<<<<<<< HEAD
/// Global State. All namespace splits ever seen
// ++GLOBAL MUTABLE STATE (concurrency-safe)
let memoizeNamespaceTable = ConcurrentDictionary<string, string list>()

//  ++GLOBAL MUTABLE STATE (concurrency-safe)
let memoizeNamespaceRightTable = ConcurrentDictionary<string, string option * string>()

=======
>>>>>>> 97c3d7b4

let splitNamespace nm =
    memoizeNamespaceTable.GetOrAdd (nm, splitNamespaceAux)

let splitNamespaceMemoized nm = splitNamespace nm

// ++GLOBAL MUTABLE STATE (concurrency-safe)
let memoizeNamespaceArrayTable =
    ConcurrentDictionary<string, string[]>()

let splitNamespaceToArray nm =
    memoizeNamespaceArrayTable.GetOrAdd (nm, fun nm ->
        let x = Array.ofList (splitNamespace nm)
        x)

let splitILTypeName (nm: string) =
    match nm.LastIndexOf '.' with
    | -1 -> [], nm
    | idx ->
        let s1, s2 = splitNameAt nm idx
        splitNamespace s1, s2

// Duplicate of comment in import.fs:
//   The type names that flow to the point include the "mangled" type names used for static parameters for provided types.
//   For example,
//       Foo.Bar,"1.0"
//   This is because the ImportSystemType code goes via Abstract IL type references. Ultimately this probably isn't
//   the best way to do things.
let splitILTypeNameWithPossibleStaticArguments (nm: string) =
    let nm, suffix =
        match nm.IndexOf ',' with
        | -1 -> nm, None
        | idx -> let s1, s2 = splitNameAt nm idx in s1, Some s2

    let nsp, nm =
        match nm.LastIndexOf '.' with
        | -1 -> [| |], nm
        | idx ->
            let s1, s2 = splitNameAt nm idx
            splitNamespaceToArray s1, s2
    nsp, (match suffix with None -> nm | Some s -> nm + "," + s)

(*
splitILTypeNameWithPossibleStaticArguments "Foo" = ([| |], "Foo")
splitILTypeNameWithPossibleStaticArguments "Foo.Bar" = ([| "Foo" |], "Bar")
splitILTypeNameWithPossibleStaticArguments "Foo.Bar,3" = ([| "Foo" |], "Bar, 3")
splitILTypeNameWithPossibleStaticArguments "Foo.Bar," = ([| "Foo" |], "Bar,")
splitILTypeNameWithPossibleStaticArguments "Foo.Bar,\"1.0\"" = ([| "Foo" |], "Bar,\"1.0\"")
splitILTypeNameWithPossibleStaticArguments "Foo.Bar.Bar,\"1.0\"" = ([| "Foo"; "Bar" |], "Bar,\"1.0\"")
*)

let unsplitTypeName (ns, n) =
    match ns with
    | [] -> String.concat "." ns + "." + n
    | _ -> n

let splitTypeNameRightAux (nm: string) =
    let idx = nm.LastIndexOf '.'
    if idx = -1 then None, nm else
    let s1, s2 = splitNameAt nm idx
    Some s1, s2

let splitTypeNameRight nm =
    memoizeNamespaceRightTable.GetOrAdd (nm, splitTypeNameRightAux)

// --------------------------------------------------------------------
// Ordered lists with a lookup table
// --------------------------------------------------------------------

/// This is used to store event, property and field maps.
type LazyOrderedMultiMap<'Key, 'Data when 'Key : equality>(keyf : 'Data -> 'Key, lazyItems : Lazy<'Data list>) =

    let quickMap =
        lazyItems |> lazyMap (fun entries ->
            let t = Dictionary<_, _>(entries.Length, HashIdentity.Structural)
            do entries |> List.iter (fun y ->
                let key = keyf y
                let v =
                    match t.TryGetValue key with
                    | true, v -> v
                    | _ -> []
                t.[key] <- y :: v)
            t)

    member self.Entries() = lazyItems.Force()

    member self.Add y = new LazyOrderedMultiMap<'Key, 'Data>(keyf, lazyItems |> lazyMap (fun x -> y :: x))

    member self.Filter f = new LazyOrderedMultiMap<'Key, 'Data>(keyf, lazyItems |> lazyMap (List.filter f))

    member self.Item
        with get x =
            match quickMap.Force().TryGetValue x with
            | true, v -> v
            | _ -> []


//---------------------------------------------------------------------
// SHA1 hash-signing algorithm. Used to get the public key token from
// the public key.
//---------------------------------------------------------------------


let b0 n = (n &&& 0xFF)
let b1 n = ((n >>> 8) &&& 0xFF)
let b2 n = ((n >>> 16) &&& 0xFF)
let b3 n = ((n >>> 24) &&& 0xFF)


module SHA1 =

    let inline (>>>&) (x: int) (y: int) = int32 (uint32 x >>> y)

    let f(t, b, c, d) =
        if t < 20 then (b &&& c) ||| ((~~~b) &&& d)
        elif t < 40 then b ^^^ c ^^^ d
        elif t < 60 then (b &&& c) ||| (b &&& d) ||| (c &&& d)
        else b ^^^ c ^^^ d

    let [<Literal>] k0to19 = 0x5A827999
    let [<Literal>] k20to39 = 0x6ED9EBA1
    let [<Literal>] k40to59 = 0x8F1BBCDC
    let [<Literal>] k60to79 = 0xCA62C1D6

    let k t =
        if t < 20 then k0to19
        elif t < 40 then k20to39
        elif t < 60 then k40to59
        else k60to79


    type SHAStream =
        { stream: byte[]
          mutable pos: int
          mutable eof: bool }

    let rotLeft32 x n = (x <<< n) ||| (x >>>& (32-n))


    // padding and length (in bits!) recorded at end
    let shaAfterEof sha =
        let n = sha.pos
        let len = sha.stream.Length
        if n = len then 0x80
        else
          let padded_len = (((len + 9 + 63) / 64) * 64) - 8
          if n < padded_len - 8 then 0x0
          elif (n &&& 63) = 56 then int32 ((int64 len * int64 8) >>> 56) &&& 0xff
          elif (n &&& 63) = 57 then int32 ((int64 len * int64 8) >>> 48) &&& 0xff
          elif (n &&& 63) = 58 then int32 ((int64 len * int64 8) >>> 40) &&& 0xff
          elif (n &&& 63) = 59 then int32 ((int64 len * int64 8) >>> 32) &&& 0xff
          elif (n &&& 63) = 60 then int32 ((int64 len * int64 8) >>> 24) &&& 0xff
          elif (n &&& 63) = 61 then int32 ((int64 len * int64 8) >>> 16) &&& 0xff
          elif (n &&& 63) = 62 then int32 ((int64 len * int64 8) >>> 8) &&& 0xff
          elif (n &&& 63) = 63 then (sha.eof <- true; int32 (int64 len * int64 8) &&& 0xff)
          else 0x0

    let shaRead8 sha =
        let s = sha.stream
        let b = if sha.pos >= s.Length then shaAfterEof sha else int32 s.[sha.pos]
        sha.pos <- sha.pos + 1
        b

    let shaRead32 sha =
        let b0 = shaRead8 sha
        let b1 = shaRead8 sha
        let b2 = shaRead8 sha
        let b3 = shaRead8 sha
        let res = (b0 <<< 24) ||| (b1 <<< 16) ||| (b2 <<< 8) ||| b3
        res

    let sha1Hash sha =
        let mutable h0 = 0x67452301
        let mutable h1 = 0xEFCDAB89
        let mutable h2 = 0x98BADCFE
        let mutable h3 = 0x10325476
        let mutable h4 = 0xC3D2E1F0
        let mutable a = 0
        let mutable b = 0
        let mutable c = 0
        let mutable d = 0
        let mutable e = 0
        let w = Array.create 80 0x00
        while (not sha.eof) do
            for i = 0 to 15 do
                w.[i] <- shaRead32 sha
            for t = 16 to 79 do
                w.[t] <- rotLeft32 (w.[t-3] ^^^ w.[t-8] ^^^ w.[t-14] ^^^ w.[t-16]) 1
            a <- h0
            b <- h1
            c <- h2
            d <- h3
            e <- h4
            for t = 0 to 79 do
                let temp = (rotLeft32 a 5) + f (t, b, c, d) + e + w.[t] + k t
                e <- d
                d <- c
                c <- rotLeft32 b 30
                b <- a
                a <- temp
            h0 <- h0 + a
            h1 <- h1 + b
            h2 <- h2 + c
            h3 <- h3 + d
            h4 <- h4 + e
        h0, h1, h2, h3, h4

    let sha1HashBytes s =
        let _h0, _h1, _h2, h3, h4 = sha1Hash { stream = s; pos = 0; eof = false }   // the result of the SHA algorithm is stored in registers 3 and 4
        Array.map byte [| b0 h4; b1 h4; b2 h4; b3 h4; b0 h3; b1 h3; b2 h3; b3 h3; |]

    let sha1HashInt64 s =
        let _h0,_h1,_h2,h3,h4 = sha1Hash { stream = s; pos = 0; eof = false }   // the result of the SHA algorithm is stored in registers 3 and 4
        (int64 h3 <<< 32) ||| int64 h4

let sha1HashBytes s = SHA1.sha1HashBytes s
let sha1HashInt64 s = SHA1.sha1HashInt64 s

// --------------------------------------------------------------------
//
// --------------------------------------------------------------------

[<Struct>]
type ILVersionInfo =

    val Major: uint16
    val Minor: uint16
    val Build: uint16
    val Revision: uint16

    new (major, minor, build, revision) =
        { Major = major; Minor = minor; Build = build; Revision = revision }

    /// For debugging
    override x.ToString() = sprintf "ILVersionInfo: %u %u %u %u" x.Major x.Minor x.Build x.Revision


type Locale = string

[<StructuralEquality; StructuralComparison>]
type PublicKey =

    | PublicKey of byte[]

    | PublicKeyToken of byte[]

    member x.IsKey=match x with PublicKey _ -> true | _ -> false

    member x.IsKeyToken=match x with PublicKeyToken _ -> true | _ -> false

    member x.Key=match x with PublicKey b -> b | _ -> invalidOp "not a key"

    member x.KeyToken=match x with PublicKeyToken b -> b | _ -> invalidOp"not a key token"

    member x.ToToken() =
        match x with
        | PublicKey bytes -> SHA1.sha1HashBytes bytes
        | PublicKeyToken token -> token

    static member KeyAsToken key = PublicKeyToken (PublicKey(key).ToToken())

[<StructuralEquality; StructuralComparison>]
type AssemblyRefData =
    { assemRefName: string
      assemRefHash: byte[] option
      assemRefPublicKeyInfo: PublicKey option
      assemRefRetargetable: bool
      assemRefVersion: ILVersionInfo option
      assemRefLocale: Locale option }

/// Global state: table of all assembly references keyed by AssemblyRefData.
let AssemblyRefUniqueStampGenerator = UniqueStampGenerator<AssemblyRefData>()

let isMscorlib data =
    data.assemRefName = "mscorlib"

[<Sealed>]
type ILAssemblyRef(data) =
    let pkToken key =
        match key with
        | Some (PublicKey bytes) -> Some (PublicKey (SHA1.sha1HashBytes bytes))
        | Some (PublicKeyToken token) -> Some (PublicKey token)
        | None -> None

    let uniqueStamp =
        AssemblyRefUniqueStampGenerator.Encode { data with assemRefPublicKeyInfo = pkToken data.assemRefPublicKeyInfo }

    let uniqueIgnoringVersionStamp =
        AssemblyRefUniqueStampGenerator.Encode { data with assemRefVersion = None; assemRefPublicKeyInfo = pkToken data.assemRefPublicKeyInfo }

    member x.Name=data.assemRefName

    member x.Hash=data.assemRefHash

    member x.PublicKey=data.assemRefPublicKeyInfo

    member x.Retargetable=data.assemRefRetargetable

    member x.Version=data.assemRefVersion

    member x.Locale=data.assemRefLocale

    member x.UniqueStamp=uniqueStamp

    member x.UniqueIgnoringVersionStamp=uniqueIgnoringVersionStamp

    member x.EqualsIgnoringVersion (aref: ILAssemblyRef) =
        aref.UniqueIgnoringVersionStamp = uniqueIgnoringVersionStamp

    override x.GetHashCode() = uniqueStamp

    override x.Equals yobj = ((yobj :?> ILAssemblyRef).UniqueStamp = uniqueStamp)

    interface IComparable with
        override x.CompareTo yobj = compare (yobj :?> ILAssemblyRef).UniqueStamp uniqueStamp

    static member Create (name, hash, publicKey, retargetable, version, locale) =
        ILAssemblyRef
            { assemRefName=name
              assemRefHash=hash
              assemRefPublicKeyInfo=publicKey
              assemRefRetargetable=retargetable
              assemRefVersion=version
              assemRefLocale=locale }

    static member FromAssemblyName (aname: AssemblyName) =

        let locale = None

        let publicKey =
           match aname.GetPublicKey() with
           | null | [| |] ->
               match aname.GetPublicKeyToken() with
               | null | [| |] -> None
               | bytes -> Some (PublicKeyToken bytes)
           | bytes ->
               Some (PublicKey bytes)

        let version =
           match aname.Version with
           | null -> None
           | v -> Some (ILVersionInfo (uint16 v.Major, uint16 v.Minor, uint16 v.Build, uint16 v.Revision))

        let retargetable = aname.Flags = AssemblyNameFlags.Retargetable

        ILAssemblyRef.Create (aname.Name, None, publicKey, retargetable, version, locale)

    member aref.QualifiedName =
        let b = StringBuilder(100)
        let add (s: string) = b.Append s |> ignore
        let addC (s: char) = b.Append s |> ignore
        add aref.Name
        match aref.Version with
        | None -> ()
        | Some version ->
            add ", Version="
            add (string (int version.Major))
            add "."
            add (string (int version.Minor))
            add "."
            add (string (int version.Build))
            add "."
            add (string (int version.Revision))
            add ", Culture="
            match aref.Locale with
            | None -> add "neutral"
            | Some b -> add b
            add ", PublicKeyToken="
            match aref.PublicKey with
            | None -> add "null"
            | Some pki ->
                  let pkt = pki.ToToken()
                  let convDigit digit =
                      let digitc =
                          if digit < 10
                          then Convert.ToInt32 '0' + digit
                          else Convert.ToInt32 'a' + (digit - 10)
                      Convert.ToChar digitc
                  for i = 0 to pkt.Length-1 do
                      let v = pkt.[i]
                      addC (convDigit (int32 v / 16))
                      addC (convDigit (int32 v % 16))
            // retargetable can be true only for system assemblies that definitely have Version
            if aref.Retargetable then
                add ", Retargetable=Yes"
        b.ToString()

[<StructuralEquality; StructuralComparison>]
type ILModuleRef =
    { name: string
      hasMetadata: bool
      hash: byte[] option }

    static member Create (name, hasMetadata, hash) =
        { name=name
          hasMetadata= hasMetadata
          hash=hash }

    member x.Name=x.name

    member x.HasMetadata=x.hasMetadata

    member x.Hash=x.hash

[<StructuralEquality; StructuralComparison>]
[<RequireQualifiedAccess>]
type ILScopeRef =
    | Local
    | Module of ILModuleRef
    | Assembly of ILAssemblyRef
    | PrimaryAssembly

    member x.IsLocalRef = match x with ILScopeRef.Local -> true | _ -> false

    member x.QualifiedName =
        match x with
        | ILScopeRef.Local -> ""
        | ILScopeRef.Module mref -> "module "+mref.Name
        | ILScopeRef.Assembly aref -> aref.QualifiedName
        | ILScopeRef.PrimaryAssembly -> ""

type ILArrayBound = int32 option

type ILArrayBounds = ILArrayBound * ILArrayBound

[<StructuralEquality; StructuralComparison>]
type ILArrayShape =

    | ILArrayShape of ILArrayBounds list (* lobound/size pairs *)

    member x.Rank = (let (ILArrayShape l) = x in l.Length)

    static member SingleDimensional = ILArrayShapeStatics.SingleDimensional

    static member FromRank n = if n = 1 then ILArrayShape.SingleDimensional else ILArrayShape (List.replicate n (Some 0, None))


and ILArrayShapeStatics() =

    static let singleDimensional = ILArrayShape [(Some 0, None)]

    static member SingleDimensional = singleDimensional

/// Calling conventions. These are used in method pointer types.
[<StructuralEquality; StructuralComparison; RequireQualifiedAccess>]
type ILArgConvention =
    | Default
    | CDecl
    | StdCall
    | ThisCall
    | FastCall
    | VarArg

[<StructuralEquality; StructuralComparison; RequireQualifiedAccess>]
type ILThisConvention =
    | Instance
    | InstanceExplicit
    | Static

[<StructuralEquality; StructuralComparison>]
type ILCallingConv =

    | Callconv of ILThisConvention * ILArgConvention

    member x.ThisConv = let (Callconv (a, _b)) = x in a

    member x.BasicConv = let (Callconv (_a, b)) = x in b

    member x.IsInstance = match x.ThisConv with ILThisConvention.Instance -> true | _ -> false

    member x.IsInstanceExplicit = match x.ThisConv with ILThisConvention.InstanceExplicit -> true | _ -> false

    member x.IsStatic = match x.ThisConv with ILThisConvention.Static -> true | _ -> false

    static member Instance = ILCallingConvStatics.Instance

    static member Static = ILCallingConvStatics.Static

/// Static storage to amortize the allocation of <c>ILCallingConv.Instance</c> and <c>ILCallingConv.Static</c>.
and ILCallingConvStatics() =

    static let instanceCallConv = Callconv (ILThisConvention.Instance, ILArgConvention.Default)

    static let staticCallConv = Callconv (ILThisConvention.Static, ILArgConvention.Default)

    static member Instance = instanceCallConv

    static member Static = staticCallConv

type ILBoxity =
    | AsObject
    | AsValue

// IL type references have a pre-computed hash code to enable quick lookup tables during binary generation.
[<CustomEquality; CustomComparison; StructuredFormatDisplay("{DebugText}")>]
type ILTypeRef =
    { trefScope: ILScopeRef
      trefEnclosing: string list
      trefName: string
      hashCode : int
      mutable asBoxedType: ILType }

    static member ComputeHash(scope, enclosing, name) =
        hash scope * 17 ^^^ (hash enclosing * 101 <<< 1) ^^^ (hash name * 47 <<< 2)

    static member Create (scope, enclosing, name) =
        let hashCode = ILTypeRef.ComputeHash(scope, enclosing, name)
        { trefScope=scope
          trefEnclosing=enclosing
          trefName=name
          hashCode=hashCode
          asBoxedType = Unchecked.defaultof<_> }

    member x.Scope = x.trefScope

    member x.Enclosing = x.trefEnclosing

    member x.Name = x.trefName

    member x.ApproxId = x.hashCode

    member x.AsBoxedType (tspec: ILTypeSpec) =
        if isNil tspec.tspecInst then
            let v = x.asBoxedType
            match box v with
            | null ->
               let r = ILType.Boxed tspec
               x.asBoxedType <- r
               r
            | _ -> v
        else
            ILType.Boxed tspec

    override x.GetHashCode() = x.hashCode

    override x.Equals yobj =
        let y = (yobj :?> ILTypeRef)
        (x.ApproxId = y.ApproxId) &&
        (x.Scope = y.Scope) &&
        (x.Name = y.Name) &&
        (x.Enclosing = y.Enclosing)

    member x.EqualsWithPrimaryScopeRef(primaryScopeRef:ILScopeRef, yobj:obj) =
        let y = (yobj :?> ILTypeRef)
        let isPrimary (v:ILTypeRef) =
            match v.Scope with
            | ILScopeRef.PrimaryAssembly -> true
            | _ -> false

        // Since we can remap the scope, we need to recompute hash ... this is not an expensive operation
        let isPrimaryX = isPrimary x
        let isPrimaryY = isPrimary y
        let xApproxId = if isPrimaryX && not(isPrimaryY) then ILTypeRef.ComputeHash(primaryScopeRef, x.Enclosing, x.Name) else x.ApproxId
        let yApproxId = if isPrimaryY && not(isPrimaryX) then ILTypeRef.ComputeHash(primaryScopeRef, y.Enclosing, y.Name) else y.ApproxId
        let xScope = if isPrimaryX then primaryScopeRef else x.Scope
        let yScope = if isPrimaryY then primaryScopeRef else y.Scope

        (xApproxId = yApproxId) &&
        (xScope = yScope) &&
        (x.Name = y.Name) &&
        (x.Enclosing = y.Enclosing)

    interface IComparable with

        override x.CompareTo yobj =
            let y = (yobj :?> ILTypeRef)
            let c = compare x.ApproxId y.ApproxId
            if c <> 0 then c else
            let c = compare x.Scope y.Scope
            if c <> 0 then c else
            let c = compare x.Name y.Name
            if c <> 0 then c else
            compare x.Enclosing y.Enclosing

    member tref.FullName = String.concat "." (tref.Enclosing @ [tref.Name])

    member tref.BasicQualifiedName =
        (String.concat "+" (tref.Enclosing @ [ tref.Name ] )).Replace(",", @"\,")

    member tref.AddQualifiedNameExtension basic =
        let sco = tref.Scope.QualifiedName
        if sco = "" then basic else String.concat ", " [basic;sco]

    member tref.QualifiedName =
        tref.AddQualifiedNameExtension tref.BasicQualifiedName

    /// For debugging
    [<DebuggerBrowsable(DebuggerBrowsableState.Never)>]
    member x.DebugText = x.ToString()

    /// For debugging
    override x.ToString() = x.FullName


and [<StructuralEquality; StructuralComparison; StructuredFormatDisplay("{DebugText}")>]
    ILTypeSpec =
    { tspecTypeRef: ILTypeRef
      /// The type instantiation if the type is generic.
      tspecInst: ILGenericArgs }

    member x.TypeRef=x.tspecTypeRef

    member x.Scope=x.TypeRef.Scope

    member x.Enclosing=x.TypeRef.Enclosing

    member x.Name=x.TypeRef.Name

    member x.GenericArgs=x.tspecInst

    static member Create (typeRef, instantiation) = { tspecTypeRef =typeRef; tspecInst=instantiation }

    member x.BasicQualifiedName =
        let tc = x.TypeRef.BasicQualifiedName
        if isNil x.GenericArgs then
            tc
        else
            tc + "[" + String.concat "," (x.GenericArgs |> List.map (fun arg -> "[" + arg.QualifiedName + "]")) + "]"

    member x.AddQualifiedNameExtension basic =
        x.TypeRef.AddQualifiedNameExtension basic

    member x.FullName=x.TypeRef.FullName

    /// For debugging
    [<DebuggerBrowsable(DebuggerBrowsableState.Never)>]
    member x.DebugText = x.ToString()

    member x.EqualsWithPrimaryScopeRef(primaryScopeRef:ILScopeRef, yobj:obj) =
        let y = (yobj :?> ILTypeSpec)
        x.tspecTypeRef.EqualsWithPrimaryScopeRef(primaryScopeRef, y.TypeRef) && (x.GenericArgs = y.GenericArgs)

    override x.ToString() = x.TypeRef.ToString() + if isNil x.GenericArgs then "" else "<...>"

and [<RequireQualifiedAccess; StructuralEquality; StructuralComparison; StructuredFormatDisplay("{DebugText}")>]
    ILType =
    | Void
    | Array of ILArrayShape * ILType
    | Value of ILTypeSpec
    | Boxed of ILTypeSpec
    | Ptr of ILType
    | Byref of ILType
    | FunctionPointer of ILCallingSignature
    | TypeVar of uint16
    | Modified of bool * ILTypeRef * ILType

    member x.BasicQualifiedName =
        match x with
        | ILType.TypeVar n -> "!" + string n
        | ILType.Modified (_, _ty1, ty2) -> ty2.BasicQualifiedName
        | ILType.Array (ILArrayShape s, ty) -> ty.BasicQualifiedName + "[" + String(',', s.Length-1) + "]"
        | ILType.Value tr | ILType.Boxed tr -> tr.BasicQualifiedName
        | ILType.Void -> "void"
        | ILType.Ptr _ty -> failwith "unexpected pointer type"
        | ILType.Byref _ty -> failwith "unexpected byref type"
        | ILType.FunctionPointer _mref -> failwith "unexpected function pointer type"

    member x.AddQualifiedNameExtension basic =
        match x with
        | ILType.TypeVar _n -> basic
        | ILType.Modified (_, _ty1, ty2) -> ty2.AddQualifiedNameExtension basic
        | ILType.Array (ILArrayShape(_s), ty) -> ty.AddQualifiedNameExtension basic
        | ILType.Value tr | ILType.Boxed tr -> tr.AddQualifiedNameExtension basic
        | ILType.Void -> failwith "void"
        | ILType.Ptr _ty -> failwith "unexpected pointer type"
        | ILType.Byref _ty -> failwith "unexpected byref type"
        | ILType.FunctionPointer _mref -> failwith "unexpected function pointer type"

    member x.QualifiedName =
        x.AddQualifiedNameExtension(x.BasicQualifiedName)

    member x.TypeSpec =
        match x with
        | ILType.Boxed tr | ILType.Value tr -> tr
        | _ -> invalidOp "not a nominal type"

    member x.Boxity =
        match x with
        | ILType.Boxed _ -> AsObject
        | ILType.Value _ -> AsValue
        | _ -> invalidOp "not a nominal type"

    member x.TypeRef =
        match x with
        | ILType.Boxed tspec | ILType.Value tspec -> tspec.TypeRef
        | _ -> invalidOp "not a nominal type"

    member x.IsNominal =
        match x with
        | ILType.Boxed _ | ILType.Value _ -> true
        | _ -> false

    member x.GenericArgs =
        match x with
        | ILType.Boxed tspec | ILType.Value tspec -> tspec.GenericArgs
        | _ -> []

    member x.IsTyvar =
        match x with
        | ILType.TypeVar _ -> true | _ -> false

    /// For debugging
    [<DebuggerBrowsable(DebuggerBrowsableState.Never)>]
    member x.DebugText = x.ToString()

    override x.ToString() = x.QualifiedName

and [<StructuralEquality; StructuralComparison>]
    ILCallingSignature =
    { CallingConv: ILCallingConv
      ArgTypes: ILTypes
      ReturnType: ILType }

and ILGenericArgs = list<ILType>

and ILTypes = list<ILType>

let mkILCallSig (cc, args, ret) = { ArgTypes=args; CallingConv=cc; ReturnType=ret}

let mkILBoxedType (tspec: ILTypeSpec) = tspec.TypeRef.AsBoxedType tspec

[<StructuralEquality; StructuralComparison; StructuredFormatDisplay("{DebugText}")>]
type ILMethodRef =
    { mrefParent: ILTypeRef
      mrefCallconv: ILCallingConv
      mrefGenericArity: int
      mrefName: string
      mrefArgs: ILTypes
      mrefReturn: ILType }

    member x.DeclaringTypeRef = x.mrefParent

    member x.CallingConv = x.mrefCallconv

    member x.Name = x.mrefName

    member x.GenericArity = x.mrefGenericArity

    member x.ArgCount = List.length x.mrefArgs

    member x.ArgTypes = x.mrefArgs

    member x.ReturnType = x.mrefReturn

    member x.CallingSignature = mkILCallSig (x.CallingConv, x.ArgTypes, x.ReturnType)

    static member Create (enclosingTypeRef, callingConv, name, genericArity, argTypes, returnType) =
        { mrefParent=enclosingTypeRef
          mrefCallconv=callingConv
          mrefName=name
          mrefGenericArity=genericArity
          mrefArgs=argTypes
          mrefReturn=returnType }

    /// For debugging
    [<DebuggerBrowsable(DebuggerBrowsableState.Never)>]
    member x.DebugText = x.ToString()

    override x.ToString() = x.DeclaringTypeRef.ToString() + "::" + x.Name + "(...)"

[<StructuralEquality; StructuralComparison; StructuredFormatDisplay("{DebugText}")>]
type ILFieldRef =
    { DeclaringTypeRef: ILTypeRef
      Name: string
      Type: ILType }

    /// For debugging
    [<DebuggerBrowsable(DebuggerBrowsableState.Never)>]
    member x.DebugText = x.ToString()

    override x.ToString() = x.DeclaringTypeRef.ToString() + "::" + x.Name

[<StructuralEquality; StructuralComparison; StructuredFormatDisplay("{DebugText}")>]
type ILMethodSpec =
    { mspecMethodRef: ILMethodRef

      mspecDeclaringType: ILType

      mspecMethodInst: ILGenericArgs }

    static member Create (a, b, c) = { mspecDeclaringType=a; mspecMethodRef=b; mspecMethodInst=c }

    member x.MethodRef = x.mspecMethodRef

    member x.DeclaringType=x.mspecDeclaringType

    member x.GenericArgs=x.mspecMethodInst

    member x.Name=x.MethodRef.Name

    member x.CallingConv=x.MethodRef.CallingConv

    member x.GenericArity = x.MethodRef.GenericArity

    member x.FormalArgTypes = x.MethodRef.ArgTypes

    member x.FormalReturnType = x.MethodRef.ReturnType

    /// For debugging
    [<DebuggerBrowsable(DebuggerBrowsableState.Never)>]
    member x.DebugText = x.ToString()

    override x.ToString() = x.MethodRef.ToString() + "(...)"

[<StructuralEquality; StructuralComparison; StructuredFormatDisplay("{DebugText}")>]
type ILFieldSpec =
    { FieldRef: ILFieldRef
      DeclaringType: ILType }

    member x.FormalType = x.FieldRef.Type

    member x.Name = x.FieldRef.Name

    member x.DeclaringTypeRef = x.FieldRef.DeclaringTypeRef

    /// For debugging
    [<DebuggerBrowsable(DebuggerBrowsableState.Never)>]
    member x.DebugText = x.ToString()

    override x.ToString() = x.FieldRef.ToString()

// --------------------------------------------------------------------
// Debug info.
// --------------------------------------------------------------------

type ILGuid = byte[]

type ILPlatform =
    | X86
    | AMD64
    | IA64

type ILSourceDocument =
    { sourceLanguage: ILGuid option
      sourceVendor: ILGuid option
      sourceDocType: ILGuid option
      sourceFile: string }

    static member Create (language, vendor, documentType, file) =
        { sourceLanguage=language
          sourceVendor=vendor
          sourceDocType=documentType
          sourceFile=file }

    member x.Language=x.sourceLanguage

    member x.Vendor=x.sourceVendor

    member x.DocumentType=x.sourceDocType

    member x.File=x.sourceFile

[<StructuralEquality; StructuralComparison; StructuredFormatDisplay("{DebugText}")>]
type ILDebugPoint =
    { sourceDocument: ILSourceDocument
      sourceLine: int
      sourceColumn: int
      sourceEndLine: int
      sourceEndColumn: int }

    static member Create (document, line, column, endLine, endColumn) =
        { sourceDocument=document
          sourceLine=line
          sourceColumn=column
          sourceEndLine=endLine
          sourceEndColumn=endColumn }

    member x.Document=x.sourceDocument

    member x.Line=x.sourceLine

    member x.Column=x.sourceColumn

    member x.EndLine=x.sourceEndLine

    member x.EndColumn=x.sourceEndColumn

    /// For debugging
    [<DebuggerBrowsable(DebuggerBrowsableState.Never)>]
    member x.DebugText = x.ToString()

    override x.ToString() = sprintf "(%d, %d)-(%d, %d)" x.Line x.Column x.EndLine x.EndColumn

type ILAttribElem =
  | String of string option
  | Bool of bool
  | Char of char
  | SByte of int8
  | Int16 of int16
  | Int32 of int32
  | Int64 of int64
  | Byte of uint8
  | UInt16 of uint16
  | UInt32 of uint32
  | UInt64 of uint64
  | Single of single
  | Double of double
  | Null
  | Type of ILType option
  | TypeRef of ILTypeRef option
  | Array of ILType * ILAttribElem list

type ILAttributeNamedArg = string * ILType * bool * ILAttribElem

[<RequireQualifiedAccess; StructuralEquality; StructuralComparison; StructuredFormatDisplay("{DebugText}")>]
type ILAttribute =
    | Encoded of method: ILMethodSpec * data: byte[] * elements: ILAttribElem list
    | Decoded of method: ILMethodSpec * fixedArgs: ILAttribElem list * namedArgs: ILAttributeNamedArg list

    member x.Method =
        match x with
        | Encoded (method, _, _)
        | Decoded (method, _, _) -> method

    member x.Elements =
        match x with
        | Encoded (_, _, elements) -> elements
        | Decoded (_, fixedArgs, namedArgs) -> fixedArgs @ (namedArgs |> List.map (fun (_, _, _, e) -> e))

    member x.WithMethod (method: ILMethodSpec) =
        match x with
        | Encoded (_, data, elements) -> Encoded (method, data, elements)
        | Decoded (_, fixedArgs, namedArgs) -> Decoded (method, fixedArgs, namedArgs)

    /// For debugging
    [<DebuggerBrowsable(DebuggerBrowsableState.Never)>]
    member x.DebugText = x.ToString()

    override x.ToString() = x.Method.ToString() + "(...)"

[<NoEquality; NoComparison; Struct>]
type ILAttributes(array : ILAttribute[]) =

    member x.AsArray = array

    member x.AsList = x.AsArray |> Array.toList

[<NoEquality; NoComparison>]
type ILAttributesStored =

    /// Computed by ilread.fs based on metadata index
    | Reader of (int32 -> ILAttribute[])

    /// Already computed
    | Given of ILAttributes

    member x.GetCustomAttrs metadataIndex =
       match x with
       | Reader f -> ILAttributes (f metadataIndex)
       | Given attrs -> attrs

let emptyILCustomAttrs = ILAttributes [| |]

let mkILCustomAttrsFromArray (attrs: ILAttribute[]) = if attrs.Length = 0 then emptyILCustomAttrs else ILAttributes attrs

let mkILCustomAttrs l = match l with [] -> emptyILCustomAttrs | _ -> mkILCustomAttrsFromArray (List.toArray l)

let emptyILCustomAttrsStored = ILAttributesStored.Given emptyILCustomAttrs

let storeILCustomAttrs (attrs: ILAttributes) = if attrs.AsArray.Length = 0 then emptyILCustomAttrsStored else ILAttributesStored.Given attrs

let mkILCustomAttrsReader f = ILAttributesStored.Reader f

type ILCodeLabel = int

// --------------------------------------------------------------------
// Instruction set.
// --------------------------------------------------------------------

type ILBasicType =
  | DT_R
  | DT_I1
  | DT_U1
  | DT_I2
  | DT_U2
  | DT_I4
  | DT_U4
  | DT_I8
  | DT_U8
  | DT_R4
  | DT_R8
  | DT_I
  | DT_U
  | DT_REF

[<StructuralEquality; StructuralComparison; RequireQualifiedAccess>]
type ILToken =
  | ILType of ILType
  | ILMethod of ILMethodSpec
  | ILField of ILFieldSpec

[<StructuralEquality; StructuralComparison; RequireQualifiedAccess>]
type ILConst =
  | I4 of int32
  | I8 of int64
  | R4 of single
  | R8 of double

type ILTailcall =
  | Tailcall
  | Normalcall

type ILAlignment =
  | Aligned
  | Unaligned1
  | Unaligned2
  | Unaligned4

type ILVolatility =
  | Volatile
  | Nonvolatile

type ILReadonly =
  | ReadonlyAddress
  | NormalAddress

type ILVarArgs = ILTypes option

[<StructuralEquality; StructuralComparison>]
type ILComparisonInstr =
  | BI_beq
  | BI_bge
  | BI_bge_un
  | BI_bgt
  | BI_bgt_un
  | BI_ble
  | BI_ble_un
  | BI_blt
  | BI_blt_un
  | BI_bne_un
  | BI_brfalse
  | BI_brtrue


[<StructuralEquality; NoComparison>]
type ILInstr =
    | AI_add
    | AI_add_ovf
    | AI_add_ovf_un
    | AI_and
    | AI_div
    | AI_div_un
    | AI_ceq
    | AI_cgt
    | AI_cgt_un
    | AI_clt
    | AI_clt_un
    | AI_conv of ILBasicType
    | AI_conv_ovf of ILBasicType
    | AI_conv_ovf_un of ILBasicType
    | AI_mul
    | AI_mul_ovf
    | AI_mul_ovf_un
    | AI_rem
    | AI_rem_un
    | AI_shl
    | AI_shr
    | AI_shr_un
    | AI_sub
    | AI_sub_ovf
    | AI_sub_ovf_un
    | AI_xor
    | AI_or
    | AI_neg
    | AI_not
    | AI_ldnull
    | AI_dup
    | AI_pop
    | AI_ckfinite
    | AI_nop
    | AI_ldc of ILBasicType * ILConst
    | I_ldarg of uint16
    | I_ldarga of uint16
    | I_ldind of ILAlignment * ILVolatility * ILBasicType
    | I_ldloc of uint16
    | I_ldloca of uint16
    | I_starg of uint16
    | I_stind of ILAlignment * ILVolatility * ILBasicType
    | I_stloc of uint16

    | I_br of ILCodeLabel
    | I_jmp of ILMethodSpec
    | I_brcmp of ILComparisonInstr * ILCodeLabel
    | I_switch of ILCodeLabel list
    | I_ret

    | I_call of ILTailcall * ILMethodSpec * ILVarArgs
    | I_callvirt of ILTailcall * ILMethodSpec * ILVarArgs
    | I_callconstraint of ILTailcall * ILType * ILMethodSpec * ILVarArgs
    | I_calli of ILTailcall * ILCallingSignature * ILVarArgs
    | I_ldftn of ILMethodSpec
    | I_newobj of ILMethodSpec * ILVarArgs

    | I_throw
    | I_endfinally
    | I_endfilter
    | I_leave of ILCodeLabel
    | I_rethrow

    | I_ldsfld of ILVolatility * ILFieldSpec
    | I_ldfld of ILAlignment * ILVolatility * ILFieldSpec
    | I_ldsflda of ILFieldSpec
    | I_ldflda of ILFieldSpec
    | I_stsfld of ILVolatility * ILFieldSpec
    | I_stfld of ILAlignment * ILVolatility * ILFieldSpec
    | I_ldstr of string
    | I_isinst of ILType
    | I_castclass of ILType
    | I_ldtoken of ILToken
    | I_ldvirtftn of ILMethodSpec

    | I_cpobj of ILType
    | I_initobj of ILType
    | I_ldobj of ILAlignment * ILVolatility * ILType
    | I_stobj of ILAlignment * ILVolatility * ILType
    | I_box of ILType
    | I_unbox of ILType
    | I_unbox_any of ILType
    | I_sizeof of ILType

    | I_ldelem of ILBasicType
    | I_stelem of ILBasicType
    | I_ldelema of ILReadonly * bool * ILArrayShape * ILType
    | I_ldelem_any of ILArrayShape * ILType
    | I_stelem_any of ILArrayShape * ILType
    | I_newarr of ILArrayShape * ILType
    | I_ldlen

    | I_mkrefany of ILType
    | I_refanytype
    | I_refanyval of ILType

    | I_break
    | I_seqpoint of ILDebugPoint

    | I_arglist

    | I_localloc
    | I_cpblk of ILAlignment * ILVolatility
    | I_initblk of ILAlignment * ILVolatility

    (* FOR EXTENSIONS, e.g. MS-ILX *)
    | EI_ilzero of ILType
    | EI_ldlen_multi of int32 * int32


[<RequireQualifiedAccess>]
type ILExceptionClause =
    | Finally of (ILCodeLabel * ILCodeLabel)
    | Fault of (ILCodeLabel * ILCodeLabel)
    | FilterCatch of filterRange: (ILCodeLabel * ILCodeLabel) * handlerRange: (ILCodeLabel * ILCodeLabel)
    | TypeCatch of ILType * (ILCodeLabel * ILCodeLabel)

[<RequireQualifiedAccess; NoEquality; NoComparison>]
type ILExceptionSpec =
    { Range: ILCodeLabel * ILCodeLabel
      Clause: ILExceptionClause }

/// Indicates that a particular local variable has a particular source
/// language name within a given set of ranges. This does not effect local
/// variable numbering, which is global over the whole method.
[<RequireQualifiedAccess; NoEquality; NoComparison>]
type ILLocalDebugMapping =
    { LocalIndex: int
      LocalName: string }

[<RequireQualifiedAccess; NoEquality; NoComparison>]
type ILLocalDebugInfo =
    { Range: ILCodeLabel * ILCodeLabel
      DebugMappings: ILLocalDebugMapping list }

[<RequireQualifiedAccess; NoEquality; NoComparison>]
type ILCode =
    { Labels: Dictionary<ILCodeLabel, int>
      Instrs: ILInstr[]
      Exceptions: ILExceptionSpec list
      Locals: ILLocalDebugInfo list }

[<RequireQualifiedAccess; NoComparison; NoEquality>]
type ILLocal =
    { Type: ILType
      IsPinned: bool
      DebugInfo: (string * int * int) option }

type ILLocals = list<ILLocal>

[<RequireQualifiedAccess; NoEquality; NoComparison>]
type ILDebugImport =
    | ImportType of targetType: ILType // * alias: string option 
    | ImportNamespace of targetNamespace: string // * assembly: ILAssemblyRef option * alias: string option

    //| ReferenceAlias of string
    //| OpenXmlNamespace of prefix: string * xmlNamespace: string

type ILDebugImports =
    {
      Parent: ILDebugImports option
      Imports: ILDebugImport[]
    }

[<RequireQualifiedAccess; NoEquality; NoComparison>]
type ILMethodBody =
    { 
      IsZeroInit: bool
      MaxStack: int32
      NoInlining: bool
      AggressiveInlining: bool
      Locals: ILLocals
      Code: ILCode
      DebugPoint: ILDebugPoint option
      DebugImports: ILDebugImports option
    }

[<RequireQualifiedAccess>]
type ILMemberAccess =
    | Assembly
    | CompilerControlled
    | FamilyAndAssembly
    | FamilyOrAssembly
    | Family
    | Private
    | Public

[<RequireQualifiedAccess; StructuralEquality; StructuralComparison>]
type ILFieldInit =
    | String of string
    | Bool of bool
    | Char of uint16
    | Int8 of int8
    | Int16 of int16
    | Int32 of int32
    | Int64 of int64
    | UInt8 of uint8
    | UInt16 of uint16
    | UInt32 of uint32
    | UInt64 of uint64
    | Single of single
    | Double of double
    | Null

    member x.AsObject() =
        match x with
        | ILFieldInit.String s -> box s
        | ILFieldInit.Bool bool -> box bool
        | ILFieldInit.Char u16 -> box (char (int u16))
        | ILFieldInit.Int8 i8 -> box i8
        | ILFieldInit.Int16 i16 -> box i16
        | ILFieldInit.Int32 i32 -> box i32
        | ILFieldInit.Int64 i64 -> box i64
        | ILFieldInit.UInt8 u8 -> box u8
        | ILFieldInit.UInt16 u16 -> box u16
        | ILFieldInit.UInt32 u32 -> box u32
        | ILFieldInit.UInt64 u64 -> box u64
        | ILFieldInit.Single ieee32 -> box ieee32
        | ILFieldInit.Double ieee64 -> box ieee64
        | ILFieldInit.Null -> (null :> Object)

// --------------------------------------------------------------------
// Native Types, for marshalling to the native C interface.
// These are taken directly from the ILASM syntax, and don't really
// correspond yet to the CLI ECMA-335 Spec (Partition II, 7.4).
// --------------------------------------------------------------------

[<RequireQualifiedAccess; StructuralEquality; StructuralComparison>]
type ILNativeType =
    | Empty
    | Custom of ILGuid * nativeTypeName: string * custMarshallerName: string * cookieString: byte[]
    | FixedSysString of int32
    | FixedArray of int32
    | Currency
    | LPSTR
    | LPWSTR
    | LPTSTR
    | LPUTF8STR
    | ByValStr
    | TBSTR
    | LPSTRUCT
    | Struct
    | Void
    | Bool
    | Int8
    | Int16
    | Int32
    | Int64
    | Single
    | Double
    | Byte
    | UInt16
    | UInt32
    | UInt64
    | Array of ILNativeType option * (int32 * int32 option) option (* optional idx of parameter giving size plus optional additive i.e. num elems *)
    | Int
    | UInt
    | Method
    | AsAny
    | BSTR
    | IUnknown
    | IDispatch
    | Interface
    | Error
    | SafeArray of ILNativeVariant * string option
    | ANSIBSTR
    | VariantBool

and
  [<RequireQualifiedAccess; StructuralEquality; StructuralComparison>]
  ILNativeVariant =
    | Empty
    | Null
    | Variant
    | Currency
    | Decimal
    | Date
    | BSTR
    | LPSTR
    | LPWSTR
    | IUnknown
    | IDispatch
    | SafeArray
    | Error
    | HRESULT
    | CArray
    | UserDefined
    | Record
    | FileTime
    | Blob
    | Stream
    | Storage
    | StreamedObject
    | StoredObject
    | BlobObject
    | CF
    | CLSID
    | Void
    | Bool
    | Int8
    | Int16
    | Int32
    | Int64
    | Single
    | Double
    | UInt8
    | UInt16
    | UInt32
    | UInt64
    | PTR
    | Array of ILNativeVariant
    | Vector of ILNativeVariant
    | Byref of ILNativeVariant
    | Int
    | UInt

[<RequireQualifiedAccess; StructuralEquality; StructuralComparison>]
type ILSecurityAction =
    | Request
    | Demand
    | Assert
    | Deny
    | PermitOnly
    | LinkCheck
    | InheritCheck
    | ReqMin
    | ReqOpt
    | ReqRefuse
    | PreJitGrant
    | PreJitDeny
    | NonCasDemand
    | NonCasLinkDemand
    | NonCasInheritance
    | LinkDemandChoice
    | InheritanceDemandChoice
    | DemandChoice

[<RequireQualifiedAccess; StructuralEquality; StructuralComparison>]
type ILSecurityDecl =
    | ILSecurityDecl of ILSecurityAction * byte[]

[<NoEquality; NoComparison; Struct>]
type ILSecurityDecls (array : ILSecurityDecl[]) =
    member x.AsArray = array
    member x.AsList = x.AsArray |> Array.toList

[<NoEquality; NoComparison>]
type ILSecurityDeclsStored =

    /// Computed by ilread.fs based on metadata index
    | Reader of (int32 -> ILSecurityDecl[])

    /// Already computed
    | Given of ILSecurityDecls

    member x.GetSecurityDecls metadataIndex =
       match x with
       | Reader f -> ILSecurityDecls(f metadataIndex)
       | Given attrs -> attrs

let emptyILSecurityDecls = ILSecurityDecls [| |]

let emptyILSecurityDeclsStored = ILSecurityDeclsStored.Given emptyILSecurityDecls

let mkILSecurityDecls l = match l with [] -> emptyILSecurityDecls | _ -> ILSecurityDecls (Array.ofList l)

let storeILSecurityDecls (x: ILSecurityDecls) = if x.AsArray.Length = 0 then emptyILSecurityDeclsStored else ILSecurityDeclsStored.Given x

let mkILSecurityDeclsReader f = ILSecurityDeclsStored.Reader f

[<RequireQualifiedAccess>]
type PInvokeCharBestFit =
    | UseAssembly
    | Enabled
    | Disabled

[<RequireQualifiedAccess>]
type PInvokeThrowOnUnmappableChar =
    | UseAssembly
    | Enabled
    | Disabled

[<RequireQualifiedAccess>]
type PInvokeCallingConvention =
    | None
    | Cdecl
    | Stdcall
    | Thiscall
    | Fastcall
    | WinApi

[<RequireQualifiedAccess>]
type PInvokeCharEncoding =
    | None
    | Ansi
    | Unicode
    | Auto

[<RequireQualifiedAccess; NoComparison; NoEquality>]
type PInvokeMethod =
    { Where: ILModuleRef
      Name: string
      CallingConv: PInvokeCallingConvention
      CharEncoding: PInvokeCharEncoding
      NoMangle: bool
      LastError: bool
      ThrowOnUnmappableChar: PInvokeThrowOnUnmappableChar
      CharBestFit: PInvokeCharBestFit }

[<RequireQualifiedAccess; NoEquality; NoComparison>]
type ILParameter =
    { Name: string option
      Type: ILType
      Default: ILFieldInit option
      Marshal: ILNativeType option
      IsIn: bool
      IsOut: bool
      IsOptional: bool
      CustomAttrsStored: ILAttributesStored
      MetadataIndex: int32 }

    member x.CustomAttrs = x.CustomAttrsStored.GetCustomAttrs x.MetadataIndex

type ILParameters = list<ILParameter>

[<RequireQualifiedAccess; NoEquality; NoComparison>]
type ILReturn =
    { Marshal: ILNativeType option
      Type: ILType
      CustomAttrsStored: ILAttributesStored
      MetadataIndex: int32 }

    member x.CustomAttrs = x.CustomAttrsStored.GetCustomAttrs x.MetadataIndex

    member x.WithCustomAttrs(customAttrs) = { x with CustomAttrsStored = storeILCustomAttrs customAttrs }

type ILOverridesSpec =
    | OverridesSpec of ILMethodRef * ILType

    member x.MethodRef = let (OverridesSpec (mr, _ty)) = x in mr

    member x.DeclaringType = let (OverridesSpec (_mr, ty)) = x in ty

type ILMethodVirtualInfo =
    { IsFinal: bool
      IsNewSlot: bool
      IsCheckAccessOnOverride: bool
      IsAbstract: bool }

[<RequireQualifiedAccess>]
type MethodBody =
    | IL of Lazy<ILMethodBody>
    | PInvoke of Lazy<PInvokeMethod> (* platform invoke to native *)
    | Abstract
    | Native
    | NotAvailable

[<RequireQualifiedAccess>]
type MethodCodeKind =
    | IL
    | Native
    | Runtime

let typesOfILParams (ps: ILParameters) : ILTypes = ps |> List.map (fun p -> p.Type)

[<StructuralEquality; StructuralComparison>]
type ILGenericVariance =
    | NonVariant
    | CoVariant
    | ContraVariant

[<NoEquality; NoComparison; StructuredFormatDisplay("{DebugText}")>]
type ILGenericParameterDef =
    { Name: string
      Constraints: ILTypes
      Variance: ILGenericVariance
      HasReferenceTypeConstraint: bool
      HasNotNullableValueTypeConstraint: bool
      HasDefaultConstructorConstraint: bool
      CustomAttrsStored : ILAttributesStored
      MetadataIndex: int32 }

    member x.CustomAttrs = x.CustomAttrsStored.GetCustomAttrs x.MetadataIndex

    /// For debugging
    [<DebuggerBrowsable(DebuggerBrowsableState.Never)>]
    member x.DebugText = x.ToString()

    override x.ToString() = x.Name

type ILGenericParameterDefs = ILGenericParameterDef list

let memberAccessOfFlags flags =
    let f = (flags &&& 0x00000007)
    if f = 0x00000001 then ILMemberAccess.Private
    elif f = 0x00000006 then ILMemberAccess.Public
    elif f = 0x00000004 then ILMemberAccess.Family
    elif f = 0x00000002 then ILMemberAccess.FamilyAndAssembly
    elif f = 0x00000005 then ILMemberAccess.FamilyOrAssembly
    elif f = 0x00000003 then ILMemberAccess.Assembly
    else ILMemberAccess.CompilerControlled

let convertMemberAccess (ilMemberAccess: ILMemberAccess) =
    match ilMemberAccess with
    | ILMemberAccess.Public -> MethodAttributes.Public
    | ILMemberAccess.Private -> MethodAttributes.Private
    | ILMemberAccess.Assembly -> MethodAttributes.Assembly
    | ILMemberAccess.FamilyAndAssembly -> MethodAttributes.FamANDAssem
    | ILMemberAccess.CompilerControlled -> MethodAttributes.PrivateScope
    | ILMemberAccess.FamilyOrAssembly -> MethodAttributes.FamORAssem
    | ILMemberAccess.Family -> MethodAttributes.Family

let inline conditionalAdd condition flagToAdd source = if condition then source ||| flagToAdd else source &&& ~~~flagToAdd

let NoMetadataIdx = -1

[<NoComparison; NoEquality>]
type ILMethodDef (name: string, attributes: MethodAttributes, implAttributes: MethodImplAttributes, callingConv: ILCallingConv,
                  parameters: ILParameters, ret: ILReturn, body: Lazy<MethodBody>, isEntryPoint: bool, genericParams: ILGenericParameterDefs,
                  securityDeclsStored: ILSecurityDeclsStored, customAttrsStored: ILAttributesStored, metadataIndex: int32) =

    new (name, attributes, implAttributes, callingConv, parameters, ret, body, isEntryPoint, genericParams, securityDecls, customAttrs) =
       ILMethodDef (name, attributes, implAttributes, callingConv, parameters, ret, body, isEntryPoint, genericParams,
                    storeILSecurityDecls securityDecls, storeILCustomAttrs customAttrs, NoMetadataIdx)

    member private _.LazyBody = body

    // The captured data - remember the object will be as large as the data captured by these members
    member _.Name = name

    member _.Attributes = attributes

    member _.ImplAttributes = implAttributes

    member _.CallingConv = callingConv

    member _.Parameters = parameters

    member _.Return = ret

    member _.Body = body.Value

    member _.SecurityDeclsStored = securityDeclsStored

    member _.IsEntryPoint = isEntryPoint

    member _.GenericParams = genericParams

    member _.CustomAttrsStored = customAttrsStored

    member _.MetadataIndex = metadataIndex

    member x.With (?name: string, ?attributes: MethodAttributes, ?implAttributes: MethodImplAttributes,
                   ?callingConv: ILCallingConv, ?parameters: ILParameters, ?ret: ILReturn,
                   ?body: Lazy<MethodBody>, ?securityDecls: ILSecurityDecls, ?isEntryPoint: bool,
                   ?genericParams: ILGenericParameterDefs, ?customAttrs: ILAttributes) =

        ILMethodDef (name = defaultArg name x.Name,
                     attributes = defaultArg attributes x.Attributes,
                     implAttributes = defaultArg implAttributes x.ImplAttributes,
                     callingConv = defaultArg callingConv x.CallingConv,
                     parameters = defaultArg parameters x.Parameters,
                     ret = defaultArg ret x.Return,
                     body = defaultArg body x.LazyBody,
                     securityDecls = (match securityDecls with None -> x.SecurityDecls | Some attrs -> attrs),
                     isEntryPoint = defaultArg isEntryPoint x.IsEntryPoint,
                     genericParams = defaultArg genericParams x.GenericParams,
                     customAttrs=(match customAttrs with None -> x.CustomAttrs | Some attrs -> attrs))

    member x.CustomAttrs = x.CustomAttrsStored.GetCustomAttrs metadataIndex

    member x.SecurityDecls = x.SecurityDeclsStored.GetSecurityDecls x.MetadataIndex

    member x.ParameterTypes = typesOfILParams x.Parameters

    member md.Code =
          match md.Body with
          | MethodBody.IL il-> Some il.Value.Code
          | _ -> None

    member x.IsIL = match x.Body with | MethodBody.IL _ -> true | _ -> false

    member x.Locals = match x.Body with | MethodBody.IL il -> il.Value.Locals | _ -> []

    member x.MethodBody = match x.Body with MethodBody.IL il -> il.Value | _ -> failwith "not IL"

    member x.DebugPoint = x.MethodBody.DebugPoint

    member x.MaxStack = x.MethodBody.MaxStack

    member x.IsZeroInit = x.MethodBody.IsZeroInit

    member md.CallingSignature = mkILCallSig (md.CallingConv, md.ParameterTypes, md.Return.Type)

    member x.IsClassInitializer = x.Name = ".cctor"

    member x.IsConstructor = x.Name = ".ctor"

    member x.Access = memberAccessOfFlags (int x.Attributes)

    member x.IsStatic = x.Attributes &&& MethodAttributes.Static <> enum 0

    member x.IsNonVirtualInstance = not x.IsStatic && not x.IsVirtual

    member x.IsVirtual = x.Attributes &&& MethodAttributes.Virtual <> enum 0

    member x.IsFinal = x.Attributes &&& MethodAttributes.Final <> enum 0

    member x.IsNewSlot = x.Attributes &&& MethodAttributes.NewSlot <> enum 0

    member x.IsCheckAccessOnOverride= x.Attributes &&& MethodAttributes.CheckAccessOnOverride <> enum 0

    member x.IsAbstract = x.Attributes &&& MethodAttributes.Abstract <> enum 0

    member x.IsHideBySig = x.Attributes &&& MethodAttributes.HideBySig <> enum 0

    member x.IsSpecialName = x.Attributes &&& MethodAttributes.SpecialName <> enum 0

    member x.IsUnmanagedExport = x.Attributes &&& MethodAttributes.UnmanagedExport <> enum 0

    member x.IsReqSecObj = x.Attributes &&& MethodAttributes.RequireSecObject <> enum 0

    member x.HasSecurity = x.Attributes &&& MethodAttributes.HasSecurity <> enum 0

    member x.IsManaged = x.ImplAttributes &&& MethodImplAttributes.Managed <> enum 0

    member x.IsForwardRef = x.ImplAttributes &&& MethodImplAttributes.ForwardRef <> enum 0

    member x.IsInternalCall = x.ImplAttributes &&& MethodImplAttributes.InternalCall <> enum 0

    member x.IsPreserveSig = x.ImplAttributes &&& MethodImplAttributes.PreserveSig <> enum 0

    member x.IsSynchronized = x.ImplAttributes &&& MethodImplAttributes.Synchronized <> enum 0

    member x.IsNoInline = x.ImplAttributes &&& MethodImplAttributes.NoInlining <> enum 0

    member x.IsAggressiveInline= x.ImplAttributes &&& MethodImplAttributes.AggressiveInlining <> enum 0

    member x.IsMustRun = x.ImplAttributes &&& MethodImplAttributes.NoOptimization <> enum 0

    member x.WithSpecialName = x.With(attributes = (x.Attributes ||| MethodAttributes.SpecialName))

    member x.WithHideBySig() =
        x.With(attributes = (
                if x.IsVirtual then x.Attributes &&& ~~~MethodAttributes.CheckAccessOnOverride ||| MethodAttributes.HideBySig
                else failwith "WithHideBySig"))

    member x.WithHideBySig(condition) = x.With(attributes = (x.Attributes |> conditionalAdd condition MethodAttributes.HideBySig))

    member x.WithFinal(condition) = x.With(attributes = (x.Attributes |> conditionalAdd condition MethodAttributes.Final))

    member x.WithAbstract(condition) = x.With(attributes = (x.Attributes |> conditionalAdd condition MethodAttributes.Abstract))

    member x.WithAccess(access) = x.With(attributes = (x.Attributes &&& ~~~MethodAttributes.MemberAccessMask ||| convertMemberAccess access))

    member x.WithNewSlot = x.With(attributes = (x.Attributes ||| MethodAttributes.NewSlot))

    member x.WithSecurity(condition) = x.With(attributes = (x.Attributes |> conditionalAdd condition MethodAttributes.HasSecurity))

    member x.WithPInvoke(condition) = x.With(attributes = (x.Attributes |> conditionalAdd condition MethodAttributes.PinvokeImpl))

    member x.WithPreserveSig(condition) = x.With(implAttributes = (x.ImplAttributes |> conditionalAdd condition MethodImplAttributes.PreserveSig))

    member x.WithSynchronized(condition) = x.With(implAttributes = (x.ImplAttributes |> conditionalAdd condition MethodImplAttributes.Synchronized))

    member x.WithNoInlining(condition) = x.With(implAttributes = (x.ImplAttributes |> conditionalAdd condition MethodImplAttributes.NoInlining))

    member x.WithAggressiveInlining(condition) = x.With(implAttributes = (x.ImplAttributes |> conditionalAdd condition MethodImplAttributes.AggressiveInlining))

    member x.WithRuntime(condition) = x.With(implAttributes = (x.ImplAttributes |> conditionalAdd condition MethodImplAttributes.Runtime))

/// Index table by name and arity.
type MethodDefMap = Map<string, ILMethodDef list>

[<Sealed>]
type ILMethodDefs(f : unit -> ILMethodDef[]) =

    let mutable array = InlineDelayInit<_>(f)
    let mutable dict = InlineDelayInit<_>(fun () ->
            let arr = array.Value
            let t = Dictionary<_, _>()
            for i = arr.Length - 1 downto 0 do
                let y = arr.[i]
                let key = y.Name
                match t.TryGetValue key with
                | true, m -> t.[key] <- y :: m
                | _ -> t.[key] <- [y]
            t)

    interface IEnumerable with
        member x.GetEnumerator() = ((x :> IEnumerable<ILMethodDef>).GetEnumerator() :> IEnumerator)

    interface IEnumerable<ILMethodDef> with
        member x.GetEnumerator() = (array.Value :> IEnumerable<ILMethodDef>).GetEnumerator()

    member x.AsArray = array.Value

    member x.AsList = array.Value|> Array.toList

    member x.FindByName nm =
        match dict.Value.TryGetValue nm with
        | true, m -> m
        | _ -> []

    member x.FindByNameAndArity (nm, arity) = x.FindByName nm |> List.filter (fun x -> List.length x.Parameters = arity)

    member x.TryFindInstanceByNameAndCallingSignature (nm, callingSig) =
        x.FindByName nm
        |> List.tryFind (fun x -> not x.IsStatic && x.CallingSignature = callingSig)

[<NoComparison; NoEquality; StructuredFormatDisplay("{DebugText}")>]
type ILEventDef(eventType: ILType option, name: string, attributes: EventAttributes,
                addMethod: ILMethodRef, removeMethod: ILMethodRef, fireMethod: ILMethodRef option,
                otherMethods: ILMethodRef list, customAttrsStored: ILAttributesStored, metadataIndex: int32) =

    new (eventType, name, attributes, addMethod, removeMethod, fireMethod, otherMethods, customAttrs) =
        ILEventDef(eventType, name, attributes, addMethod, removeMethod, fireMethod, otherMethods, storeILCustomAttrs customAttrs, NoMetadataIdx)

    member _.EventType = eventType
    member _.Name = name
    member _.Attributes = attributes
    member _.AddMethod = addMethod
    member _.RemoveMethod = removeMethod
    member _.FireMethod = fireMethod
    member _.OtherMethods = otherMethods
    member _.CustomAttrsStored = customAttrsStored
    member _.MetadataIndex = metadataIndex
    member x.CustomAttrs = customAttrsStored.GetCustomAttrs x.MetadataIndex

    member x.With(?eventType, ?name, ?attributes, ?addMethod, ?removeMethod, ?fireMethod, ?otherMethods, ?customAttrs) =
        ILEventDef(eventType= defaultArg eventType x.EventType,
                   name= defaultArg name x.Name,
                   attributes= defaultArg attributes x.Attributes,
                   addMethod=defaultArg addMethod x.AddMethod,
                   removeMethod=defaultArg removeMethod x.RemoveMethod,
                   fireMethod= defaultArg fireMethod x.FireMethod,
                   otherMethods= defaultArg otherMethods x.OtherMethods,
                   customAttrs=(match customAttrs with None -> x.CustomAttrs | Some attrs -> attrs))

    member x.IsSpecialName = (x.Attributes &&& EventAttributes.SpecialName) <> enum<_>(0)
    member x.IsRTSpecialName = (x.Attributes &&& EventAttributes.RTSpecialName) <> enum<_>(0)

    /// For debugging
    [<DebuggerBrowsable(DebuggerBrowsableState.Never)>]
    member x.DebugText = x.ToString()

    override x.ToString() = "event " + x.Name

[<NoEquality; NoComparison>]
type ILEventDefs =
    | ILEvents of LazyOrderedMultiMap<string, ILEventDef>

    member x.AsList = let (ILEvents t) = x in t.Entries()

    member x.LookupByName s = let (ILEvents t) = x in t.[s]

[<NoComparison; NoEquality; StructuredFormatDisplay("{DebugText}")>]
type ILPropertyDef(name: string, attributes: PropertyAttributes, setMethod: ILMethodRef option,
                   getMethod: ILMethodRef option, callingConv: ILThisConvention, propertyType: ILType,
                   init: ILFieldInit option, args: ILTypes, customAttrsStored: ILAttributesStored, metadataIndex: int32) =

    new (name, attributes, setMethod, getMethod, callingConv, propertyType, init, args, customAttrs) =
       ILPropertyDef(name, attributes, setMethod, getMethod, callingConv, propertyType, init, args, storeILCustomAttrs customAttrs, NoMetadataIdx)

    member x.Name = name
    member x.Attributes = attributes
    member x.GetMethod = getMethod
    member x.SetMethod = setMethod
    member x.CallingConv = callingConv
    member x.PropertyType = propertyType
    member x.Init = init
    member x.Args = args
    member x.CustomAttrsStored = customAttrsStored
    member x.CustomAttrs = customAttrsStored.GetCustomAttrs x.MetadataIndex
    member x.MetadataIndex = metadataIndex

    member x.With(?name, ?attributes, ?setMethod, ?getMethod, ?callingConv, ?propertyType, ?init, ?args, ?customAttrs) =
      ILPropertyDef(name=defaultArg name x.Name,
                    attributes=defaultArg attributes x.Attributes,
                    setMethod=defaultArg setMethod x.SetMethod,
                    getMethod=defaultArg getMethod x.GetMethod,
                    callingConv=defaultArg callingConv x.CallingConv,
                    propertyType=defaultArg propertyType x.PropertyType,
                    init=defaultArg init x.Init,
                    args=defaultArg args x.Args,
                    customAttrs=(match customAttrs with None -> x.CustomAttrs | Some attrs -> attrs))


    member x.IsSpecialName = (x.Attributes &&& PropertyAttributes.SpecialName) <> enum<_>(0)
    member x.IsRTSpecialName = (x.Attributes &&& PropertyAttributes.RTSpecialName) <> enum<_>(0)

    /// For debugging
    [<DebuggerBrowsable(DebuggerBrowsableState.Never)>]
    member x.DebugText = x.ToString()

    override x.ToString() = "property " + x.Name

// Index table by name.
[<NoEquality; NoComparison>]
type ILPropertyDefs =
    | ILProperties of LazyOrderedMultiMap<string, ILPropertyDef>
    member x.AsList = let (ILProperties t) = x in t.Entries()
    member x.LookupByName s = let (ILProperties t) = x in t.[s]

let convertFieldAccess (ilMemberAccess: ILMemberAccess) =
    match ilMemberAccess with
    | ILMemberAccess.Assembly -> FieldAttributes.Assembly
    | ILMemberAccess.CompilerControlled -> enum<FieldAttributes>(0)
    | ILMemberAccess.FamilyAndAssembly -> FieldAttributes.FamANDAssem
    | ILMemberAccess.FamilyOrAssembly -> FieldAttributes.FamORAssem
    | ILMemberAccess.Family -> FieldAttributes.Family
    | ILMemberAccess.Private -> FieldAttributes.Private
    | ILMemberAccess.Public -> FieldAttributes.Public

[<NoComparison; NoEquality>]
type ILFieldDef(name: string, fieldType: ILType, attributes: FieldAttributes, data: byte[] option,
                literalValue: ILFieldInit option, offset: int32 option, marshal: ILNativeType option,
                customAttrsStored: ILAttributesStored, metadataIndex: int32) =

    new (name, fieldType, attributes, data, literalValue, offset, marshal, customAttrs) =
        ILFieldDef(name, fieldType, attributes, data, literalValue, offset, marshal, storeILCustomAttrs customAttrs, NoMetadataIdx)
    member _.Name=name
    member _.FieldType = fieldType
    member _.Attributes=attributes
    member _.Data=data
    member _.LiteralValue=literalValue
    member _.Offset=offset
    member _.Marshal=marshal
    member x.CustomAttrsStored = customAttrsStored
    member x.CustomAttrs = customAttrsStored.GetCustomAttrs x.MetadataIndex
    member x.MetadataIndex = metadataIndex

    member x.With(?name: string, ?fieldType: ILType, ?attributes: FieldAttributes, ?data: byte[] option, ?literalValue: ILFieldInit option, ?offset: int32 option, ?marshal: ILNativeType option, ?customAttrs: ILAttributes) =
        ILFieldDef(name=defaultArg name x.Name,
                   fieldType=defaultArg fieldType x.FieldType,
                   attributes=defaultArg attributes x.Attributes,
                   data=defaultArg data x.Data,
                   literalValue=defaultArg literalValue x.LiteralValue,
                   offset=defaultArg offset x.Offset,
                   marshal=defaultArg marshal x.Marshal,
                   customAttrs=defaultArg customAttrs x.CustomAttrs)
    member x.IsStatic = x.Attributes &&& FieldAttributes.Static <> enum 0
    member x.IsSpecialName = x.Attributes &&& FieldAttributes.SpecialName <> enum 0
    member x.IsLiteral = x.Attributes &&& FieldAttributes.Literal <> enum 0
    member x.NotSerialized = x.Attributes &&& FieldAttributes.NotSerialized <> enum 0
    member x.IsInitOnly = x.Attributes &&& FieldAttributes.InitOnly <> enum 0
    member x.Access = memberAccessOfFlags (int x.Attributes)
    member x.WithAccess(access) = x.With(attributes = (x.Attributes &&& ~~~FieldAttributes.FieldAccessMask ||| convertFieldAccess access))
    member x.WithInitOnly(condition) = x.With(attributes = (x.Attributes |> conditionalAdd condition FieldAttributes.InitOnly))
    member x.WithStatic(condition) = x.With(attributes = (x.Attributes |> conditionalAdd condition FieldAttributes.Static))
    member x.WithSpecialName(condition) = x.With(attributes = (x.Attributes |> conditionalAdd condition (FieldAttributes.SpecialName ||| FieldAttributes.RTSpecialName)))
    member x.WithNotSerialized(condition) = x.With(attributes = (x.Attributes |> conditionalAdd condition FieldAttributes.NotSerialized))
    member x.WithLiteralDefaultValue(literal) = x.With(literalValue = literal, attributes = (x.Attributes |> conditionalAdd literal.IsSome (FieldAttributes.Literal ||| FieldAttributes.HasDefault)))
    member x.WithFieldMarshal(marshal) = x.With(marshal = marshal, attributes = (x.Attributes |> conditionalAdd marshal.IsSome FieldAttributes.HasFieldMarshal))

// Index table by name. Keep a canonical list to make sure field order is not disturbed for binary manipulation.
type ILFieldDefs =
    | ILFields of LazyOrderedMultiMap<string, ILFieldDef>

    member x.AsList = let (ILFields t) = x in t.Entries()

    member x.LookupByName s = let (ILFields t) = x in t.[s]

type ILMethodImplDef =
    { Overrides: ILOverridesSpec
      OverrideBy: ILMethodSpec }

// Index table by name and arity.
type ILMethodImplDefs =
    | ILMethodImpls of Lazy<MethodImplsMap>

    member x.AsList = let (ILMethodImpls ltab) = x in Map.foldBack (fun _x y r -> y@r) (ltab.Force()) []

and MethodImplsMap = Map<string * int, ILMethodImplDef list>

[<RequireQualifiedAccess>]
type ILTypeDefLayout =
    | Auto
    | Sequential of ILTypeDefLayoutInfo
    | Explicit of ILTypeDefLayoutInfo (* REVIEW: add field info here *)

and ILTypeDefLayoutInfo =
    { Size: int32 option
      Pack: uint16 option }

[<RequireQualifiedAccess>]
type ILTypeInit =
    | BeforeField
    | OnAny

[<RequireQualifiedAccess>]
type ILDefaultPInvokeEncoding =
    | Ansi
    | Auto
    | Unicode

type ILTypeDefAccess =
    | Public
    | Private
    | Nested of ILMemberAccess

let typeAccessOfFlags flags =
    let f = (flags &&& 0x00000007)
    if f = 0x00000001 then ILTypeDefAccess.Public
    elif f = 0x00000002 then ILTypeDefAccess.Nested ILMemberAccess.Public
    elif f = 0x00000003 then ILTypeDefAccess.Nested ILMemberAccess.Private
    elif f = 0x00000004 then ILTypeDefAccess.Nested ILMemberAccess.Family
    elif f = 0x00000006 then ILTypeDefAccess.Nested ILMemberAccess.FamilyAndAssembly
    elif f = 0x00000007 then ILTypeDefAccess.Nested ILMemberAccess.FamilyOrAssembly
    elif f = 0x00000005 then ILTypeDefAccess.Nested ILMemberAccess.Assembly
    else ILTypeDefAccess.Private

let typeEncodingOfFlags flags =
    let f = (flags &&& 0x00030000)
    if f = 0x00020000 then ILDefaultPInvokeEncoding.Auto
    elif f = 0x00010000 then ILDefaultPInvokeEncoding.Unicode
    else ILDefaultPInvokeEncoding.Ansi

[<RequireQualifiedAccess>]
type ILTypeDefKind =
    | Class
    | ValueType
    | Interface
    | Enum
    | Delegate

let typeKindOfFlags nm (super: ILType option) flags =
    if (flags &&& 0x00000020) <> 0x0 then ILTypeDefKind.Interface
    else
        match super with
        | None -> ILTypeDefKind.Class
        | Some ty ->
            let name = ty.TypeSpec.Name
            if name = "System.Enum" then ILTypeDefKind.Enum
            elif (name = "System.Delegate" && nm <> "System.MulticastDelegate") || name = "System.MulticastDelegate" then ILTypeDefKind.Delegate
            elif name = "System.ValueType" && nm <> "System.Enum" then ILTypeDefKind.ValueType
            else ILTypeDefKind.Class

let convertTypeAccessFlags access =
    match access with
    | ILTypeDefAccess.Public -> TypeAttributes.Public
    | ILTypeDefAccess.Private -> TypeAttributes.NotPublic
    | ILTypeDefAccess.Nested ILMemberAccess.Public -> TypeAttributes.NestedPublic
    | ILTypeDefAccess.Nested ILMemberAccess.Private -> TypeAttributes.NestedPrivate
    | ILTypeDefAccess.Nested ILMemberAccess.Family -> TypeAttributes.NestedFamily
    | ILTypeDefAccess.Nested ILMemberAccess.CompilerControlled -> TypeAttributes.NestedPrivate
    | ILTypeDefAccess.Nested ILMemberAccess.FamilyAndAssembly -> TypeAttributes.NestedFamANDAssem
    | ILTypeDefAccess.Nested ILMemberAccess.FamilyOrAssembly -> TypeAttributes.NestedFamORAssem
    | ILTypeDefAccess.Nested ILMemberAccess.Assembly -> TypeAttributes.NestedAssembly

let convertTypeKind kind =
    match kind with
    | ILTypeDefKind.Class -> TypeAttributes.Class
    | ILTypeDefKind.ValueType -> TypeAttributes.Class
    | ILTypeDefKind.Interface -> TypeAttributes.Abstract ||| TypeAttributes.Interface
    | ILTypeDefKind.Enum -> TypeAttributes.Class
    | ILTypeDefKind.Delegate -> TypeAttributes.Class

let convertLayout layout =
    match layout with
    | ILTypeDefLayout.Auto -> TypeAttributes.AutoLayout
    | ILTypeDefLayout.Sequential _ -> TypeAttributes.SequentialLayout
    | ILTypeDefLayout.Explicit _ -> TypeAttributes.ExplicitLayout

let convertEncoding encoding =
    match encoding with
    | ILDefaultPInvokeEncoding.Auto -> TypeAttributes.AutoClass
    | ILDefaultPInvokeEncoding.Ansi -> TypeAttributes.AnsiClass
    | ILDefaultPInvokeEncoding.Unicode -> TypeAttributes.UnicodeClass

let convertToNestedTypeAccess (ilMemberAccess: ILMemberAccess) =
    match ilMemberAccess with
    | ILMemberAccess.Assembly -> TypeAttributes.NestedAssembly
    | ILMemberAccess.CompilerControlled -> failwith "Method access compiler controlled."
    | ILMemberAccess.FamilyAndAssembly -> TypeAttributes.NestedFamANDAssem
    | ILMemberAccess.FamilyOrAssembly -> TypeAttributes.NestedFamORAssem
    | ILMemberAccess.Family -> TypeAttributes.NestedFamily
    | ILMemberAccess.Private -> TypeAttributes.NestedPrivate
    | ILMemberAccess.Public -> TypeAttributes.NestedPublic

let convertInitSemantics (init: ILTypeInit) =
    match init with
    | ILTypeInit.BeforeField -> TypeAttributes.BeforeFieldInit
    | ILTypeInit.OnAny -> enum 0

[<NoComparison; NoEquality>]
type ILTypeDef(name: string, attributes: TypeAttributes, layout: ILTypeDefLayout, implements: ILTypes, genericParams: ILGenericParameterDefs,
               extends: ILType option, methods: ILMethodDefs, nestedTypes: ILTypeDefs, fields: ILFieldDefs, methodImpls: ILMethodImplDefs,
               events: ILEventDefs, properties: ILPropertyDefs, securityDeclsStored: ILSecurityDeclsStored, customAttrsStored: ILAttributesStored, metadataIndex: int32) =

    let mutable customAttrsStored = customAttrsStored

    new (name, attributes, layout, implements, genericParams, extends, methods, nestedTypes, fields, methodImpls, events, properties, securityDecls, customAttrs) =
       ILTypeDef (name, attributes, layout, implements, genericParams, extends, methods, nestedTypes, fields, methodImpls, events, properties, storeILSecurityDecls securityDecls, storeILCustomAttrs customAttrs, NoMetadataIdx)

    member _.Name = name
    member _.Attributes = attributes
    member _.GenericParams = genericParams
    member _.Layout = layout
    member _.NestedTypes = nestedTypes
    member _.Implements = implements
    member _.Extends = extends
    member _.Methods = methods
    member _.SecurityDeclsStored = securityDeclsStored
    member _.Fields = fields
    member _.MethodImpls = methodImpls
    member _.Events = events
    member _.Properties = properties
    member _.CustomAttrsStored = customAttrsStored
    member _.MetadataIndex = metadataIndex

    member x.With(?name, ?attributes, ?layout, ?implements, ?genericParams, ?extends, ?methods, ?nestedTypes, ?fields, ?methodImpls, ?events, ?properties, ?customAttrs, ?securityDecls) =
        ILTypeDef(name=defaultArg name x.Name,
                  attributes=defaultArg attributes x.Attributes,
                  layout=defaultArg layout x.Layout,
                  genericParams = defaultArg genericParams x.GenericParams,
                  nestedTypes = defaultArg nestedTypes x.NestedTypes,
                  implements = defaultArg implements x.Implements,
                  extends = defaultArg extends x.Extends,
                  methods = defaultArg methods x.Methods,
                  securityDecls = defaultArg securityDecls x.SecurityDecls,
                  fields = defaultArg fields x.Fields,
                  methodImpls = defaultArg methodImpls x.MethodImpls,
                  events = defaultArg events x.Events,
                  properties = defaultArg properties x.Properties,
                  customAttrs = defaultArg customAttrs x.CustomAttrs)

    member x.CustomAttrs =
        match customAttrsStored with
        | ILAttributesStored.Reader f ->
            let res = ILAttributes(f x.MetadataIndex)
            customAttrsStored <- ILAttributesStored.Given res
            res
        | ILAttributesStored.Given res ->
            res

    member x.SecurityDecls = x.SecurityDeclsStored.GetSecurityDecls x.MetadataIndex

    member x.IsClass = (typeKindOfFlags x.Name x.Extends (int x.Attributes)) = ILTypeDefKind.Class
    member x.IsStruct = (typeKindOfFlags x.Name x.Extends (int x.Attributes)) = ILTypeDefKind.ValueType
    member x.IsInterface = (typeKindOfFlags x.Name x.Extends (int x.Attributes)) = ILTypeDefKind.Interface
    member x.IsEnum = (typeKindOfFlags x.Name x.Extends (int x.Attributes)) = ILTypeDefKind.Enum
    member x.IsDelegate = (typeKindOfFlags x.Name x.Extends (int x.Attributes)) = ILTypeDefKind.Delegate
    member x.Access = typeAccessOfFlags (int x.Attributes)
    member x.IsAbstract = x.Attributes &&& TypeAttributes.Abstract <> enum 0
    member x.IsSealed = x.Attributes &&& TypeAttributes.Sealed <> enum 0
    member x.IsSerializable = x.Attributes &&& TypeAttributes.Serializable <> enum 0
    member x.IsComInterop = x.Attributes &&& TypeAttributes.Import <> enum 0 (* Class or interface generated for COM interop *)
    member x.IsSpecialName = x.Attributes &&& TypeAttributes.SpecialName <> enum 0
    member x.HasSecurity = x.Attributes &&& TypeAttributes.HasSecurity <> enum 0
    member x.Encoding = typeEncodingOfFlags (int x.Attributes)
    member x.IsStructOrEnum = x.IsStruct || x.IsEnum
    member x.WithAccess(access) = x.With(attributes=(x.Attributes &&& ~~~TypeAttributes.VisibilityMask ||| convertTypeAccessFlags access))
    member x.WithNestedAccess(access) = x.With(attributes=(x.Attributes &&& ~~~TypeAttributes.VisibilityMask ||| convertToNestedTypeAccess access))
    member x.WithSealed(condition) = x.With(attributes=(x.Attributes |> conditionalAdd condition TypeAttributes.Sealed))
    member x.WithSerializable(condition) = x.With(attributes=(x.Attributes |> conditionalAdd condition TypeAttributes.Serializable))
    member x.WithAbstract(condition) = x.With(attributes=(x.Attributes |> conditionalAdd condition TypeAttributes.Abstract))
    member x.WithImport(condition) = x.With(attributes=(x.Attributes |> conditionalAdd condition TypeAttributes.Import))
    member x.WithHasSecurity(condition) = x.With(attributes=(x.Attributes |> conditionalAdd condition TypeAttributes.HasSecurity))
    member x.WithLayout(layout) = x.With(attributes=(x.Attributes ||| convertLayout layout), layout = layout)
    member x.WithKind(kind) = x.With(attributes=(x.Attributes ||| convertTypeKind kind), extends = match kind with ILTypeDefKind.Interface -> None | _ -> x.Extends)
    member x.WithEncoding(encoding) = x.With(attributes=(x.Attributes &&& ~~~TypeAttributes.StringFormatMask ||| convertEncoding encoding))
    member x.WithSpecialName(condition) = x.With(attributes=(x.Attributes |> conditionalAdd condition TypeAttributes.SpecialName))
    member x.WithInitSemantics(init) = x.With(attributes=(x.Attributes ||| convertInitSemantics init))

and [<Sealed>] ILTypeDefs(f : unit -> ILPreTypeDef[]) =

    let mutable array = InlineDelayInit<_>(f)

    let mutable dict = InlineDelayInit<_>(fun () ->
        let arr = array.Value
        let t = Dictionary<_, _>(HashIdentity.Structural)
        for pre in arr do
            let key = pre.Namespace, pre.Name
            t.[key] <- pre
        ReadOnlyDictionary t)

    member x.AsArray = [| for pre in array.Value -> pre.GetTypeDef() |]

    member x.AsList = [ for pre in array.Value -> pre.GetTypeDef() ]

    interface IEnumerable with
        member x.GetEnumerator() = ((x :> IEnumerable<ILTypeDef>).GetEnumerator() :> IEnumerator)

    interface IEnumerable<ILTypeDef> with
        member x.GetEnumerator() =
            (seq { for pre in array.Value -> pre.GetTypeDef() }).GetEnumerator()

    member x.AsArrayOfPreTypeDefs = array.Value

    member x.FindByName nm =
        let ns, n = splitILTypeName nm
        dict.Value.[(ns, n)].GetTypeDef()


and [<NoEquality; NoComparison>] ILPreTypeDef =
    abstract Namespace: string list
    abstract Name: string
    abstract GetTypeDef: unit -> ILTypeDef


/// This is a memory-critical class. Very many of these objects get allocated and held to represent the contents of .NET assemblies.
and [<Sealed>] ILPreTypeDefImpl(nameSpace: string list, name: string, metadataIndex: int32, storage: ILTypeDefStored) =
    let mutable store : ILTypeDef = Unchecked.defaultof<_>

    interface ILPreTypeDef with
        member _.Namespace = nameSpace
        member _.Name = name

        member x.GetTypeDef() =
            match box store with
            | null ->
                match storage with
                | ILTypeDefStored.Given td ->
                    store <- td
                    td
                | ILTypeDefStored.Computed f ->
                    LazyInitializer.EnsureInitialized<ILTypeDef>(&store, Func<_>(fun () -> f()))
                | ILTypeDefStored.Reader f ->
                    LazyInitializer.EnsureInitialized<ILTypeDef>(&store, Func<_>(fun () -> f metadataIndex))
            | _ -> store

and ILTypeDefStored =
    | Given of ILTypeDef
    | Reader of (int32 -> ILTypeDef)
    | Computed of (unit -> ILTypeDef)

let mkILTypeDefReader f = ILTypeDefStored.Reader f

type ILNestedExportedType =
    { Name: string
      Access: ILMemberAccess
      Nested: ILNestedExportedTypes
      CustomAttrsStored: ILAttributesStored
      MetadataIndex: int32 }

    member x.CustomAttrs = x.CustomAttrsStored.GetCustomAttrs x.MetadataIndex

and ILNestedExportedTypes =
    | ILNestedExportedTypes of Lazy<Map<string, ILNestedExportedType>>

    member x.AsList = let (ILNestedExportedTypes ltab) = x in Map.foldBack (fun _x y r -> y :: r) (ltab.Force()) []

and [<NoComparison; NoEquality>]
    ILExportedTypeOrForwarder =
    { ScopeRef: ILScopeRef
      Name: string
      Attributes: TypeAttributes
      Nested: ILNestedExportedTypes
      CustomAttrsStored: ILAttributesStored
      MetadataIndex: int32 }

    member x.Access = typeAccessOfFlags (int x.Attributes)

    member x.IsForwarder = x.Attributes &&& enum<TypeAttributes>(0x00200000) <> enum 0

    member x.CustomAttrs = x.CustomAttrsStored.GetCustomAttrs x.MetadataIndex

and ILExportedTypesAndForwarders =
    | ILExportedTypesAndForwarders of Lazy<Map<string, ILExportedTypeOrForwarder>>

    member x.AsList = let (ILExportedTypesAndForwarders ltab) = x in Map.foldBack (fun _x y r -> y :: r) (ltab.Force()) []

    member x.TryFindByName nm =
        match x with
        | ILExportedTypesAndForwarders ltab ->
            ltab.Value.TryFind nm

[<RequireQualifiedAccess>]
type ILResourceAccess =
    | Public
    | Private

[<RequireQualifiedAccess;NoEquality;NoComparison>]
type ILResourceLocation =
    | Local of ByteStorage
    | File of ILModuleRef * int32
    | Assembly of ILAssemblyRef

type ILResource =
    { Name: string
      Location: ILResourceLocation
      Access: ILResourceAccess
      CustomAttrsStored: ILAttributesStored
      MetadataIndex: int32 }

    /// Read the bytes from a resource local to an assembly
    member r.GetBytes() =
        match r.Location with
        | ILResourceLocation.Local bytes -> bytes.GetByteMemory()
        | _ -> failwith "GetBytes"

    member x.CustomAttrs = x.CustomAttrsStored.GetCustomAttrs x.MetadataIndex

type ILResources =
    | ILResources of ILResource list

    member x.AsList = let (ILResources ltab) = x in ltab

// --------------------------------------------------------------------
// One module in the "current" assembly
// --------------------------------------------------------------------

[<RequireQualifiedAccess>]
type ILAssemblyLongevity =
    | Unspecified
    | Library
    | PlatformAppDomain
    | PlatformProcess
    | PlatformSystem

    static member Default = Unspecified

type ILAssemblyManifest =
    { Name: string
      AuxModuleHashAlgorithm: int32
      SecurityDeclsStored: ILSecurityDeclsStored
      PublicKey: byte[] option
      Version: ILVersionInfo option
      Locale: Locale option
      CustomAttrsStored: ILAttributesStored

      AssemblyLongevity: ILAssemblyLongevity
      DisableJitOptimizations: bool
      JitTracking: bool
      IgnoreSymbolStoreSequencePoints: bool
      Retargetable: bool

      /// Records the types implemented by other modules.
      ExportedTypes: ILExportedTypesAndForwarders

      /// Records whether the entrypoint resides in another module.
      EntrypointElsewhere: ILModuleRef option
      MetadataIndex: int32
    }

    member x.CustomAttrs = x.CustomAttrsStored.GetCustomAttrs x.MetadataIndex

    member x.SecurityDecls = x.SecurityDeclsStored.GetSecurityDecls x.MetadataIndex

[<RequireQualifiedAccess>]
type ILNativeResource =
    | In of fileName: string * linkedResourceBase: int * linkedResourceStart: int * linkedResourceLength: int
    | Out of unlinkedResource: byte[]

type ILModuleDef =
    { Manifest: ILAssemblyManifest option
      Name: string
      TypeDefs: ILTypeDefs
      SubsystemVersion : int * int
      UseHighEntropyVA : bool
      SubSystemFlags: int32
      IsDLL: bool
      IsILOnly: bool
      Platform: ILPlatform option
      StackReserveSize: int32 option
      Is32Bit: bool
      Is32BitPreferred: bool
      Is64Bit: bool
      VirtualAlignment: int32
      PhysicalAlignment: int32
      ImageBase: int32
      MetadataVersion: string
      Resources: ILResources
      /// e.g. win32 resources
      NativeResources: ILNativeResource list
      CustomAttrsStored: ILAttributesStored
      MetadataIndex: int32
    }
    member x.ManifestOfAssembly =
        match x.Manifest with
        | Some m -> m
        | None -> failwith "no manifest"

    member m.HasManifest =
        match m.Manifest with None -> false | _ -> true

    member x.CustomAttrs = x.CustomAttrsStored.GetCustomAttrs x.MetadataIndex

// --------------------------------------------------------------------
// Add fields and types to tables, with decent error messages
// when clashes occur...
// --------------------------------------------------------------------

let mkILEmptyGenericParams = ([]: ILGenericParameterDefs)

let emptyILGenericArgsList = ([]: ILType list)

// --------------------------------------------------------------------
// Make ILTypeRefs etc.
// --------------------------------------------------------------------


let mkILNestedTyRef (scope, l, nm) = ILTypeRef.Create (scope, l, nm)

let mkILTyRef (scope, nm) = mkILNestedTyRef (scope, [], nm)

type ILGenericArgsList = ILType list

let mkILTySpec (tref, inst) = ILTypeSpec.Create (tref, inst)

let mkILNonGenericTySpec tref = mkILTySpec (tref, [])

let mkILTyRefInTyRef (tref: ILTypeRef, nm) =
    mkILNestedTyRef (tref.Scope, tref.Enclosing@[tref.Name], nm)

let mkILTy boxed tspec =
    match boxed with AsObject -> mkILBoxedType tspec | _ -> ILType.Value tspec

let mkILNamedTy vc tref tinst = mkILTy vc (ILTypeSpec.Create (tref, tinst))

let mkILValueTy tref tinst = mkILNamedTy AsValue tref tinst

let mkILBoxedTy tref tinst = mkILNamedTy AsObject tref tinst

let mkILNonGenericValueTy tref = mkILNamedTy AsValue tref []

let mkILNonGenericBoxedTy tref = mkILNamedTy AsObject tref []

let mkSimpleAssemblyRef n =
  ILAssemblyRef.Create (n, None, None, false, None, None)

let mkSimpleModRef n =
    ILModuleRef.Create (n, true, None)

// --------------------------------------------------------------------
// The toplevel class of a module is called "<Module>"
// --------------------------------------------------------------------

let typeNameForGlobalFunctions = "<Module>"

let mkILTypeForGlobalFunctions scoref = mkILBoxedType (mkILNonGenericTySpec (ILTypeRef.Create (scoref, [], typeNameForGlobalFunctions)))

let isTypeNameForGlobalFunctions d = (d = typeNameForGlobalFunctions)

let mkILMethRef (tref, callconv, nm, gparams, args, rty) =
    { mrefParent=tref
      mrefCallconv=callconv
      mrefGenericArity=gparams
      mrefName=nm
      mrefArgs=args
      mrefReturn=rty}

let mkILMethSpecForMethRefInTy (mref, ty, minst) =
    { mspecMethodRef=mref
      mspecDeclaringType=ty
      mspecMethodInst=minst }

let mkILMethSpec (mref, vc, tinst, minst) = mkILMethSpecForMethRefInTy (mref, mkILNamedTy vc mref.DeclaringTypeRef tinst, minst)

let mkILMethSpecInTypeRef (tref, vc, cc, nm, args, rty, tinst, minst) =
    mkILMethSpec (mkILMethRef ( tref, cc, nm, List.length minst, args, rty), vc, tinst, minst)

let mkILMethSpecInTy (ty: ILType, cc, nm, args, rty, minst: ILGenericArgs) =
    mkILMethSpecForMethRefInTy (mkILMethRef (ty.TypeRef, cc, nm, minst.Length, args, rty), ty, minst)

let mkILNonGenericMethSpecInTy (ty, cc, nm, args, rty) =
    mkILMethSpecInTy (ty, cc, nm, args, rty, [])

let mkILInstanceMethSpecInTy (ty: ILType, nm, args, rty, minst) =
    mkILMethSpecInTy (ty, ILCallingConv.Instance, nm, args, rty, minst)

let mkILNonGenericInstanceMethSpecInTy (ty: ILType, nm, args, rty) =
    mkILInstanceMethSpecInTy (ty, nm, args, rty, [])

let mkILStaticMethSpecInTy (ty, nm, args, rty, minst) =
    mkILMethSpecInTy (ty, ILCallingConv.Static, nm, args, rty, minst)

let mkILNonGenericStaticMethSpecInTy (ty, nm, args, rty) =
    mkILStaticMethSpecInTy (ty, nm, args, rty, [])

let mkILCtorMethSpec (tref, args, cinst) =
    mkILMethSpecInTypeRef (tref, AsObject, ILCallingConv.Instance, ".ctor", args, ILType.Void, cinst, [])

let mkILCtorMethSpecForTy (ty, args) =
  mkILMethSpecInTy (ty, ILCallingConv.Instance, ".ctor", args, ILType.Void, [])

let mkILNonGenericCtorMethSpec (tref, args) =
  mkILCtorMethSpec (tref, args, [])

// --------------------------------------------------------------------
// Make references to fields
// --------------------------------------------------------------------

let mkILFieldRef (tref, nm, ty) = { DeclaringTypeRef=tref; Name=nm; Type=ty}

let mkILFieldSpec (tref, ty) = { FieldRef= tref; DeclaringType=ty }

let mkILFieldSpecInTy (ty: ILType, nm, fty) =
    mkILFieldSpec (mkILFieldRef (ty.TypeRef, nm, fty), ty)

let andTailness x y =
  match x with Tailcall when y -> Tailcall | _ -> Normalcall

// --------------------------------------------------------------------
// Basic operations on code.
// --------------------------------------------------------------------

let formatCodeLabel (x: int) = "L"+string x

//  ++GLOBAL MUTABLE STATE (concurrency safe)
let codeLabelCount = ref 0
let generateCodeLabel() = Interlocked.Increment codeLabelCount

let instrIsRet i =
    match i with
    | I_ret -> true
    | _ -> false

let nonBranchingInstrsToCode instrs : ILCode =
    let instrs = Array.ofList instrs
    let instrs =
        if instrs.Length <> 0 && instrIsRet (Array.last instrs) then instrs
        else Array.append instrs [| I_ret |]

    { Labels = Dictionary()
      Instrs = instrs
      Exceptions = []
      Locals = [] }


// --------------------------------------------------------------------
//
// --------------------------------------------------------------------

let mkILTyvarTy tv = ILType.TypeVar tv

let mkILSimpleTypar nm =
   { Name=nm
     Constraints = []
     Variance=NonVariant
     HasReferenceTypeConstraint=false
     HasNotNullableValueTypeConstraint=false
     HasDefaultConstructorConstraint=false
     CustomAttrsStored = storeILCustomAttrs emptyILCustomAttrs
     MetadataIndex = NoMetadataIdx }

let gparam_of_gactual (_ga: ILType) = mkILSimpleTypar "T"

let mkILFormalTypars (x: ILGenericArgsList) = List.map gparam_of_gactual x

let mkILFormalGenericArgs numtypars (gparams: ILGenericParameterDefs) =
    List.mapi (fun n _gf -> mkILTyvarTy (uint16 (numtypars + n))) gparams

let mkILFormalBoxedTy tref gparams = mkILBoxedTy tref (mkILFormalGenericArgs 0 gparams)

let mkILFormalNamedTy bx tref gparams = mkILNamedTy bx tref (mkILFormalGenericArgs 0 gparams)

// --------------------------------------------------------------------
// Operations on class etc. defs.
// --------------------------------------------------------------------

let mkRefForNestedILTypeDef scope (enc: ILTypeDef list, td: ILTypeDef) =
    mkILNestedTyRef (scope, (enc |> List.map (fun etd -> etd.Name)), td.Name)

// --------------------------------------------------------------------
// Operations on type tables.
// --------------------------------------------------------------------

let mkILPreTypeDef (td: ILTypeDef) =
    let ns, n = splitILTypeName td.Name
    ILPreTypeDefImpl (ns, n, NoMetadataIdx, ILTypeDefStored.Given td) :> ILPreTypeDef
let mkILPreTypeDefComputed (ns, n, f) =
    ILPreTypeDefImpl (ns, n, NoMetadataIdx, ILTypeDefStored.Computed f) :> ILPreTypeDef
let mkILPreTypeDefRead (ns, n, idx, f) =
    ILPreTypeDefImpl (ns, n, idx, f) :> ILPreTypeDef


let addILTypeDef td (tdefs: ILTypeDefs) = ILTypeDefs (fun () -> [| yield mkILPreTypeDef td; yield! tdefs.AsArrayOfPreTypeDefs |])
let mkILTypeDefsFromArray (l: ILTypeDef[]) = ILTypeDefs (fun () -> Array.map mkILPreTypeDef l)
let mkILTypeDefs l = mkILTypeDefsFromArray (Array.ofList l)
let mkILTypeDefsComputed f = ILTypeDefs f
let emptyILTypeDefs = mkILTypeDefsFromArray [| |]

// --------------------------------------------------------------------
// Operations on method tables.
// --------------------------------------------------------------------

let mkILMethodsFromArray xs = ILMethodDefs (fun () -> xs)
let mkILMethods xs = xs |> Array.ofList |> mkILMethodsFromArray
let mkILMethodsComputed f = ILMethodDefs f
let emptyILMethods = mkILMethodsFromArray [| |]

let filterILMethodDefs f (mdefs: ILMethodDefs) =
    ILMethodDefs (fun () -> mdefs.AsArray |> Array.filter f)

// --------------------------------------------------------------------
// Operations and defaults for modules, assemblies etc.
// --------------------------------------------------------------------

let defaultSubSystem = 3 (* this is what comes out of ILDASM on 30/04/2001 *)
let defaultPhysAlignment = 512 (* this is what comes out of ILDASM on 30/04/2001 *)
let defaultVirtAlignment = 0x2000 (* this is what comes out of ILDASM on 30/04/2001 *)
let defaultImageBase = 0x034f0000 (* this is what comes out of ILDASM on 30/04/2001 *)

// --------------------------------------------------------------------
// Array types
// --------------------------------------------------------------------

let mkILArrTy (ty, shape) = ILType.Array (shape, ty)

let mkILArr1DTy ty = mkILArrTy (ty, ILArrayShape.SingleDimensional)

let isILArrTy ty = match ty with ILType.Array _ -> true| _ -> false

let destILArrTy ty =
    match ty with
    | ILType.Array (shape, ty) -> (shape, ty)
    | _ -> failwith "destILArrTy"

// --------------------------------------------------------------------
// Sigs of special types built-in
// --------------------------------------------------------------------

[<Literal>]
let tname_Object = "System.Object"

[<Literal>]
let tname_String = "System.String"

[<Literal>]
let tname_Array = "System.Array"

[<Literal>]
let tname_Type = "System.Type"

[<Literal>]
let tname_Int64 = "System.Int64"

[<Literal>]
let tname_UInt64 = "System.UInt64"

[<Literal>]
let tname_Int32 = "System.Int32"

[<Literal>]
let tname_UInt32 = "System.UInt32"

[<Literal>]
let tname_Int16 = "System.Int16"

[<Literal>]
let tname_UInt16 = "System.UInt16"

[<Literal>]
let tname_SByte = "System.SByte"

[<Literal>]
let tname_Byte = "System.Byte"

[<Literal>]
let tname_Single = "System.Single"

[<Literal>]
let tname_Double = "System.Double"

[<Literal>]
let tname_Bool = "System.Boolean"

[<Literal>]
let tname_Char = "System.Char"

[<Literal>]
let tname_IntPtr = "System.IntPtr"

[<Literal>]
let tname_UIntPtr = "System.UIntPtr"

[<Literal>]
let tname_TypedReference = "System.TypedReference"

[<NoEquality; NoComparison; StructuredFormatDisplay("{DebugText}")>]
type ILGlobals(primaryScopeRef: ILScopeRef, assembliesThatForwardToPrimaryAssembly: ILAssemblyRef list, fsharpCoreAssemblyScopeRef: ILScopeRef) =

    let assembliesThatForwardToPrimaryAssembly = Array.ofList assembliesThatForwardToPrimaryAssembly

    let mkSysILTypeRef nm = mkILTyRef (primaryScopeRef, nm)

    member _.primaryAssemblyScopeRef = primaryScopeRef
    member x.primaryAssemblyRef =
        match primaryScopeRef with
        | ILScopeRef.Assembly aref -> aref
        | _ -> failwith "Invalid primary assembly"
    member x.primaryAssemblyName = x.primaryAssemblyRef.Name

    member val typ_Object = mkILBoxedType (mkILNonGenericTySpec (mkSysILTypeRef tname_Object))
    member val typ_String = mkILBoxedType (mkILNonGenericTySpec (mkSysILTypeRef tname_String))
    member val typ_Array = mkILBoxedType (mkILNonGenericTySpec (mkSysILTypeRef tname_Array))
    member val typ_Type = mkILBoxedType (mkILNonGenericTySpec (mkSysILTypeRef tname_Type))
    member val typ_SByte = ILType.Value (mkILNonGenericTySpec (mkSysILTypeRef tname_SByte))
    member val typ_Int16 = ILType.Value (mkILNonGenericTySpec (mkSysILTypeRef tname_Int16))
    member val typ_Int32 = ILType.Value (mkILNonGenericTySpec (mkSysILTypeRef tname_Int32))
    member val typ_Int64 = ILType.Value (mkILNonGenericTySpec (mkSysILTypeRef tname_Int64))
    member val typ_Byte = ILType.Value (mkILNonGenericTySpec (mkSysILTypeRef tname_Byte))
    member val typ_UInt16 = ILType.Value (mkILNonGenericTySpec (mkSysILTypeRef tname_UInt16))
    member val typ_UInt32 = ILType.Value (mkILNonGenericTySpec (mkSysILTypeRef tname_UInt32))
    member val typ_UInt64 = ILType.Value (mkILNonGenericTySpec (mkSysILTypeRef tname_UInt64))
    member val typ_Single = ILType.Value (mkILNonGenericTySpec (mkSysILTypeRef tname_Single))
    member val typ_Double = ILType.Value (mkILNonGenericTySpec (mkSysILTypeRef tname_Double))
    member val typ_Bool = ILType.Value (mkILNonGenericTySpec (mkSysILTypeRef tname_Bool))
    member val typ_Char = ILType.Value (mkILNonGenericTySpec (mkSysILTypeRef tname_Char))
    member val typ_IntPtr = ILType.Value (mkILNonGenericTySpec (mkSysILTypeRef tname_IntPtr))
    member val typ_UIntPtr = ILType.Value (mkILNonGenericTySpec (mkSysILTypeRef tname_UIntPtr))
    member val typ_TypedReference = ILType.Value (mkILNonGenericTySpec (mkSysILTypeRef tname_TypedReference))

    member _.fsharpCoreAssemblyScopeRef = fsharpCoreAssemblyScopeRef

    member x.IsPossiblePrimaryAssemblyRef(aref: ILAssemblyRef) =
        aref.EqualsIgnoringVersion x.primaryAssemblyRef ||
        assembliesThatForwardToPrimaryAssembly
        |> Array.exists aref.EqualsIgnoringVersion

    /// For debugging
    [<DebuggerBrowsable(DebuggerBrowsableState.Never)>]
    member x.DebugText = x.ToString()

    override x.ToString() = "<ILGlobals>"

let mkILGlobals (primaryScopeRef, assembliesThatForwardToPrimaryAssembly, fsharpCoreAssemblyScopeRef) = ILGlobals (primaryScopeRef, assembliesThatForwardToPrimaryAssembly, fsharpCoreAssemblyScopeRef)

let mkNormalCall mspec = I_call (Normalcall, mspec, None)

let mkNormalCallvirt mspec = I_callvirt (Normalcall, mspec, None)

let mkNormalCallconstraint (ty, mspec) = I_callconstraint (Normalcall, ty, mspec, None)

let mkNormalNewobj mspec = I_newobj (mspec, None)

/// Comment on common object cache sizes:
/// mkLdArg - I can't imagine any IL method we generate needing more than this
/// mkLdLoc - I tried 256, and there were LdLoc allocations left, so I upped it o 512. I didn't check again.
/// mkStLoc - it should be the same as LdLoc (where there's a LdLoc there must be a StLoc)
/// mkLdcInt32 - just a guess

let ldargs = [| for i in 0 .. 128 -> I_ldarg (uint16 i) |]

let mkLdarg i = if 0us < i && i < uint16 ldargs.Length then ldargs.[int i] else I_ldarg i

let mkLdarg0 = mkLdarg 0us

let ldlocs = [| for i in 0 .. 512 -> I_ldloc (uint16 i) |]

let mkLdloc i = if 0us < i && i < uint16 ldlocs.Length then ldlocs.[int i] else I_ldloc i

let stlocs = [| for i in 0 .. 512 -> I_stloc (uint16 i) |]

let mkStloc i = if 0us < i && i < uint16 stlocs.Length then stlocs.[int i] else I_stloc i

let ldi32s = [| for i in 0 .. 256 -> AI_ldc (DT_I4, ILConst.I4 i) |]

let mkLdcInt32 i = if 0 < i && i < ldi32s.Length then ldi32s.[i] else AI_ldc (DT_I4, ILConst.I4 i)

let tname_CompilerGeneratedAttribute = "System.Runtime.CompilerServices.CompilerGeneratedAttribute"

let tname_DebuggableAttribute = "System.Diagnostics.DebuggableAttribute"

(* NOTE: ecma_ prefix refers to the standard "mscorlib" *)
let ecmaPublicKey = PublicKeyToken (Bytes.ofInt32Array [|0xde; 0xad; 0xbe; 0xef; 0xca; 0xfe; 0xfa; 0xce |])

let isILBoxedTy = function ILType.Boxed _ -> true | _ -> false

let isILValueTy = function ILType.Value _ -> true | _ -> false

let rec stripILModifiedFromTy (ty: ILType) =
    match ty with
    | ILType.Modified(_, _, ty) -> stripILModifiedFromTy ty
    | _ -> ty

let isBuiltInTySpec (ilg: ILGlobals) (tspec: ILTypeSpec) n =
    let tref = tspec.TypeRef
    let scoref = tref.Scope
    tref.Name = n &&
    (match scoref with
     | ILScopeRef.Local
     | ILScopeRef.Module _ -> false
     | ILScopeRef.Assembly aref -> ilg.IsPossiblePrimaryAssemblyRef aref
     | ILScopeRef.PrimaryAssembly -> true)

let isILBoxedBuiltInTy ilg (ty: ILType) n =
    isILBoxedTy ty && isBuiltInTySpec ilg ty.TypeSpec n

let isILValueBuiltInTy ilg (ty: ILType) n =
    isILValueTy ty && isBuiltInTySpec ilg ty.TypeSpec n

let isILObjectTy ilg ty = isILBoxedBuiltInTy ilg ty tname_Object

let isILStringTy ilg ty = isILBoxedBuiltInTy ilg ty tname_String

let isILTypedReferenceTy ilg ty = isILValueBuiltInTy ilg ty tname_TypedReference

let isILSByteTy ilg ty = isILValueBuiltInTy ilg ty tname_SByte

let isILByteTy ilg ty = isILValueBuiltInTy ilg ty tname_Byte

let isILInt16Ty ilg ty = isILValueBuiltInTy ilg ty tname_Int16

let isILUInt16Ty ilg ty = isILValueBuiltInTy ilg ty tname_UInt16

let isILInt32Ty ilg ty = isILValueBuiltInTy ilg ty tname_Int32

let isILUInt32Ty ilg ty = isILValueBuiltInTy ilg ty tname_UInt32

let isILInt64Ty ilg ty = isILValueBuiltInTy ilg ty tname_Int64

let isILUInt64Ty ilg ty = isILValueBuiltInTy ilg ty tname_UInt64

let isILIntPtrTy ilg ty = isILValueBuiltInTy ilg ty tname_IntPtr

let isILUIntPtrTy ilg ty = isILValueBuiltInTy ilg ty tname_UIntPtr

let isILBoolTy ilg ty = isILValueBuiltInTy ilg ty tname_Bool

let isILCharTy ilg ty = isILValueBuiltInTy ilg ty tname_Char

let isILSingleTy ilg ty = isILValueBuiltInTy ilg ty tname_Single

let isILDoubleTy ilg ty = isILValueBuiltInTy ilg ty tname_Double

// --------------------------------------------------------------------
// Rescoping
// --------------------------------------------------------------------

let rescopeILScopeRef scoref scoref1 =
    match scoref, scoref1 with
    | _, ILScopeRef.Local -> scoref
    | ILScopeRef.Local, _ -> scoref1
    | _, ILScopeRef.Module _ -> scoref
    | ILScopeRef.Module _, _ -> scoref1
    | _ -> scoref1

let rescopeILTypeRef scoref (tref1: ILTypeRef) =
    let scoref1 = tref1.Scope
    let scoref2 = rescopeILScopeRef scoref scoref1
    if scoref1 === scoref2 then tref1
    else ILTypeRef.Create (scoref2, tref1.Enclosing, tref1.Name)

// ORIGINAL IMPLEMENTATION (too many allocations
//         { tspecTypeRef=rescopeILTypeRef scoref tref
//           tspecInst=rescopeILTypes scoref tinst }
let rec rescopeILTypeSpec scoref (tspec1: ILTypeSpec) =
    let tref1 = tspec1.TypeRef
    let tinst1 = tspec1.GenericArgs
    let tref2 = rescopeILTypeRef scoref tref1

    // avoid reallocation in the common case
    if tref1 === tref2 then
        if isNil tinst1 then tspec1 else
        let tinst2 = rescopeILTypes scoref tinst1
        if tinst1 === tinst2 then tspec1 else
        ILTypeSpec.Create (tref2, tinst2)
    else
        let tinst2 = rescopeILTypes scoref tinst1
        ILTypeSpec.Create (tref2, tinst2)

and rescopeILType scoref ty =
    match ty with
    | ILType.Ptr t -> ILType.Ptr (rescopeILType scoref t)
    | ILType.FunctionPointer t -> ILType.FunctionPointer (rescopeILCallSig scoref t)
    | ILType.Byref t -> ILType.Byref (rescopeILType scoref t)
    | ILType.Boxed cr1 ->
        let cr2 = rescopeILTypeSpec scoref cr1
        if cr1 === cr2 then ty else
        mkILBoxedType cr2
    | ILType.Array (s, ety1) ->
        let ety2 = rescopeILType scoref ety1
        if ety1 === ety2 then ty else
        ILType.Array (s, ety2)
    | ILType.Value cr1 ->
        let cr2 = rescopeILTypeSpec scoref cr1
        if cr1 === cr2 then ty else
        ILType.Value cr2
    | ILType.Modified (b, tref, ty) -> ILType.Modified (b, rescopeILTypeRef scoref tref, rescopeILType scoref ty)
    | x -> x

and rescopeILTypes scoref i =
    if isNil i then i
    else List.mapq (rescopeILType scoref) i

and rescopeILCallSig scoref csig =
    mkILCallSig (csig.CallingConv, rescopeILTypes scoref csig.ArgTypes, rescopeILType scoref csig.ReturnType)

let rescopeILMethodRef scoref (x: ILMethodRef) =
    { mrefParent = rescopeILTypeRef scoref x.DeclaringTypeRef
      mrefCallconv = x.mrefCallconv
      mrefGenericArity=x.mrefGenericArity
      mrefName=x.mrefName
      mrefArgs = rescopeILTypes scoref x.mrefArgs
      mrefReturn= rescopeILType scoref x.mrefReturn }

let rescopeILFieldRef scoref x =
    { DeclaringTypeRef = rescopeILTypeRef scoref x.DeclaringTypeRef
      Name= x.Name
      Type= rescopeILType scoref x.Type }

// --------------------------------------------------------------------
// Instantiate polymorphism in types
// --------------------------------------------------------------------

let rec instILTypeSpecAux numFree inst (tspec: ILTypeSpec) =
    ILTypeSpec.Create (tspec.TypeRef, instILGenericArgsAux numFree inst tspec.GenericArgs)

and instILTypeAux numFree (inst: ILGenericArgs) ty =
    match ty with
    | ILType.Ptr t -> ILType.Ptr (instILTypeAux numFree inst t)
    | ILType.FunctionPointer t -> ILType.FunctionPointer (instILCallSigAux numFree inst t)
    | ILType.Array (a, t) -> ILType.Array (a, instILTypeAux numFree inst t)
    | ILType.Byref t -> ILType.Byref (instILTypeAux numFree inst t)
    | ILType.Boxed cr -> mkILBoxedType (instILTypeSpecAux numFree inst cr)
    | ILType.Value cr -> ILType.Value (instILTypeSpecAux numFree inst cr)
    | ILType.TypeVar v ->
        let v = int v
        let top = inst.Length
        if v < numFree then ty else
        if v - numFree >= top then
            ILType.TypeVar (uint16 (v - top))
        else
            List.item (v - numFree) inst
    | x -> x

and instILGenericArgsAux numFree inst i = List.map (instILTypeAux numFree inst) i

and instILCallSigAux numFree inst csig =
  mkILCallSig (csig.CallingConv, List.map (instILTypeAux numFree inst) csig.ArgTypes, instILTypeAux numFree inst csig.ReturnType)

let instILType i t = instILTypeAux 0 i t

// --------------------------------------------------------------------
// MS-IL: Parameters, Return types and Locals
// --------------------------------------------------------------------

let mkILParam (name, ty) : ILParameter =
    { Name=name
      Default=None
      Marshal=None
      IsIn=false
      IsOut=false
      IsOptional=false
      Type=ty
      CustomAttrsStored=storeILCustomAttrs emptyILCustomAttrs
      MetadataIndex = NoMetadataIdx }

let mkILParamNamed (s, ty) = mkILParam (Some s, ty)

let mkILParamAnon ty = mkILParam (None, ty)

let mkILReturn ty : ILReturn =
    { Marshal=None
      Type=ty
      CustomAttrsStored=storeILCustomAttrs emptyILCustomAttrs
      MetadataIndex = NoMetadataIdx }

let mkILLocal ty dbgInfo : ILLocal =
    { IsPinned=false
      Type=ty
      DebugInfo=dbgInfo }

type ILFieldSpec with
    member fr.ActualType =
        let env = fr.DeclaringType.GenericArgs
        instILType env fr.FormalType

// --------------------------------------------------------------------
// Make a method mbody
// --------------------------------------------------------------------

let mkILMethodBody (initlocals, locals, maxstack, code, tag, imports) : ILMethodBody =
    { IsZeroInit=initlocals
      MaxStack=maxstack
      NoInlining=false
      AggressiveInlining=false
      Locals= locals
      Code= code
      DebugPoint=tag
      DebugImports=imports }

let mkMethodBody (zeroinit, locals, maxstack, code, tag, imports) =
    let ilCode = mkILMethodBody (zeroinit, locals, maxstack, code, tag, imports)
    MethodBody.IL (lazy ilCode)

// --------------------------------------------------------------------
// Make a constructor
// --------------------------------------------------------------------

let mkILVoidReturn = mkILReturn ILType.Void

let methBodyNotAvailable = notlazy MethodBody.NotAvailable

let methBodyAbstract = notlazy MethodBody.Abstract

let methBodyNative = notlazy MethodBody.Native

let mkILCtor (access, args, impl) =
    ILMethodDef(name=".ctor",
                attributes=(convertMemberAccess access ||| MethodAttributes.SpecialName ||| MethodAttributes.RTSpecialName),
                implAttributes=MethodImplAttributes.Managed,
                callingConv=ILCallingConv.Instance,
                parameters = args,
                ret= mkILVoidReturn,
                body= notlazy impl,
                securityDecls=emptyILSecurityDecls,
                isEntryPoint=false,
                genericParams=mkILEmptyGenericParams,
                customAttrs = emptyILCustomAttrs)

// --------------------------------------------------------------------
// Do-nothing ctor, just pass on to monomorphic superclass
// --------------------------------------------------------------------

let mkCallBaseConstructor (ty, args: ILType list) =
    [ mkLdarg0 ] @
    List.mapi (fun i _ -> mkLdarg (uint16 (i+1))) args @
    [ mkNormalCall (mkILCtorMethSpecForTy (ty, [])) ]

let mkNormalStfld fspec = I_stfld (Aligned, Nonvolatile, fspec)

let mkNormalStsfld fspec = I_stsfld (Nonvolatile, fspec)

let mkNormalLdsfld fspec = I_ldsfld (Nonvolatile, fspec)

let mkNormalLdfld fspec = I_ldfld (Aligned, Nonvolatile, fspec)

let mkNormalLdflda fspec = I_ldflda fspec

let mkNormalLdobj dt = I_ldobj (Aligned, Nonvolatile, dt)

let mkNormalStobj dt = I_stobj (Aligned, Nonvolatile, dt)

let mkILNonGenericEmptyCtor (superTy, tag, imports) =
    let ctor = mkCallBaseConstructor (superTy, [])
    let body = mkMethodBody (false, [], 8, nonBranchingInstrsToCode ctor, tag, imports)
    mkILCtor (ILMemberAccess.Public, [], body)

// --------------------------------------------------------------------
// Make a static, top level monomorphic method - very useful for
// creating helper ILMethodDefs for internal use.
// --------------------------------------------------------------------

let mkILStaticMethod (genparams, nm, access, args, ret, impl) =
    ILMethodDef(genericParams=genparams,
                name=nm,
                attributes=(convertMemberAccess access ||| MethodAttributes.Static),
                implAttributes=MethodImplAttributes.Managed,
                callingConv = ILCallingConv.Static,
                parameters = args,
                ret= ret,
                securityDecls=emptyILSecurityDecls,
                isEntryPoint=false,
                customAttrs = emptyILCustomAttrs,
                body= notlazy impl)

let mkILNonGenericStaticMethod (nm, access, args, ret, impl) =
    mkILStaticMethod (mkILEmptyGenericParams, nm, access, args, ret, impl)

let mkILClassCtor impl =
    ILMethodDef(name=".cctor",
                attributes=(MethodAttributes.Private ||| MethodAttributes.Static ||| MethodAttributes.SpecialName ||| MethodAttributes.RTSpecialName),
                implAttributes=MethodImplAttributes.Managed,
                callingConv=ILCallingConv.Static,
                genericParams=mkILEmptyGenericParams,
                parameters = [],
                ret=mkILVoidReturn,
                isEntryPoint=false,
                securityDecls=emptyILSecurityDecls,
                customAttrs=emptyILCustomAttrs,
                body= notlazy impl)

// --------------------------------------------------------------------
// Make a virtual method, where the overriding is simply the default
// (i.e. overrides by name/signature)
// --------------------------------------------------------------------

let mk_ospec (ty: ILType, callconv, nm, genparams, formal_args, formal_ret) =
  OverridesSpec (mkILMethRef (ty.TypeRef, callconv, nm, genparams, formal_args, formal_ret), ty)

let mkILGenericVirtualMethod (nm, access, genparams, actual_args, actual_ret, impl) =
    ILMethodDef(name=nm,
                attributes=
                  (convertMemberAccess access |||
                   MethodAttributes.CheckAccessOnOverride |||
                   (match impl with MethodBody.Abstract -> MethodAttributes.Abstract ||| MethodAttributes.Virtual | _ -> MethodAttributes.Virtual)),
                implAttributes=MethodImplAttributes.Managed,
                genericParams=genparams,
                callingConv=ILCallingConv.Instance,
                parameters=actual_args,
                ret=actual_ret,
                isEntryPoint=false,
                securityDecls=emptyILSecurityDecls,
                customAttrs = emptyILCustomAttrs,
                body= notlazy impl)

let mkILNonGenericVirtualMethod (nm, access, args, ret, impl) =
    mkILGenericVirtualMethod (nm, access, mkILEmptyGenericParams, args, ret, impl)

let mkILGenericNonVirtualMethod (nm, access, genparams, actual_args, actual_ret, impl) =
    ILMethodDef(name=nm,
                attributes=(convertMemberAccess access ||| MethodAttributes.HideBySig),
                implAttributes=MethodImplAttributes.Managed,
                genericParams=genparams,
                callingConv=ILCallingConv.Instance,
                parameters=actual_args,
                ret=actual_ret,
                isEntryPoint=false,
                securityDecls=emptyILSecurityDecls,
                customAttrs = emptyILCustomAttrs,
                body= notlazy impl)

let mkILNonGenericInstanceMethod (nm, access, args, ret, impl) =
  mkILGenericNonVirtualMethod (nm, access, mkILEmptyGenericParams, args, ret, impl)


// --------------------------------------------------------------------
// Add some code to the end of the .cctor for a type. Create a .cctor
// if one doesn't exist already.
// --------------------------------------------------------------------

let ilmbody_code2code f (il: ILMethodBody) =
  {il with Code = f il.Code}

let mdef_code2code f (md: ILMethodDef) =
    let il =
        match md.Body with
        | MethodBody.IL il-> il
        | _ -> failwith "mdef_code2code - method not IL"
    let ilCode = ilmbody_code2code f il.Value
    let b = MethodBody.IL (notlazy ilCode)
    md.With(body = notlazy b)

let prependInstrsToCode (instrs: ILInstr list) (c2: ILCode) =
    let instrs = Array.ofList instrs
    let n = instrs.Length
    match c2.Instrs.[0] with
    // If there is a sequence point as the first instruction then keep it at the front
    | I_seqpoint _ as i0 ->
        let labels =
            let dict = Dictionary.newWithSize c2.Labels.Count
            for kvp in c2.Labels do dict.Add (kvp.Key, if kvp.Value = 0 then 0 else kvp.Value + n)
            dict
        { c2 with Labels = labels
                  Instrs = Array.concat [| [|i0|] ; instrs ; c2.Instrs.[1..] |] }
    | _ ->
        let labels =
            let dict = Dictionary.newWithSize c2.Labels.Count
            for kvp in c2.Labels do dict.Add (kvp.Key, kvp.Value + n)
            dict
        { c2 with Labels = labels
                  Instrs = Array.append instrs c2.Instrs }

let prependInstrsToMethod newCode md =
    mdef_code2code (prependInstrsToCode newCode) md

// Creates cctor if needed
let cdef_cctorCode2CodeOrCreate tag imports f (cd: ILTypeDef) =
    let mdefs = cd.Methods
    let cctor =
        match mdefs.FindByName ".cctor" with
        | [mdef] -> mdef
        | [] -> 
            let body = mkMethodBody (false, [], 1, nonBranchingInstrsToCode [ ], tag, imports)
            mkILClassCtor body
        | _ -> failwith "bad method table: more than one .cctor found"

    let methods = ILMethodDefs (fun () -> [| yield f cctor; for md in mdefs do if md.Name <> ".cctor" then yield md |])
    cd.With(methods = methods)


let code_of_mdef (md: ILMethodDef) =
    match md.Code with
    | Some x -> x
    | None -> failwith "code_of_mdef: not IL"

let mkRefToILMethod (tref, md: ILMethodDef) =
    mkILMethRef (tref, md.CallingConv, md.Name, md.GenericParams.Length, md.ParameterTypes, md.Return.Type)

let mkRefToILField (tref, fdef: ILFieldDef) = mkILFieldRef (tref, fdef.Name, fdef.FieldType)

let mkRefForILMethod scope (tdefs, tdef) mdef = mkRefToILMethod (mkRefForNestedILTypeDef scope (tdefs, tdef), mdef)

let mkRefForILField scope (tdefs, tdef) (fdef: ILFieldDef) = mkILFieldRef (mkRefForNestedILTypeDef scope (tdefs, tdef), fdef.Name, fdef.FieldType)

// Creates cctor if needed
let prependInstrsToClassCtor instrs tag imports cd =
    cdef_cctorCode2CodeOrCreate tag imports (prependInstrsToMethod instrs) cd

let mkILField (isStatic, nm, ty, init: ILFieldInit option, at: byte [] option, access, isLiteral) =
     ILFieldDef(name=nm,
                fieldType=ty,
                attributes=
                    (convertFieldAccess access |||
                     (if isStatic then FieldAttributes.Static else enum 0) |||
                     (if isLiteral then FieldAttributes.Literal else enum 0) |||
                     (if init.IsSome then FieldAttributes.HasDefault else enum 0) |||
                     (if at.IsSome then FieldAttributes.HasFieldRVA else enum 0)),
                literalValue = init,
                data=at,
                offset=None,
                marshal=None,
                customAttrs=emptyILCustomAttrs)

let mkILInstanceField (nm, ty, init, access) = mkILField (false, nm, ty, init, None, access, false)

let mkILStaticField (nm, ty, init, at, access) = mkILField (true, nm, ty, init, at, access, false)

let mkILLiteralField (nm, ty, init, at, access) = mkILField (true, nm, ty, Some init, at, access, true)

// --------------------------------------------------------------------
// Scopes for allocating new temporary variables.
// --------------------------------------------------------------------

type ILLocalsAllocator (preAlloc: int) =
    let newLocals = ResizeArray<ILLocal>()
    member tmps.AllocLocal loc =
        let locn = uint16 (preAlloc + newLocals.Count)
        newLocals.Add loc
        locn

    member tmps.Close() = ResizeArray.toList newLocals

let mkILFieldsLazy l = ILFields (LazyOrderedMultiMap ((fun (f: ILFieldDef) -> f.Name), l))

let mkILFields l = mkILFieldsLazy (notlazy l)

let emptyILFields = mkILFields []

let mkILEventsLazy l = ILEvents (LazyOrderedMultiMap ((fun (e: ILEventDef) -> e.Name), l))

let mkILEvents l = mkILEventsLazy (notlazy l)

let emptyILEvents = mkILEvents []

let mkILPropertiesLazy l = ILProperties (LazyOrderedMultiMap ((fun (p: ILPropertyDef) -> p.Name), l) )

let mkILProperties l = mkILPropertiesLazy (notlazy l)

let emptyILProperties = mkILProperties []

let addExportedTypeToTable (y: ILExportedTypeOrForwarder) tab = Map.add y.Name y tab

let mkILExportedTypes l = ILExportedTypesAndForwarders (notlazy (List.foldBack addExportedTypeToTable l Map.empty))

let mkILExportedTypesLazy (l: Lazy<_>) = ILExportedTypesAndForwarders (lazy (List.foldBack addExportedTypeToTable (l.Force()) Map.empty))

let addNestedExportedTypeToTable (y: ILNestedExportedType) tab =
    Map.add y.Name y tab

let mkTypeForwarder scopeRef name nested customAttrs access =
    { ScopeRef=scopeRef
      Name=name
      Attributes=enum<TypeAttributes>(0x00200000) ||| convertTypeAccessFlags access
      Nested=nested
      CustomAttrsStored=storeILCustomAttrs customAttrs
      MetadataIndex = NoMetadataIdx }

let mkILNestedExportedTypes l =
    ILNestedExportedTypes (notlazy (List.foldBack addNestedExportedTypeToTable l Map.empty))

let mkILNestedExportedTypesLazy (l: Lazy<_>) =
    ILNestedExportedTypes (lazy (List.foldBack addNestedExportedTypeToTable (l.Force()) Map.empty))

let mkILResources l = ILResources l
let emptyILResources = ILResources []

let addMethodImplToTable y tab =
    let key = (y.Overrides.MethodRef.Name, y.Overrides.MethodRef.ArgTypes.Length)
    let prev = Map.tryFindMulti key tab
    Map.add key (y :: prev) tab

let mkILMethodImpls l = ILMethodImpls (notlazy (List.foldBack addMethodImplToTable l Map.empty))

let mkILMethodImplsLazy l = ILMethodImpls (lazy (List.foldBack addMethodImplToTable (Lazy.force l) Map.empty))

let emptyILMethodImpls = mkILMethodImpls []

/// Make a constructor that simply takes its arguments and stuffs
/// them in fields. preblock is how to call the superclass constructor....
let mkILStorageCtorWithParamNames (preblock: ILInstr list, ty, extraParams, flds, access, tag, imports) =
    let code =
        [ match tag with 
          | Some x -> I_seqpoint x
          | None -> ()
          yield! preblock 
          for (n, (_pnm, nm, fieldTy)) in List.indexed flds do
              mkLdarg0
              mkLdarg (uint16 (n+1))
              mkNormalStfld (mkILFieldSpecInTy (ty, nm, fieldTy)) 
        ]
    let body = mkMethodBody (false, [], 2, nonBranchingInstrsToCode code, tag, imports)
    mkILCtor(access,
            (flds |> List.map (fun (pnm, _, ty) -> mkILParamNamed (pnm, ty))) @ extraParams, body
            )

let mkILSimpleStorageCtorWithParamNames (baseTySpec, ty, extraParams, flds, access, tag, imports) =
    let preblock =
      match baseTySpec with
      | None -> []
      | Some tspec ->
          [ mkLdarg0
            mkNormalCall (mkILCtorMethSpecForTy (mkILBoxedType tspec, [])) ]
    mkILStorageCtorWithParamNames (preblock, ty, extraParams, flds, access, tag, imports)

let addParamNames flds =
    flds |> List.map (fun (nm, ty) -> (nm, nm, ty))

let mkILSimpleStorageCtor (baseTySpec, ty, extraParams, flds, access, tag, imports) =
    mkILSimpleStorageCtorWithParamNames (baseTySpec, ty, extraParams, addParamNames flds, access, tag, imports)

let mkILStorageCtor (preblock, ty, flds, access, tag, imports) =
    mkILStorageCtorWithParamNames (preblock, ty, [], addParamNames flds, access, tag, imports)

let mkILGenericClass (nm, access, genparams, extends, impl, methods, fields, nestedTypes, props, events, attrs, init) =
    let attributes =
        convertTypeAccessFlags access |||
        TypeAttributes.AutoLayout |||
        TypeAttributes.Class |||
        (match init with 
         | ILTypeInit.BeforeField -> TypeAttributes.BeforeFieldInit
         | _ -> enum 0) 
        ||| TypeAttributes.AnsiClass

    ILTypeDef(name=nm,
        attributes=attributes,
        genericParams= genparams,
        implements = impl,
        layout=ILTypeDefLayout.Auto,
        extends = Some extends,
        methods= methods,
        fields= fields,
        nestedTypes=nestedTypes,
        customAttrs=attrs,
        methodImpls=emptyILMethodImpls,
        properties=props,
        events=events,
        securityDecls=emptyILSecurityDecls)

let mkRawDataValueTypeDef (iltyp_ValueType: ILType) (nm, size, pack) =
    ILTypeDef(name = nm,
              genericParams= [],
              attributes = (TypeAttributes.NotPublic ||| TypeAttributes.Sealed ||| TypeAttributes.ExplicitLayout |||
                            TypeAttributes.BeforeFieldInit ||| TypeAttributes.AnsiClass),
              implements = [],
              extends = Some iltyp_ValueType,
              layout=ILTypeDefLayout.Explicit { Size=Some size; Pack=Some pack },
              methods= emptyILMethods,
              fields= emptyILFields,
              nestedTypes=emptyILTypeDefs,
              customAttrs=emptyILCustomAttrs,
              methodImpls=emptyILMethodImpls,
              properties=emptyILProperties,
              events=emptyILEvents,
              securityDecls=emptyILSecurityDecls)


let mkILSimpleClass (ilg: ILGlobals) (nm, access, methods, fields, nestedTypes, props, events, attrs, init) =
  mkILGenericClass (nm, access, mkILEmptyGenericParams, ilg.typ_Object, [], methods, fields, nestedTypes, props, events, attrs, init)

let mkILTypeDefForGlobalFunctions ilg (methods, fields) =
    mkILSimpleClass ilg (typeNameForGlobalFunctions, ILTypeDefAccess.Public, methods, fields, emptyILTypeDefs, emptyILProperties, emptyILEvents, emptyILCustomAttrs, ILTypeInit.BeforeField)

let destTypeDefsWithGlobalFunctionsFirst ilg (tdefs: ILTypeDefs) =
  let l = tdefs.AsList
  let top, nontop = l |> List.partition (fun td -> td.Name = typeNameForGlobalFunctions)
  let top2 = if isNil top then [ mkILTypeDefForGlobalFunctions ilg (emptyILMethods, emptyILFields) ] else top
  top2@nontop

let mkILSimpleModule assemblyName moduleName dll subsystemVersion useHighEntropyVA tdefs hashalg locale flags exportedTypes metadataVersion =
    let manifest =
        { Name=assemblyName
          AuxModuleHashAlgorithm= match hashalg with | Some alg -> alg | _ -> 0x8004 // SHA1
          SecurityDeclsStored=emptyILSecurityDeclsStored
          PublicKey= None
          Version= None
          Locale=locale
          CustomAttrsStored=storeILCustomAttrs emptyILCustomAttrs
          AssemblyLongevity=ILAssemblyLongevity.Unspecified
          DisableJitOptimizations = 0 <> (flags &&& 0x4000)
          JitTracking = (0 <> (flags &&& 0x8000)) // always turn these on
          IgnoreSymbolStoreSequencePoints = (0 <> (flags &&& 0x2000))
          Retargetable = (0 <> (flags &&& 0x100))
          ExportedTypes=exportedTypes
          EntrypointElsewhere=None
          MetadataIndex = NoMetadataIdx }
    { Manifest= Some manifest
      CustomAttrsStored=storeILCustomAttrs emptyILCustomAttrs
      Name=moduleName
      NativeResources=[]
      TypeDefs=tdefs
      SubsystemVersion = subsystemVersion
      UseHighEntropyVA = useHighEntropyVA
      SubSystemFlags=defaultSubSystem
      IsDLL=dll
      IsILOnly=true
      Platform=None
      StackReserveSize=None
      Is32Bit=false
      Is32BitPreferred=false
      Is64Bit=false
      PhysicalAlignment=defaultPhysAlignment
      VirtualAlignment=defaultVirtAlignment
      ImageBase=defaultImageBase
      MetadataVersion=metadataVersion
      Resources=mkILResources []
      MetadataIndex = NoMetadataIdx
    }


//-----------------------------------------------------------------------
// [instructions_to_code] makes the basic block structure of code from
// a primitive array of instructions. We
// do this be iterating over the instructions, pushing new basic blocks
// every time we encounter an address that has been recorded
// [bbstartToCodeLabelMap].
//-----------------------------------------------------------------------


// REVIEW: this function shows up on performance traces. If we eliminated the last ILX->IL rewrites from the
// F# compiler we could get rid of this structured code representation from Abstract IL altogether and
// never convert F# code into this form.
let buildILCode (_methName: string) lab2pc instrs tryspecs localspecs : ILCode =
    { Labels = lab2pc
      Instrs = instrs
      Exceptions = tryspecs
      Locals = localspecs }


// --------------------------------------------------------------------
// Detecting Delegates
// --------------------------------------------------------------------

let mkILDelegateMethods access (ilg: ILGlobals) (iltyp_AsyncCallback, iltyp_IAsyncResult) (parms, rtv: ILReturn) =
    let rty = rtv.Type
    let one nm args ret =
        let mdef = mkILNonGenericVirtualMethod (nm, access, args, mkILReturn ret, MethodBody.Abstract)
        mdef.WithAbstract(false).WithHideBySig(true).WithRuntime(true)
    let ctor = mkILCtor (access, [ mkILParamNamed("object", ilg.typ_Object); mkILParamNamed("method", ilg.typ_IntPtr) ], MethodBody.Abstract)
    let ctor = ctor.WithRuntime(true).WithHideBySig(true)
    [ ctor
      one "Invoke" parms rty
      one "BeginInvoke" (parms @ [mkILParamNamed ("callback", iltyp_AsyncCallback); mkILParamNamed ("objects", ilg.typ_Object) ] ) iltyp_IAsyncResult
      one "EndInvoke" [mkILParamNamed ("result", iltyp_IAsyncResult)] rty ]


let mkCtorMethSpecForDelegate (ilg: ILGlobals) (ty: ILType, useUIntPtr) =
    let scoref = ty.TypeRef.Scope
    mkILInstanceMethSpecInTy (ty, ".ctor", [rescopeILType scoref ilg.typ_Object
                                            rescopeILType scoref (if useUIntPtr then ilg.typ_UIntPtr else ilg.typ_IntPtr)],
                              ILType.Void, emptyILGenericArgsList)

type ILEnumInfo =
    { enumValues: (string * ILFieldInit) list
      enumType: ILType }

let getTyOfILEnumInfo info = info.enumType

let computeILEnumInfo (mdName, mdFields: ILFieldDefs) =
    match (List.partition (fun (fd: ILFieldDef) -> fd.IsStatic) mdFields.AsList) with
    | staticFields, [vfd] ->
        { enumType = vfd.FieldType
          enumValues = staticFields |> List.map (fun fd -> (fd.Name, match fd.LiteralValue with Some i -> i | None -> failwith ("info_of_enum_tdef: badly formed enum "+mdName+": static field does not have an default value"))) }
    | _, [] -> failwith ("info_of_enum_tdef: badly formed enum "+mdName+": no non-static field found")
    | _, _ -> failwith ("info_of_enum_tdef: badly formed enum "+mdName+": more than one non-static field found")

//---------------------------------------------------------------------
// Primitives to help read signatures. These do not use the file cursor, but
// pass around an int index
//---------------------------------------------------------------------

let sigptr_get_byte bytes sigptr =
    Bytes.get bytes sigptr, sigptr + 1

let sigptr_get_bool bytes sigptr =
    let b0, sigptr = sigptr_get_byte bytes sigptr
    (b0 = 0x01), sigptr

let sigptr_get_u8 bytes sigptr =
    let b0, sigptr = sigptr_get_byte bytes sigptr
    byte b0, sigptr

let sigptr_get_i8 bytes sigptr =
    let i, sigptr = sigptr_get_u8 bytes sigptr
    sbyte i, sigptr

let sigptr_get_u16 bytes sigptr =
    let b0, sigptr = sigptr_get_byte bytes sigptr
    let b1, sigptr = sigptr_get_byte bytes sigptr
    uint16 (b0 ||| (b1 <<< 8)), sigptr

let sigptr_get_i16 bytes sigptr =
    let u, sigptr = sigptr_get_u16 bytes sigptr
    int16 u, sigptr

let sigptr_get_i32 bytes sigptr =
    let b0, sigptr = sigptr_get_byte bytes sigptr
    let b1, sigptr = sigptr_get_byte bytes sigptr
    let b2, sigptr = sigptr_get_byte bytes sigptr
    let b3, sigptr = sigptr_get_byte bytes sigptr
    b0 ||| (b1 <<< 8) ||| (b2 <<< 16) ||| (b3 <<< 24), sigptr

let sigptr_get_u32 bytes sigptr =
    let u, sigptr = sigptr_get_i32 bytes sigptr
    uint32 u, sigptr

let sigptr_get_i64 bytes sigptr =
    let b0, sigptr = sigptr_get_byte bytes sigptr
    let b1, sigptr = sigptr_get_byte bytes sigptr
    let b2, sigptr = sigptr_get_byte bytes sigptr
    let b3, sigptr = sigptr_get_byte bytes sigptr
    let b4, sigptr = sigptr_get_byte bytes sigptr
    let b5, sigptr = sigptr_get_byte bytes sigptr
    let b6, sigptr = sigptr_get_byte bytes sigptr
    let b7, sigptr = sigptr_get_byte bytes sigptr
    int64 b0 ||| (int64 b1 <<< 8) ||| (int64 b2 <<< 16) ||| (int64 b3 <<< 24) |||
    (int64 b4 <<< 32) ||| (int64 b5 <<< 40) ||| (int64 b6 <<< 48) ||| (int64 b7 <<< 56),
    sigptr

let sigptr_get_u64 bytes sigptr =
    let u, sigptr = sigptr_get_i64 bytes sigptr
    uint64 u, sigptr

let float32_of_bits (x: int32) = BitConverter.ToSingle (BitConverter.GetBytes x, 0)

let float_of_bits (x: int64) = BitConverter.Int64BitsToDouble x

let sigptr_get_ieee32 bytes sigptr =
    let u, sigptr = sigptr_get_i32 bytes sigptr
    float32_of_bits u, sigptr

let sigptr_get_ieee64 bytes sigptr =
    let u, sigptr = sigptr_get_i64 bytes sigptr
    float_of_bits u, sigptr

let sigptr_get_intarray n (bytes: byte[]) sigptr =
    let res = Bytes.zeroCreate n
    for i = 0 to n - 1 do
        res.[i] <- bytes.[sigptr + i]
    res, sigptr + n

let sigptr_get_string n bytes sigptr =
    let intarray, sigptr = sigptr_get_intarray n bytes sigptr
    Encoding.UTF8.GetString (intarray, 0, intarray.Length), sigptr

let sigptr_get_z_i32 bytes sigptr =
    let b0, sigptr = sigptr_get_byte bytes sigptr
    if b0 <= 0x7F then b0, sigptr
    elif b0 <= 0xbf then
        let b0 = b0 &&& 0x7f
        let b1, sigptr = sigptr_get_byte bytes sigptr
        (b0 <<< 8) ||| b1, sigptr
    else
        let b0 = b0 &&& 0x3f
        let b1, sigptr = sigptr_get_byte bytes sigptr
        let b2, sigptr = sigptr_get_byte bytes sigptr
        let b3, sigptr = sigptr_get_byte bytes sigptr
        (b0 <<< 24) ||| (b1 <<< 16) ||| (b2 <<< 8) ||| b3, sigptr

let sigptr_get_serstring bytes sigptr =
    let len, sigptr = sigptr_get_z_i32 bytes sigptr
    sigptr_get_string len bytes sigptr

let sigptr_get_serstring_possibly_null bytes sigptr =
    let b0, new_sigptr = sigptr_get_byte bytes sigptr
    if b0 = 0xFF then // null case
        None, new_sigptr
    else  // throw away new_sigptr, getting length & text advance
        let len, sigptr = sigptr_get_z_i32 bytes sigptr
        let s, sigptr = sigptr_get_string len bytes sigptr
        Some s, sigptr

//---------------------------------------------------------------------
// Get the public key token from the public key.
//---------------------------------------------------------------------

let mkRefToILAssembly (m: ILAssemblyManifest) =
    ILAssemblyRef.Create (m.Name, None, (match m.PublicKey with Some k -> Some (PublicKey.KeyAsToken k) | None -> None), m.Retargetable, m.Version, m.Locale)

let z_unsigned_int_size n =
    if n <= 0x7F then 1
    elif n <= 0x3FFF then 2
    else 3

let z_unsigned_int n =
    if n >= 0 && n <= 0x7F then [| byte n |]
    elif n >= 0x80 && n <= 0x3FFF then [| byte (0x80 ||| (n >>>& 8)); byte (n &&& 0xFF) |]
    else [| byte (0xc0 ||| (n >>>& 24))
            byte ((n >>>& 16) &&& 0xFF)
            byte ((n >>>& 8) &&& 0xFF)
            byte (n &&& 0xFF) |]

let string_as_utf8_bytes (s: string) = Encoding.UTF8.GetBytes s

(* Little-endian encoding of int64 *)
let dw7 n = byte ((n >>> 56) &&& 0xFFL)

let dw6 n = byte ((n >>> 48) &&& 0xFFL)

let dw5 n = byte ((n >>> 40) &&& 0xFFL)

let dw4 n = byte ((n >>> 32) &&& 0xFFL)

let dw3 n = byte ((n >>> 24) &&& 0xFFL)

let dw2 n = byte ((n >>> 16) &&& 0xFFL)

let dw1 n = byte ((n >>> 8) &&& 0xFFL)

let dw0 n = byte (n &&& 0xFFL)

let u8AsBytes (i: byte) = [| i |]

let u16AsBytes x = let n = (int x) in [| byte (b0 n); byte (b1 n) |]

let i32AsBytes i = [| byte (b0 i); byte (b1 i); byte (b2 i); byte (b3 i) |]

let i64AsBytes i = [| dw0 i; dw1 i; dw2 i; dw3 i; dw4 i; dw5 i; dw6 i; dw7 i |]

let i8AsBytes (i: sbyte) = u8AsBytes (byte i)

let i16AsBytes (i: int16) = u16AsBytes (uint16 i)

let u32AsBytes (i: uint32) = i32AsBytes (int32 i)

let u64AsBytes (i: uint64) = i64AsBytes (int64 i)

let bits_of_float32 (x: float32) = BitConverter.ToInt32 (BitConverter.GetBytes x, 0)

let bits_of_float (x: float) = BitConverter.DoubleToInt64Bits x

let ieee32AsBytes i = i32AsBytes (bits_of_float32 i)

let ieee64AsBytes i = i64AsBytes (bits_of_float i)

let et_END = 0x00uy
let et_VOID = 0x01uy
let et_BOOLEAN = 0x02uy
let et_CHAR = 0x03uy
let et_I1 = 0x04uy
let et_U1 = 0x05uy
let et_I2 = 0x06uy
let et_U2 = 0x07uy
let et_I4 = 0x08uy
let et_U4 = 0x09uy
let et_I8 = 0x0Auy
let et_U8 = 0x0Buy
let et_R4 = 0x0Cuy
let et_R8 = 0x0Duy
let et_STRING = 0x0Euy
let et_PTR = 0x0Fuy
let et_BYREF = 0x10uy
let et_VALUETYPE = 0x11uy
let et_CLASS = 0x12uy
let et_VAR = 0x13uy
let et_ARRAY = 0x14uy
let et_WITH = 0x15uy
let et_TYPEDBYREF = 0x16uy
let et_I = 0x18uy
let et_U = 0x19uy
let et_FNPTR = 0x1Buy
let et_OBJECT = 0x1Cuy
let et_SZARRAY = 0x1Duy
let et_MVAR = 0x1Euy
let et_CMOD_REQD = 0x1Fuy
let et_CMOD_OPT = 0x20uy

let formatILVersion (version: ILVersionInfo) = sprintf "%d.%d.%d.%d" (int version.Major) (int version.Minor) (int version.Build) (int version.Revision)

let encodeCustomAttrString s =
    let arr = string_as_utf8_bytes s
    Array.append (z_unsigned_int arr.Length) arr

let rec encodeCustomAttrElemType x =
    match x with
    | ILType.Value tspec when tspec.Name = tname_SByte -> [| et_I1 |]
    | ILType.Value tspec when tspec.Name = tname_Byte -> [| et_U1 |]
    | ILType.Value tspec when tspec.Name = tname_Int16 -> [| et_I2 |]
    | ILType.Value tspec when tspec.Name = tname_UInt16 -> [| et_U2 |]
    | ILType.Value tspec when tspec.Name = tname_Int32 -> [| et_I4 |]
    | ILType.Value tspec when tspec.Name = tname_UInt32 -> [| et_U4 |]
    | ILType.Value tspec when tspec.Name = tname_Int64 -> [| et_I8 |]
    | ILType.Value tspec when tspec.Name = tname_UInt64 -> [| et_U8 |]
    | ILType.Value tspec when tspec.Name = tname_Double -> [| et_R8 |]
    | ILType.Value tspec when tspec.Name = tname_Single -> [| et_R4 |]
    | ILType.Value tspec when tspec.Name = tname_Char -> [| et_CHAR |]
    | ILType.Value tspec when tspec.Name = tname_Bool -> [| et_BOOLEAN |]
    | ILType.Boxed tspec when tspec.Name = tname_String -> [| et_STRING |]
    | ILType.Boxed tspec when tspec.Name = tname_Object -> [| 0x51uy |]
    | ILType.Boxed tspec when tspec.Name = tname_Type -> [| 0x50uy |]
    | ILType.Value tspec -> Array.append [| 0x55uy |] (encodeCustomAttrString tspec.TypeRef.QualifiedName)
    | ILType.Array (shape, elemType) when shape = ILArrayShape.SingleDimensional ->
          Array.append [| et_SZARRAY |] (encodeCustomAttrElemType elemType)
    | _ -> failwith "encodeCustomAttrElemType: unrecognized custom element type"

/// Given a custom attribute element, work out the type of the .NET argument for that element.
let rec encodeCustomAttrElemTypeForObject x =
    match x with
    | ILAttribElem.String _ -> [| et_STRING |]
    | ILAttribElem.Bool _ -> [| et_BOOLEAN |]
    | ILAttribElem.Char _ -> [| et_CHAR |]
    | ILAttribElem.SByte _ -> [| et_I1 |]
    | ILAttribElem.Int16 _ -> [| et_I2 |]
    | ILAttribElem.Int32 _ -> [| et_I4 |]
    | ILAttribElem.Int64 _ -> [| et_I8 |]
    | ILAttribElem.Byte _ -> [| et_U1 |]
    | ILAttribElem.UInt16 _ -> [| et_U2 |]
    | ILAttribElem.UInt32 _ -> [| et_U4 |]
    | ILAttribElem.UInt64 _ -> [| et_U8 |]
    | ILAttribElem.Type _ -> [| 0x50uy |]
    | ILAttribElem.TypeRef _ -> [| 0x50uy |]
    | ILAttribElem.Null _ -> [| et_STRING |]// yes, the 0xe prefix is used when passing a "null" to a property or argument of type "object" here
    | ILAttribElem.Single _ -> [| et_R4 |]
    | ILAttribElem.Double _ -> [| et_R8 |]
    | ILAttribElem.Array (elemTy, _) -> [| yield et_SZARRAY; yield! encodeCustomAttrElemType elemTy |]

let tspan = TimeSpan (DateTime.UtcNow.Ticks - DateTime(2000, 1, 1).Ticks)

let parseILVersion (vstr : string) =
    // matches "v1.2.3.4" or "1.2.3.4". Note, if numbers are missing, returns -1 (not 0).
    let mutable vstr = vstr.TrimStart [|'v'|]
    // if the version string contains wildcards, replace them
    let versionComponents = vstr.Split [|'.'|]

    // account for wildcards
    if versionComponents.Length > 2 then
      let defaultBuild = uint16 tspan.Days % UInt16.MaxValue - 1us
      let defaultRevision = uint16 (DateTime.UtcNow.TimeOfDay.TotalSeconds / 2.0) % UInt16.MaxValue - 1us
      if versionComponents.[2] = "*" then
        if versionComponents.Length > 3 then
          failwith "Invalid version format"
        else
          // set the build number to the number of days since Jan 1, 2000
          versionComponents.[2] <- defaultBuild.ToString()
          // Set the revision number to number of seconds today / 2
          vstr <- String.Join (".", versionComponents) + "." + defaultRevision.ToString()
      elif versionComponents.Length > 3 && versionComponents.[3] = "*" then
        // Set the revision number to number of seconds today / 2
        versionComponents.[3] <- defaultRevision.ToString()
        vstr <- String.Join (".", versionComponents)

    let version = Version vstr
    let zero32 n = if n < 0 then 0us else uint16 n
    // since the minor revision will be -1 if none is specified, we need to truncate to 0 to not break existing code
    let minorRevision = if version.Revision = -1 then 0us else uint16 version.MinorRevision
    ILVersionInfo (zero32 version.Major, zero32 version.Minor, zero32 version.Build, minorRevision)

let compareILVersions (version1 : ILVersionInfo) (version2 : ILVersionInfo) =
    let c = compare version1.Major version2.Major
    if c <> 0 then c else
    let c = compare version1.Minor version2.Minor
    if c <> 0 then c else
    let c = compare version1.Build version2.Build
    if c <> 0 then c else
    let c = compare version1.Revision version2.Revision
    if c <> 0 then c else
    0

let DummyFSharpCoreScopeRef =
    let asmRef =
        // The exact public key token and version used here don't actually matter, or shouldn't.
        ILAssemblyRef.Create("FSharp.Core", None,
                Some (PublicKeyToken(Bytes.ofInt32Array [| 0xb0; 0x3f; 0x5f; 0x7f; 0x11; 0xd5; 0x0a; 0x3a |])),
                false,
                Some (parseILVersion "0.0.0.0"), None)
    ILScopeRef.Assembly asmRef

let PrimaryAssemblyILGlobals = mkILGlobals (ILScopeRef.PrimaryAssembly, [], DummyFSharpCoreScopeRef)

let rec decodeCustomAttrElemType bytes sigptr x =
    match x with
    | x when x = et_I1 -> PrimaryAssemblyILGlobals.typ_SByte, sigptr
    | x when x = et_U1 -> PrimaryAssemblyILGlobals.typ_Byte, sigptr
    | x when x = et_I2 -> PrimaryAssemblyILGlobals.typ_Int16, sigptr
    | x when x = et_U2 -> PrimaryAssemblyILGlobals.typ_UInt16, sigptr
    | x when x = et_I4 -> PrimaryAssemblyILGlobals.typ_Int32, sigptr
    | x when x = et_U4 -> PrimaryAssemblyILGlobals.typ_UInt32, sigptr
    | x when x = et_I8 -> PrimaryAssemblyILGlobals.typ_Int64, sigptr
    | x when x = et_U8 -> PrimaryAssemblyILGlobals.typ_UInt64, sigptr
    | x when x = et_R8 -> PrimaryAssemblyILGlobals.typ_Double, sigptr
    | x when x = et_R4 -> PrimaryAssemblyILGlobals.typ_Single, sigptr
    | x when x = et_CHAR -> PrimaryAssemblyILGlobals.typ_Char, sigptr
    | x when x = et_BOOLEAN -> PrimaryAssemblyILGlobals.typ_Bool, sigptr
    | x when x = et_STRING -> PrimaryAssemblyILGlobals.typ_String, sigptr
    | x when x = et_OBJECT -> PrimaryAssemblyILGlobals.typ_Object, sigptr
    | x when x = et_SZARRAY ->
         let et, sigptr = sigptr_get_u8 bytes sigptr
         let elemTy, sigptr = decodeCustomAttrElemType bytes sigptr et
         mkILArr1DTy elemTy, sigptr
    | x when x = 0x50uy -> PrimaryAssemblyILGlobals.typ_Type, sigptr
    | _ -> failwithf "decodeCustomAttrElemType ilg: unrecognized custom element type: %A" x


/// Given a custom attribute element, encode it to a binary representation according to the rules in Ecma 335 Partition II.
let rec encodeCustomAttrPrimValue c =
    match c with
    | ILAttribElem.Bool b -> [| (if b then 0x01uy else 0x00uy) |]
    | ILAttribElem.String None
    | ILAttribElem.Type None
    | ILAttribElem.TypeRef None
    | ILAttribElem.Null -> [| 0xFFuy |]
    | ILAttribElem.String (Some s) -> encodeCustomAttrString s
    | ILAttribElem.Char x -> u16AsBytes (uint16 x)
    | ILAttribElem.SByte x -> i8AsBytes x
    | ILAttribElem.Int16 x -> i16AsBytes x
    | ILAttribElem.Int32 x -> i32AsBytes x
    | ILAttribElem.Int64 x -> i64AsBytes x
    | ILAttribElem.Byte x -> u8AsBytes x
    | ILAttribElem.UInt16 x -> u16AsBytes x
    | ILAttribElem.UInt32 x -> u32AsBytes x
    | ILAttribElem.UInt64 x -> u64AsBytes x
    | ILAttribElem.Single x -> ieee32AsBytes x
    | ILAttribElem.Double x -> ieee64AsBytes x
    | ILAttribElem.Type (Some ty) -> encodeCustomAttrString ty.QualifiedName
    | ILAttribElem.TypeRef (Some tref) -> encodeCustomAttrString tref.QualifiedName
    | ILAttribElem.Array (_, elems) ->
         [| yield! i32AsBytes elems.Length; for elem in elems do yield! encodeCustomAttrPrimValue elem |]

and encodeCustomAttrValue ty c =
    match ty, c with
    | ILType.Boxed tspec, _ when tspec.Name = tname_Object ->
       [| yield! encodeCustomAttrElemTypeForObject c; yield! encodeCustomAttrPrimValue c |]
    | ILType.Array (shape, _), ILAttribElem.Null when shape = ILArrayShape.SingleDimensional ->
       [| yield! i32AsBytes 0xFFFFFFFF |]
    | ILType.Array (shape, elemType), ILAttribElem.Array (_, elems) when shape = ILArrayShape.SingleDimensional ->
       [| yield! i32AsBytes elems.Length; for elem in elems do yield! encodeCustomAttrValue elemType elem |]
    | _ ->
       encodeCustomAttrPrimValue c

let encodeCustomAttrNamedArg (nm, ty, prop, elem) =
   [| yield (if prop then 0x54uy else 0x53uy)
      yield! encodeCustomAttrElemType ty
      yield! encodeCustomAttrString nm
      yield! encodeCustomAttrValue ty elem |]

let encodeCustomAttrArgs (mspec: ILMethodSpec) (fixedArgs: list<_>) (namedArgs: list<_>) =
    let argtys = mspec.MethodRef.ArgTypes
    [| yield! [| 0x01uy; 0x00uy; |]
       for argty, fixedArg in Seq.zip argtys fixedArgs do
          yield! encodeCustomAttrValue argty fixedArg
       yield! u16AsBytes (uint16 namedArgs.Length)
       for namedArg in namedArgs do
           yield! encodeCustomAttrNamedArg namedArg |]

let encodeCustomAttr (mspec: ILMethodSpec, fixedArgs: list<_>, namedArgs: list<_>) =
    let args = encodeCustomAttrArgs mspec fixedArgs namedArgs
    ILAttribute.Encoded (mspec, args, fixedArgs @ (namedArgs |> List.map (fun (_, _, _, e) -> e)))

let mkILCustomAttribMethRef (mspec: ILMethodSpec, fixedArgs: list<_>, namedArgs: list<_>) =
    encodeCustomAttr (mspec, fixedArgs, namedArgs)

let mkILCustomAttribute (tref, argtys, argvs, propvs) =
    encodeCustomAttr (mkILNonGenericCtorMethSpec (tref, argtys), argvs, propvs)

let getCustomAttrData cattr =
    match cattr with
    | ILAttribute.Encoded (_, data, _) -> data
    | ILAttribute.Decoded (mspec, fixedArgs, namedArgs) ->
        encodeCustomAttrArgs mspec fixedArgs namedArgs

// ILSecurityDecl is a 'blob' having the following format:
// - A byte containing a period (.).
// - A compressed int32 containing the number of attributes encoded in the blob.
// - An array of attributes each containing the following:
// - A String, which is the fully-qualified type name of the attribute. (Strings are encoded
//      as a compressed int to indicate the size followed by an array of UTF8 characters.)
// - A set of properties, encoded as the named arguments to a custom attribute would be (as
//      in §23.3, beginning with NumNamed).
let mkPermissionSet (action, attributes: list<ILTypeRef * (string * ILType * ILAttribElem) list>) =
    let bytes =
        [| yield (byte '.')
           yield! z_unsigned_int attributes.Length
           for tref: ILTypeRef, props in attributes do
              yield! encodeCustomAttrString tref.QualifiedName
              let bytes =
                  [| yield! z_unsigned_int props.Length
                     for nm, ty, value in props do
                         yield! encodeCustomAttrNamedArg (nm, ty, true, value)|]
              yield! z_unsigned_int bytes.Length
              yield! bytes |]

    ILSecurityDecl.ILSecurityDecl (action, bytes)

// Parse an IL type signature argument within a custom attribute blob
type ILTypeSigParser (tstring : string) =

    let mutable startPos = 0
    let mutable currentPos = 0

    let reset() = startPos <- 0 ; currentPos <- 0
    let nil = '\r' // cannot appear in a type sig

    // take a look at the next value, but don't advance
    let peek() = if currentPos < (tstring.Length-1) then tstring.[currentPos+1] else nil
    let peekN skip = if currentPos < (tstring.Length - skip) then tstring.[currentPos+skip] else nil
    // take a look at the current value, but don't advance
    let here() = if currentPos < tstring.Length then tstring.[currentPos] else nil
    // move on to the next character
    let step() = currentPos <- currentPos+1
    // ignore the current lexeme
    let skip() = startPos <- currentPos
    // ignore the current lexeme, advance
    let drop() = skip() ; step() ; skip()
    // return the current lexeme, advance
    let take() =
        let s = if currentPos < tstring.Length then tstring.[startPos..currentPos] else ""
        drop()
        s

    // The format we accept is
    // "<type name>{`<arity>[<type>, +]}{<array rank>}{<scope>}" E.g.,
    //
    // System.Collections.Generic.Dictionary
    //     `2[
    //         [System.Int32, mscorlib, Version=4.0.0.0, Culture=neutral, PublicKeyToken=b77a5c561934e089],
    //         dev.virtualearth.net.webservices.v1.search.CategorySpecificPropertySet],
    // mscorlib, Version=4.0.0.0, Culture=neutral, PublicKeyToken=b77a5c561934e089"
    //
    // Note that
    //   Since we're only reading valid IL, we assume that the signature is properly formed
    //   For type parameters, if the type is non-local, it will be wrapped in brackets ([])
    //   Still needs testing with jagged arrays and byref parameters
    member private x.ParseType() =

        // Does the type name start with a leading '['? If so, ignore it
        // (if the specialization type is in another module, it will be wrapped in bracket)
        if here() = '[' then drop()

        // 1. Iterate over beginning of type, grabbing the type name and determining if it's generic or an array
        let typeName =
            while (peek() <> '`') && (peek() <> '[') && (peek() <> ']') && (peek() <> ',') && (peek() <> nil) do step()
            take()

        // 2. Classify the type

        // Is the type generic?
        let typeName, specializations =
            if here() = '`' then
                drop() // step to the number
                // fetch the arity
                let arity =
                    while (int(here()) >= (int('0'))) && (int(here()) <= (int('9'))) && (int(peek()) >= (int('0'))) && (int(peek()) <= (int('9'))) do step()
                    Int32.Parse(take())
                // skip the '['
                drop()
                // get the specializations
                typeName+"`"+(arity.ToString()), Some [for _i in 0..arity-1 do yield x.ParseType()]
            else
                typeName, None

        // Is the type an array?
        let rank =
            if here() = '[' then
                let mutable rank = 0

                while here() <> ']' do
                    rank <- rank + 1
                    step()
                drop()

                Some(ILArrayShape(List.replicate rank (Some 0, None)))
            else
                None

        // Is there a scope?
        let scope =
            if (here() = ',' || here() = ' ') && (peek() <> '[' && peekN 2 <> '[') then
                let grabScopeComponent() =
                    if here() = ',' then drop() // ditch the ','
                    if here() = ' ' then drop() // ditch the ' '

                    while (peek() <> ',' && peek() <> ']' && peek() <> nil) do step()
                    take()

                let scope =
                    [ yield grabScopeComponent() // assembly
                      yield grabScopeComponent() // version
                      yield grabScopeComponent() // culture
                      yield grabScopeComponent() // public key token
                    ] |> String.concat ","
                ILScopeRef.Assembly(ILAssemblyRef.FromAssemblyName(AssemblyName scope))
            else
                ILScopeRef.Local

        // strip any extraneous trailing brackets or commas
        if (here() = ']') then drop()
        if (here() = ',') then drop()

        // build the IL type
        let tref = mkILTyRef (scope, typeName)
        let genericArgs =
            match specializations with
            | None -> []
            | Some genericArgs -> genericArgs
        let tspec = ILTypeSpec.Create (tref, genericArgs)
        let ilty =
            match tspec.Name with
            | "System.SByte"
            | "System.Byte"
            | "System.Int16"
            | "System.UInt16"
            | "System.Int32"
            | "System.UInt32"
            | "System.Int64"
            | "System.UInt64"
            | "System.Char"
            | "System.Double"
            | "System.Single"
            | "System.Boolean" -> ILType.Value tspec
            | _ -> ILType.Boxed tspec

        // if it's an array, wrap it - otherwise, just return the IL type
        match rank with
        | Some r -> ILType.Array (r, ilty)
        | _ -> ilty

    member x.ParseTypeSpec() =
        reset()
        let ilty = x.ParseType()
        ILAttribElem.Type (Some ilty)

let decodeILAttribData (ca: ILAttribute) =
    match ca with
    | ILAttribute.Decoded (_, fixedArgs, namedArgs) -> fixedArgs, namedArgs
    | ILAttribute.Encoded (_, bytes, _) ->

    let sigptr = 0
    let bb0, sigptr = sigptr_get_byte bytes sigptr
    let bb1, sigptr = sigptr_get_byte bytes sigptr
    if not (bb0 = 0x01 && bb1 = 0x00) then failwith "decodeILAttribData: invalid data"

    let rec parseVal argty sigptr =
      match argty with
      | ILType.Value tspec when tspec.Name = "System.SByte" ->
          let n, sigptr = sigptr_get_i8 bytes sigptr
          ILAttribElem.SByte n, sigptr
      | ILType.Value tspec when tspec.Name = "System.Byte" ->
          let n, sigptr = sigptr_get_u8 bytes sigptr
          ILAttribElem.Byte n, sigptr
      | ILType.Value tspec when tspec.Name = "System.Int16" ->
          let n, sigptr = sigptr_get_i16 bytes sigptr
          ILAttribElem.Int16 n, sigptr
      | ILType.Value tspec when tspec.Name = "System.UInt16" ->
          let n, sigptr = sigptr_get_u16 bytes sigptr
          ILAttribElem.UInt16 n, sigptr
      | ILType.Value tspec when tspec.Name = "System.Int32" ->
          let n, sigptr = sigptr_get_i32 bytes sigptr
          ILAttribElem.Int32 n, sigptr
      | ILType.Value tspec when tspec.Name = "System.UInt32" ->
          let n, sigptr = sigptr_get_u32 bytes sigptr
          ILAttribElem.UInt32 n, sigptr
      | ILType.Value tspec when tspec.Name = "System.Int64" ->
          let n, sigptr = sigptr_get_i64 bytes sigptr
          ILAttribElem.Int64 n, sigptr
      | ILType.Value tspec when tspec.Name = "System.UInt64" ->
          let n, sigptr = sigptr_get_u64 bytes sigptr
          ILAttribElem.UInt64 n, sigptr
      | ILType.Value tspec when tspec.Name = "System.Double" ->
          let n, sigptr = sigptr_get_ieee64 bytes sigptr
          ILAttribElem.Double n, sigptr
      | ILType.Value tspec when tspec.Name = "System.Single" ->
          let n, sigptr = sigptr_get_ieee32 bytes sigptr
          ILAttribElem.Single n, sigptr
      | ILType.Value tspec when tspec.Name = "System.Char" ->
          let n, sigptr = sigptr_get_u16 bytes sigptr
          ILAttribElem.Char (char (int32 n)), sigptr
      | ILType.Value tspec when tspec.Name = "System.Boolean" ->
          let n, sigptr = sigptr_get_byte bytes sigptr
          ILAttribElem.Bool (not (n = 0)), sigptr
      | ILType.Boxed tspec when tspec.Name = "System.String" ->
          let n, sigptr = sigptr_get_serstring_possibly_null bytes sigptr
          ILAttribElem.String n, sigptr
      | ILType.Boxed tspec when tspec.Name = "System.Type" ->
          let nOpt, sigptr = sigptr_get_serstring_possibly_null bytes sigptr
          match nOpt with
          | None -> ILAttribElem.TypeRef None, sigptr
          | Some n ->
            try
                let parser = ILTypeSigParser n
                parser.ParseTypeSpec(), sigptr
            with e ->
                failwith (sprintf "decodeILAttribData: error parsing type in custom attribute blob: %s" e.Message)
      | ILType.Boxed tspec when tspec.Name = "System.Object" ->
          let et, sigptr = sigptr_get_u8 bytes sigptr
          if et = 0xFFuy then
              ILAttribElem.Null, sigptr
          else
              let ty, sigptr = decodeCustomAttrElemType bytes sigptr et
              parseVal ty sigptr
      | ILType.Array (shape, elemTy) when shape = ILArrayShape.SingleDimensional ->
          let n, sigptr = sigptr_get_i32 bytes sigptr
          if n = 0xFFFFFFFF then ILAttribElem.Null, sigptr else
          let rec parseElems acc n sigptr =
            if n = 0 then List.rev acc, sigptr else
            let v, sigptr = parseVal elemTy sigptr
            parseElems (v :: acc) (n-1) sigptr
          let elems, sigptr = parseElems [] n sigptr
          ILAttribElem.Array (elemTy, elems), sigptr
      | ILType.Value _ -> (* assume it is an enumeration *)
          let n, sigptr = sigptr_get_i32 bytes sigptr
          ILAttribElem.Int32 n, sigptr
      | _ -> failwith "decodeILAttribData: attribute data involves an enum or System.Type value"
    let rec parseFixed argtys sigptr =
      match argtys with
        [] -> [], sigptr
      | h :: t ->
          let nh, sigptr = parseVal h sigptr
          let nt, sigptr = parseFixed t sigptr
          nh :: nt, sigptr
    let fixedArgs, sigptr = parseFixed ca.Method.FormalArgTypes sigptr
    let nnamed, sigptr = sigptr_get_u16 bytes sigptr
    let rec parseNamed acc n sigptr =
      if n = 0 then List.rev acc else
      let isPropByte, sigptr = sigptr_get_u8 bytes sigptr
      let isProp = (int isPropByte = 0x54)
      let et, sigptr = sigptr_get_u8 bytes sigptr
      // We have a named value
      let ty, sigptr =
        if ( (* 0x50 = (int et) || *) 0x55 = (int et)) then
            let qualified_tname, sigptr = sigptr_get_serstring bytes sigptr
            let unqualified_tname, rest =
                let pieces = qualified_tname.Split ','
                if pieces.Length > 1 then
                    pieces.[0], Some (String.concat "," pieces.[1..])
                else
                    pieces.[0], None
            let scoref =
                match rest with
                | Some aname -> ILScopeRef.Assembly (ILAssemblyRef.FromAssemblyName (AssemblyName aname))
                | None -> PrimaryAssemblyILGlobals.primaryAssemblyScopeRef

            let tref = mkILTyRef (scoref, unqualified_tname)
            let tspec = mkILNonGenericTySpec tref
            ILType.Value tspec, sigptr
        else
            decodeCustomAttrElemType bytes sigptr et
      let nm, sigptr = sigptr_get_serstring bytes sigptr
      let v, sigptr = parseVal ty sigptr
      parseNamed ((nm, ty, isProp, v) :: acc) (n-1) sigptr
    let named = parseNamed [] (int nnamed) sigptr
    fixedArgs, named


// --------------------------------------------------------------------
// Functions to collect up all the references in a full module or
// assembly manifest. The process also allocates
// a unique name to each unique internal assembly reference.
// --------------------------------------------------------------------

type ILReferences =
    { AssemblyReferences: ILAssemblyRef list
      ModuleReferences: ILModuleRef list }

type ILReferencesAccumulator =
    { ilg: ILGlobals
      refsA: HashSet<ILAssemblyRef>
      refsM: HashSet<ILModuleRef> }

let emptyILRefs =
    { AssemblyReferences=[]
      ModuleReferences = [] }

(* Now find references. *)
let refs_of_assemblyRef (s: ILReferencesAccumulator) x = s.refsA.Add x |> ignore

let refs_of_modref (s: ILReferencesAccumulator) x = s.refsM.Add x |> ignore

let refs_of_scoref s x =
    match x with
    | ILScopeRef.Local -> ()
    | ILScopeRef.Assembly assemblyRef -> refs_of_assemblyRef s assemblyRef
    | ILScopeRef.Module modref -> refs_of_modref s modref
    | ILScopeRef.PrimaryAssembly -> refs_of_assemblyRef s s.ilg.primaryAssemblyRef

let refs_of_tref s (x: ILTypeRef) = refs_of_scoref s x.Scope

let rec refs_of_typ s x =
    match x with
    | ILType.Void | ILType.TypeVar _ -> ()
    | ILType.Modified (_, ty1, ty2) -> refs_of_tref s ty1; refs_of_typ s ty2
    | ILType.Array (_, ty)
    | ILType.Ptr ty | ILType.Byref ty -> refs_of_typ s ty
    | ILType.Value tr | ILType.Boxed tr -> refs_of_tspec s tr
    | ILType.FunctionPointer mref -> refs_of_callsig s mref

and refs_of_inst s i = refs_of_tys s i

and refs_of_tspec s (x: ILTypeSpec) = refs_of_tref s x.TypeRef; refs_of_inst s x.GenericArgs

and refs_of_callsig s csig = refs_of_tys s csig.ArgTypes; refs_of_typ s csig.ReturnType

and refs_of_genparam s x = refs_of_tys s x.Constraints

and refs_of_genparams s b = List.iter (refs_of_genparam s) b

and refs_of_dloc s ts = refs_of_tref s ts

and refs_of_mref s (x: ILMethodRef) =
    refs_of_dloc s x.DeclaringTypeRef
    refs_of_tys s x.mrefArgs
    refs_of_typ s x.mrefReturn

and refs_of_fref s x = refs_of_tref s x.DeclaringTypeRef; refs_of_typ s x.Type

and refs_of_ospec s (OverridesSpec (mref, ty)) = refs_of_mref s mref; refs_of_typ s ty

and refs_of_mspec s (x: ILMethodSpec) =
    refs_of_mref s x.MethodRef
    refs_of_typ s x.DeclaringType
    refs_of_inst s x.GenericArgs

and refs_of_fspec s x =
    refs_of_fref s x.FieldRef
    refs_of_typ s x.DeclaringType

and refs_of_tys s l = List.iter (refs_of_typ s) l

and refs_of_token s x =
    match x with
    | ILToken.ILType ty -> refs_of_typ s ty
    | ILToken.ILMethod mr -> refs_of_mspec s mr
    | ILToken.ILField fr -> refs_of_fspec s fr

and refs_of_custom_attr s (cattr: ILAttribute) = refs_of_mspec s cattr.Method

and refs_of_custom_attrs s (cas : ILAttributes) = Array.iter (refs_of_custom_attr s) cas.AsArray

and refs_of_varargs s tyso = Option.iter (refs_of_tys s) tyso

and refs_of_instr s x =
    match x with
    | I_call (_, mr, varargs) | I_newobj (mr, varargs) | I_callvirt (_, mr, varargs) ->
        refs_of_mspec s mr
        refs_of_varargs s varargs
    | I_callconstraint (_, tr, mr, varargs) ->
        refs_of_typ s tr
        refs_of_mspec s mr
        refs_of_varargs s varargs
    | I_calli (_, callsig, varargs) ->
        refs_of_callsig s callsig; refs_of_varargs s varargs
    | I_jmp mr | I_ldftn mr | I_ldvirtftn mr ->
        refs_of_mspec s mr
    | I_ldsfld (_, fr) | I_ldfld (_, _, fr) | I_ldsflda fr | I_ldflda fr | I_stsfld (_, fr) | I_stfld (_, _, fr) ->
        refs_of_fspec s fr
    | I_isinst ty | I_castclass ty | I_cpobj ty | I_initobj ty | I_ldobj (_, _, ty)
    | I_stobj (_, _, ty) | I_box ty |I_unbox ty | I_unbox_any ty | I_sizeof ty
    | I_ldelem_any (_, ty) | I_ldelema (_, _, _, ty) |I_stelem_any (_, ty) | I_newarr (_, ty)
    | I_mkrefany ty | I_refanyval ty
    | EI_ilzero ty -> refs_of_typ s ty
    | I_ldtoken token -> refs_of_token s token
    | I_stelem _|I_ldelem _|I_ldstr _|I_switch _|I_stloc _|I_stind _
    | I_starg _|I_ldloca _|I_ldloc _|I_ldind _
    | I_ldarga _|I_ldarg _|I_leave _|I_br _
    | I_brcmp _|I_rethrow|I_refanytype|I_ldlen|I_throw|I_initblk _ |I_cpblk _
    | I_localloc|I_ret |I_endfilter|I_endfinally|I_arglist
    | I_break
    | AI_add | AI_add_ovf | AI_add_ovf_un | AI_and | AI_div | AI_div_un | AI_ceq | AI_cgt | AI_cgt_un | AI_clt
    | AI_clt_un | AI_conv _ | AI_conv_ovf _ | AI_conv_ovf_un _ | AI_mul | AI_mul_ovf | AI_mul_ovf_un | AI_rem | AI_rem_un
    | AI_shl | AI_shr | AI_shr_un | AI_sub | AI_sub_ovf | AI_sub_ovf_un | AI_xor | AI_or | AI_neg | AI_not
    | AI_ldnull | AI_dup | AI_pop | AI_ckfinite | AI_nop | AI_ldc _
    | I_seqpoint _ | EI_ldlen_multi _ -> ()

and refs_of_il_code s (c: ILCode) =
    c.Instrs |> Array.iter (refs_of_instr s)
    c.Exceptions |> List.iter (fun e -> e.Clause |> (function
        | ILExceptionClause.TypeCatch (ilty, _) -> refs_of_typ s ilty
        | _ -> ()))

and refs_of_ilmbody s (il: ILMethodBody) =
    List.iter (refs_of_local s) il.Locals
    refs_of_il_code s il.Code

and refs_of_local s loc = refs_of_typ s loc.Type

and refs_of_mbody s x =
    match x with
    | MethodBody.IL il -> refs_of_ilmbody s il.Value
    | MethodBody.PInvoke attr -> refs_of_modref s attr.Value.Where
    | _ -> ()

and refs_of_mdef s (md: ILMethodDef) =
    List.iter (refs_of_param s) md.Parameters
    refs_of_return s md.Return
    refs_of_mbody s md.Body
    refs_of_custom_attrs s md.CustomAttrs
    refs_of_genparams s md.GenericParams

and refs_of_param s p = refs_of_typ s p.Type

and refs_of_return s (rt: ILReturn) = refs_of_typ s rt.Type

and refs_of_mdefs s x = Seq.iter (refs_of_mdef s) x

and refs_of_event_def s (ed: ILEventDef) =
    Option.iter (refs_of_typ s) ed.EventType
    refs_of_mref s ed.AddMethod
    refs_of_mref s ed.RemoveMethod
    Option.iter (refs_of_mref s) ed.FireMethod
    List.iter (refs_of_mref s) ed.OtherMethods
    refs_of_custom_attrs s ed.CustomAttrs

and refs_of_events s (x: ILEventDefs) = List.iter (refs_of_event_def s) x.AsList

and refs_of_property_def s (pd: ILPropertyDef) =
    Option.iter (refs_of_mref s) pd.SetMethod
    Option.iter (refs_of_mref s) pd.GetMethod
    refs_of_typ s pd.PropertyType
    refs_of_tys s pd.Args
    refs_of_custom_attrs s pd.CustomAttrs

and refs_of_properties s (x: ILPropertyDefs) = List.iter (refs_of_property_def s) x.AsList

and refs_of_fdef s (fd: ILFieldDef) =
    refs_of_typ s fd.FieldType
    refs_of_custom_attrs s fd.CustomAttrs

and refs_of_fields s fields = List.iter (refs_of_fdef s) fields

and refs_of_method_impls s mimpls = List.iter (refs_of_method_impl s) mimpls

and refs_of_method_impl s m =
    refs_of_ospec s m.Overrides
    refs_of_mspec s m.OverrideBy

and refs_of_tdef_kind _s _k = ()

and refs_of_tdef s (td : ILTypeDef) =
    refs_of_types s td.NestedTypes
    refs_of_genparams s td.GenericParams
    refs_of_tys s td.Implements
    Option.iter (refs_of_typ s) td.Extends
    refs_of_mdefs s td.Methods
    refs_of_fields s td.Fields.AsList
    refs_of_method_impls s td.MethodImpls.AsList
    refs_of_events s td.Events
    refs_of_tdef_kind s td
    refs_of_custom_attrs s td.CustomAttrs
    refs_of_properties s td.Properties

and refs_of_string _s _ = ()

and refs_of_types s (types: ILTypeDefs) = Seq.iter (refs_of_tdef s) types

and refs_of_exported_type s (c: ILExportedTypeOrForwarder) =
    refs_of_custom_attrs s c.CustomAttrs

and refs_of_exported_types s (tab: ILExportedTypesAndForwarders) = List.iter (refs_of_exported_type s) tab.AsList

and refs_of_resource_where s x =
    match x with
    | ILResourceLocation.Local _ -> ()
    | ILResourceLocation.File (mref, _) -> refs_of_modref s mref
    | ILResourceLocation.Assembly aref -> refs_of_assemblyRef s aref

and refs_of_resource s x =
    refs_of_resource_where s x.Location
    refs_of_custom_attrs s x.CustomAttrs

and refs_of_resources s (tab: ILResources) = List.iter (refs_of_resource s) tab.AsList

and refs_of_modul s m =
    refs_of_types s m.TypeDefs
    refs_of_resources s m.Resources
    Option.iter (refs_of_manifest s) m.Manifest

and refs_of_manifest s (m: ILAssemblyManifest) =
    refs_of_custom_attrs s m.CustomAttrs
    refs_of_exported_types s m.ExportedTypes

let computeILRefs ilg modul =
    let s =
      { ilg = ilg
        refsA = HashSet<_>(HashIdentity.Structural)
        refsM = HashSet<_>(HashIdentity.Structural) }

    refs_of_modul s modul
    { AssemblyReferences = Seq.fold (fun acc x -> x :: acc) [] s.refsA
      ModuleReferences = Seq.fold (fun acc x -> x :: acc) [] s.refsM }

let unscopeILTypeRef (x: ILTypeRef) = ILTypeRef.Create (ILScopeRef.Local, x.Enclosing, x.Name)

let rec unscopeILTypeSpec (tspec: ILTypeSpec) =
    let tref = tspec.TypeRef
    let tinst = tspec.GenericArgs
    let tref = unscopeILTypeRef tref
    ILTypeSpec.Create (tref, unscopeILTypes tinst)

and unscopeILType ty =
    match ty with
    | ILType.Ptr t -> ILType.Ptr (unscopeILType t)
    | ILType.FunctionPointer t -> ILType.FunctionPointer (unscopeILCallSig t)
    | ILType.Byref t -> ILType.Byref (unscopeILType t)
    | ILType.Boxed cr -> mkILBoxedType (unscopeILTypeSpec cr)
    | ILType.Array (s, ty) -> ILType.Array (s, unscopeILType ty)
    | ILType.Value cr -> ILType.Value (unscopeILTypeSpec cr)
    | ILType.Modified (b, tref, ty) -> ILType.Modified (b, unscopeILTypeRef tref, unscopeILType ty)
    | x -> x

and unscopeILTypes i =
    if List.isEmpty i then i
    else List.map unscopeILType i

and unscopeILCallSig csig =
    mkILCallSig (csig.CallingConv, unscopeILTypes csig.ArgTypes, unscopeILType csig.ReturnType)

let resolveILMethodRefWithRescope r (td: ILTypeDef) (mref: ILMethodRef) =
    let args = mref.ArgTypes
    let nargs = args.Length
    let nm = mref.Name
    let possibles = td.Methods.FindByNameAndArity (nm, nargs)
    if isNil possibles then failwith ("no method named " + nm + " found in type " + td.Name)
    let argTypes = mref.ArgTypes |> List.map r
    let retType : ILType = r mref.ReturnType
    match
      possibles |> List.filter (fun md ->
          mref.CallingConv = md.CallingConv &&
          // REVIEW: this uses equality on ILType. For CMOD_OPTIONAL this is not going to be correct
          (md.Parameters, argTypes) ||> List.lengthsEqAndForall2 (fun p1 p2 -> r p1.Type = p2) &&
          // REVIEW: this uses equality on ILType. For CMOD_OPTIONAL this is not going to be correct
          r md.Return.Type = retType) with
    | [] -> failwith ("no method named "+nm+" with appropriate argument types found in type "+td.Name)
    | [mdef] -> mdef
    | _ -> failwith ("multiple methods named "+nm+" appear with identical argument types in type "+td.Name)

let resolveILMethodRef td mref = resolveILMethodRefWithRescope id td mref

let mkRefToILModule m =
    ILModuleRef.Create (m.Name, true, None)

type ILEventRef =
    { erA: ILTypeRef
      erB: string }

    static member Create (a, b) = {erA=a;erB=b}

    member x.DeclaringTypeRef = x.erA

    member x.Name = x.erB

type ILPropertyRef =
    { prA: ILTypeRef
      prB: string }

    static member Create (a, b) = {prA=a;prB=b}

    member x.DeclaringTypeRef = x.prA

    member x.Name = x.prB<|MERGE_RESOLUTION|>--- conflicted
+++ resolved
@@ -78,16 +78,6 @@
         let s1 = memoizeNamespacePartTable.GetOrAdd(s1, id)
         s1 :: splitNamespaceAux s2
 
-<<<<<<< HEAD
-/// Global State. All namespace splits ever seen
-// ++GLOBAL MUTABLE STATE (concurrency-safe)
-let memoizeNamespaceTable = ConcurrentDictionary<string, string list>()
-
-//  ++GLOBAL MUTABLE STATE (concurrency-safe)
-let memoizeNamespaceRightTable = ConcurrentDictionary<string, string option * string>()
-
-=======
->>>>>>> 97c3d7b4
 
 let splitNamespace nm =
     memoizeNamespaceTable.GetOrAdd (nm, splitNamespaceAux)
