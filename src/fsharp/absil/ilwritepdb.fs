// Copyright (c) Microsoft Corporation.  All Rights Reserved.  See License.txt in the project root for license information.

module internal FSharp.Compiler.AbstractIL.ILPdbWriter

open System
open System.Collections.Generic
open System.Collections.Immutable
open System.IO
open System.IO.Compression
open System.Reflection
open System.Reflection.Metadata
open System.Reflection.Metadata.Ecma335
open System.Security.Cryptography
open System.Text
open Internal.Utilities
open FSharp.Compiler.AbstractIL.IL
open FSharp.Compiler.AbstractIL.Support
open Internal.Utilities.Library
open FSharp.Compiler.ErrorLogger
open FSharp.Compiler.IO
open FSharp.Compiler.Text.Range

type BlobBuildingStream () =
    inherit Stream()

    static let chunkSize = 32 * 1024
    let builder = BlobBuilder(chunkSize)

    override _.CanWrite = true
    override _.CanRead  = false
    override _.CanSeek  = false
    override _.Length   = int64 builder.Count

    override _.Write(buffer: byte array, offset: int, count: int) = builder.WriteBytes(buffer, offset, count)
    override _.WriteByte(value: byte) = builder.WriteByte value
    member   _.WriteInt32(value: int) = builder.WriteInt32 value
    member   _.ToImmutableArray() = builder.ToImmutableArray()
    member   _.TryWriteBytes(stream: Stream, length: int) = builder.TryWriteBytes(stream, length)

    override _.Flush() = ()
    override _.Dispose(_disposing: bool) = ()
    override _.Seek(_offset: int64, _origin: SeekOrigin) = raise (NotSupportedException())
    override _.Read(_buffer: byte array, _offset: int, _count: int) = raise (NotSupportedException())
    override _.SetLength(_value: int64) = raise (NotSupportedException())
    override val Position = 0L with get, set

// --------------------------------------------------------------------
// PDB types
// --------------------------------------------------------------------
type PdbDocumentData = ILSourceDocument

type PdbLocalVar =
    {
      Name: string
      Signature: byte[]
      /// the local index the name corresponds to
      Index: int32
    }

type PdbImport =
    | ImportType of targetTypeToken: int32 (* alias: string option *)
    | ImportNamespace of targetNamespace: string (* assembly: ILAssemblyRef option * alias: string option *) 
    //| ReferenceAlias of string
    //| OpenXmlNamespace of prefix: string * xmlNamespace: string
<<<<<<< HEAD

type PdbImports =
    { 
      Parent: PdbImports option
      Imports: PdbImport[]
    }

=======

type PdbImports =
    { 
      Parent: PdbImports option
      Imports: PdbImport[]
    }

>>>>>>> 97c3d7b4
type PdbMethodScope =
    { 
      Children: PdbMethodScope[]
      StartOffset: int
      EndOffset: int
      Locals: PdbLocalVar[]
      Imports: PdbImports option
    }

type PdbSourceLoc =
    {
      Document: int
      Line: int
      Column: int
    }

type PdbDebugPoint =
    {
      Document: int
      Offset: int
      Line: int
      Column: int
      EndLine: int
      EndColumn: int
    }
    override x.ToString() = sprintf "(%d,%d)-(%d,%d)" x.Line x.Column x.EndLine x.EndColumn

type PdbMethodData =
    {
      MethToken: int32
      MethName: string
      LocalSignatureToken: int32
      Params: PdbLocalVar array
      RootScope: PdbMethodScope option
      Range: (PdbSourceLoc * PdbSourceLoc) option
      DebugPoints: PdbDebugPoint []
    }

module SequencePoint =
    let orderBySource sp1 sp2 =
        let c1 = compare sp1.Document sp2.Document
        if c1 <> 0 then
            c1
        else
            let c1 = compare sp1.Line sp2.Line
            if c1 <> 0 then
                c1
            else
                compare sp1.Column sp2.Column
<<<<<<< HEAD

    let orderByOffset sp1 sp2 =
        compare sp1.Offset sp2.Offset

=======

    let orderByOffset sp1 sp2 =
        compare sp1.Offset sp2.Offset

>>>>>>> 97c3d7b4
/// 28 is the size of the IMAGE_DEBUG_DIRECTORY in ntimage.h
let sizeof_IMAGE_DEBUG_DIRECTORY = 28

[<NoEquality; NoComparison>]
type PdbData =
    { EntryPoint: int32 option
      Timestamp: int32
      ModuleID: byte[]
      Documents: PdbDocumentData[]
      Methods: PdbMethodData[]
      TableRowCounts: int[] }

type BinaryChunk =
    { size: int32
      addr: int32 }

type idd =
    { iddCharacteristics: int32
      iddMajorVersion: int32; (* actually u16 in IMAGE_DEBUG_DIRECTORY *)
      iddMinorVersion: int32; (* actually u16 in IMAGE_DEBUG_DIRECTORY *)
      iddType: int32
      iddTimestamp: int32
      iddData: byte[]
      iddChunk: BinaryChunk }

/// The specified Hash algorithm to use on portable pdb files.
type HashAlgorithm =
    | Sha1
    | Sha256

// Document checksum algorithms
let guidSha1 = Guid("ff1816ec-aa5e-4d10-87f7-6f4963833460")
let guidSha2 = Guid("8829d00f-11b8-4213-878b-770e8597ac16")

let checkSum (url: string) (checksumAlgorithm: HashAlgorithm) =
    try
        use file = FileSystem.OpenFileForReadShim(url)
        let guid, alg =
            match checksumAlgorithm with
            | HashAlgorithm.Sha1 -> guidSha1, SHA1.Create() :> System.Security.Cryptography.HashAlgorithm
            | HashAlgorithm.Sha256 -> guidSha2, SHA256.Create() :> System.Security.Cryptography.HashAlgorithm

        let checkSum = alg.ComputeHash file
        Some (guid, checkSum)
    with _ -> None

//---------------------------------------------------------------------
// Portable PDB Writer
//---------------------------------------------------------------------

let b0 n = (n &&& 0xFF)
let b1 n = ((n >>> 8) &&& 0xFF)
let b2 n = ((n >>> 16) &&& 0xFF)
let b3 n = ((n >>> 24) &&& 0xFF)
let i32AsBytes i = [| byte (b0 i); byte (b1 i); byte (b2 i); byte (b3 i) |]

let cvMagicNumber = 0x53445352L
let pdbGetCvDebugInfo (mvid: byte[]) (timestamp: int32) (filepath: string) (cvChunk: BinaryChunk) =
    let iddCvBuffer =
        // Debug directory entry
        let path = (Encoding.UTF8.GetBytes filepath)
        let buffer = Array.zeroCreate (sizeof<int32> + mvid.Length + sizeof<int32> + path.Length + 1)
        let offset, size = (0, sizeof<int32>)                    // Magic Number RSDS dword: 0x53445352L
        Buffer.BlockCopy(i32AsBytes (int cvMagicNumber), 0, buffer, offset, size)
        let offset, size = (offset + size, mvid.Length)         // mvid Guid
        Buffer.BlockCopy(mvid, 0, buffer, offset, size)
        let offset, size = (offset + size, sizeof<int32>)       // # of pdb files generated (1)
        Buffer.BlockCopy(i32AsBytes 1, 0, buffer, offset, size)
        let offset, size = (offset + size, path.Length)         // Path to pdb string
        Buffer.BlockCopy(path, 0, buffer, offset, size)
        buffer
    { iddCharacteristics = 0                                                    // Reserved
      iddMajorVersion = 0x0100                                                  // VersionMajor should be 0x0100
      iddMinorVersion = 0x504d                                                  // VersionMinor should be 0x504d
      iddType = 2                                                               // IMAGE_DEBUG_TYPE_CODEVIEW
      iddTimestamp = timestamp
      iddData = iddCvBuffer                                                     // Path name to the pdb file when built
      iddChunk = cvChunk
    }

let pdbMagicNumber= 0x4244504dL
let pdbGetEmbeddedPdbDebugInfo (embeddedPdbChunk: BinaryChunk) (uncompressedLength: int64) (stream: MemoryStream) =
    let iddPdbBuffer =
        let buffer = Array.zeroCreate (sizeof<int32> + sizeof<int32> + int(stream.Length))
        let offset, size = (0, sizeof<int32>)                    // Magic Number dword: 0x4244504dL
        Buffer.BlockCopy(i32AsBytes (int pdbMagicNumber), 0, buffer, offset, size)
        let offset, size = (offset + size, sizeof<int32>)        // Uncompressed size
        Buffer.BlockCopy(i32AsBytes (int uncompressedLength), 0, buffer, offset, size)
        let offset, size = (offset + size, int(stream.Length))   // Uncompressed size
        Buffer.BlockCopy(stream.ToArray(), 0, buffer, offset, size)
        buffer
    { iddCharacteristics = 0                                                    // Reserved
      iddMajorVersion = 0x0100                                                  // VersionMajor should be 0x0100
      iddMinorVersion = 0x0100                                                  // VersionMinor should be 0x0100
      iddType = 17                                                              // IMAGE_DEBUG_TYPE_EMBEDDEDPDB
      iddTimestamp = 0
      iddData = iddPdbBuffer                                                    // Path name to the pdb file when built
      iddChunk = embeddedPdbChunk
    }

let pdbChecksumDebugInfo timestamp (checksumPdbChunk: BinaryChunk) (algorithmName:string) (checksum: byte[]) =
    let iddBuffer =
        let alg = Encoding.UTF8.GetBytes(algorithmName)
        let buffer = Array.zeroCreate (alg.Length + 1 + checksum.Length)
        Buffer.BlockCopy(alg, 0, buffer, 0, alg.Length)
        Buffer.BlockCopy(checksum, 0, buffer, alg.Length + 1, checksum.Length)
        buffer
    { iddCharacteristics = 0                                                    // Reserved
      iddMajorVersion = 1                                                       // VersionMajor should be 1
      iddMinorVersion = 0                                                       // VersionMinor should be 0
      iddType = 19                                                              // IMAGE_DEBUG_TYPE_CHECKSUMPDB
      iddTimestamp = timestamp
      iddData = iddBuffer                                                       // Path name to the pdb file when built
      iddChunk = checksumPdbChunk
    }

let pdbGetPdbDebugDeterministicInfo (deterministicPdbChunk: BinaryChunk) =
    { iddCharacteristics = 0                                                    // Reserved
      iddMajorVersion = 0                                                       // VersionMajor should be 0
      iddMinorVersion = 0                                                       // VersionMinor should be 00
      iddType = 16                                                              // IMAGE_DEBUG_TYPE_DETERMINISTIC
      iddTimestamp = 0
      iddData = Array.empty                                                     // No DATA
      iddChunk = deterministicPdbChunk
    }

let pdbGetDebugInfo (contentId: byte[]) (timestamp: int32) (filepath: string)
                    (cvChunk: BinaryChunk)
                    (embeddedPdbChunk: BinaryChunk option)
                    (deterministicPdbChunk: BinaryChunk)
                    (checksumPdbChunk: BinaryChunk) (algorithmName:string) (checksum: byte [])
                    (uncompressedLength: int64) (stream: MemoryStream option)
                    (embeddedPdb: bool) (deterministic: bool) =
    [|  yield pdbGetCvDebugInfo contentId timestamp filepath cvChunk
        yield pdbChecksumDebugInfo timestamp checksumPdbChunk algorithmName checksum
        if embeddedPdb then
            match stream, embeddedPdbChunk with
            | None, _ | _, None -> ()
            | Some s, Some chunk ->
                yield pdbGetEmbeddedPdbDebugInfo chunk uncompressedLength s
        if deterministic then
            yield pdbGetPdbDebugDeterministicInfo deterministicPdbChunk
    |]

//------------------------------------------------------------------------------
// PDB Writer.  The function [WritePdbInfo] abstracts the
// imperative calls to the Symbol Writer API.
//------------------------------------------------------------------------------

// This function takes output file name and returns debug file name.
let getDebugFileName outfile (portablePDB: bool) =
#if ENABLE_MONO_SUPPORT
  if runningOnMono && not portablePDB then
      outfile + ".mdb"
  else
#else
      ignore portablePDB
#endif
      (FileSystemUtils.chopExtension outfile) + ".pdb"

let sortMethods showTimes info =
    reportTime showTimes (sprintf "PDB: Defined %d documents" info.Documents.Length)
    Array.sortInPlaceBy (fun x -> x.MethToken) info.Methods
    reportTime showTimes (sprintf "PDB: Sorted %d methods" info.Methods.Length)
    ()

let getRowCounts tableRowCounts =
    let builder = ImmutableArray.CreateBuilder<int>(tableRowCounts |> Array.length)
    tableRowCounts |> Seq.iter(fun x -> builder.Add x)
    builder.MoveToImmutable()

let scopeSorter (scope1: PdbMethodScope) (scope2: PdbMethodScope) =
    if scope1.StartOffset > scope2.StartOffset then 1
    elif scope1.StartOffset < scope2.StartOffset then -1
    elif (scope1.EndOffset - scope1.StartOffset) > (scope2.EndOffset - scope2.StartOffset) then -1
    elif (scope1.EndOffset - scope1.StartOffset) < (scope2.EndOffset - scope2.StartOffset) then 1
    else 0

type PortablePdbGenerator (embedAllSource: bool, embedSourceList: string list, sourceLink: string, checksumAlgorithm, showTimes, info: PdbData, pathMap: PathMap) =

    let docs =
        match info.Documents with
        | null -> Array.empty
        | _ -> info.Documents

    // The metadata to wite to the PoortablePDB (Roslyn = _debugMetadataOpt)

    let metadata = MetadataBuilder()

    let serializeDocumentName (name: string) =
        let name = PathMap.apply pathMap name
        let count s c = s |> Seq.filter(fun ch -> c = ch) |> Seq.length

        let s1, s2 = '/', '\\'
        let separator = if (count name s1) >= (count name s2) then s1 else s2

        let writer = BlobBuilder()
        writer.WriteByte(byte separator)

        for part in name.Split( [| separator |] ) do
            let partIndex = MetadataTokens.GetHeapOffset(BlobHandle.op_Implicit(metadata.GetOrAddBlobUTF8 part))
            writer.WriteCompressedInteger(int partIndex)

        metadata.GetOrAddBlob writer

    let corSymLanguageTypeId = Guid(0xAB4F38C9u, 0xB6E6us, 0x43baus, 0xBEuy, 0x3Buy, 0x58uy, 0x08uy, 0x0Buy, 0x2Cuy, 0xCCuy, 0xE3uy)
    let embeddedSourceId     = Guid(0x0e8a571bu, 0x6926us, 0x466eus, 0xb4uy, 0xaduy, 0x8auy, 0xb0uy, 0x46uy, 0x11uy, 0xf5uy, 0xfeuy)
    let sourceLinkId         = Guid(0xcc110556u, 0xa091us, 0x4d38us, 0x9fuy, 0xecuy, 0x25uy, 0xabuy, 0x9auy, 0x35uy, 0x1auy, 0x6auy)

    /// <summary>
    /// The maximum number of bytes in to write out uncompressed.
    ///
    /// This prevents wasting resources on compressing tiny files with little to negative gain
    /// in PDB file size.
    ///
    /// Chosen as the point at which we start to see > 10% blob size reduction using all
    /// current source files in corefx and roslyn as sample data.
    /// </summary>
    let sourceCompressionThreshold = 200

    let includeSource file =
        let isInList = embedSourceList |> List.exists (fun f -> String.Compare(file, f, StringComparison.OrdinalIgnoreCase ) = 0)
<<<<<<< HEAD

        if not embedAllSource && not isInList || not (FileSystem.FileExistsShim file) then
            None
        else
            use stream = FileSystem.OpenFileForReadShim(file)

=======

        if not embedAllSource && not isInList || not (FileSystem.FileExistsShim file) then
            None
        else
            use stream = FileSystem.OpenFileForReadShim(file)

>>>>>>> 97c3d7b4
            let length64 = stream.Length
            if length64 > int64 Int32.MaxValue then raise (IOException("File is too long"))

            let builder = new BlobBuildingStream()
            let length = int length64
            if length < sourceCompressionThreshold then
                builder.WriteInt32 0
                builder.TryWriteBytes(stream, length) |> ignore
            else
                builder.WriteInt32 length
                use deflater = new DeflateStream(builder, CompressionMode.Compress, true)
                stream.CopyTo deflater
            Some (builder.ToImmutableArray())

    let documentIndex =
        let mutable index = Dictionary<string, DocumentHandle>(docs.Length)
        let docLength = docs.Length + if String.IsNullOrEmpty sourceLink then 1 else 0
        metadata.SetCapacity(TableIndex.Document, docLength)
        for doc in docs do
            let handle =
                match checkSum doc.File checksumAlgorithm with
                | Some (hashAlg, checkSum) ->
                    let dbgInfo =
                        (serializeDocumentName doc.File,
                         metadata.GetOrAddGuid hashAlg,
                         metadata.GetOrAddBlob(checkSum.ToImmutableArray()),
                         metadata.GetOrAddGuid corSymLanguageTypeId) |> metadata.AddDocument
                    match includeSource doc.File with
                    | None -> ()
                    | Some blob ->
                        metadata.AddCustomDebugInformation(DocumentHandle.op_Implicit dbgInfo,
                                                           metadata.GetOrAddGuid embeddedSourceId,
                                                           metadata.GetOrAddBlob blob) |> ignore
                    dbgInfo
                | None ->
                    let dbgInfo =
                        (serializeDocumentName doc.File,
                         metadata.GetOrAddGuid(Guid.Empty),
                         metadata.GetOrAddBlob(ImmutableArray<byte>.Empty),
                         metadata.GetOrAddGuid corSymLanguageTypeId) |> metadata.AddDocument
                    dbgInfo
            index.Add(doc.File, handle)

        if not (String.IsNullOrWhiteSpace sourceLink) then
            use fs = FileSystem.OpenFileForReadShim(sourceLink)
            use ms = new MemoryStream()
            fs.CopyTo ms
            metadata.AddCustomDebugInformation(
                ModuleDefinitionHandle.op_Implicit(EntityHandle.ModuleDefinition),
                metadata.GetOrAddGuid sourceLinkId,
                metadata.GetOrAddBlob(ms.ToArray())) |> ignore
        index

    let mutable lastLocalVariableHandle = Unchecked.defaultof<LocalVariableHandle>

    let getDocumentHandle d =
        if docs.Length = 0 || d < 0 || d > docs.Length then
            Unchecked.defaultof<DocumentHandle>
        else
            match documentIndex.TryGetValue(docs.[d].File) with
            | false, _ -> Unchecked.defaultof<DocumentHandle>
            | true, h -> h

    let moduleImportScopeHandle = MetadataTokens.ImportScopeHandle(1)
    let importScopesTable = new Dictionary<PdbImports, ImportScopeHandle>()

    let serializeImport (writer: BlobBuilder) (import: PdbImport) =
        match import with
        // We don't yet emit these kinds of imports
        //| AssemblyReferenceAlias alias->
        //    // <import> ::= AliasAssemblyReference <alias> <target-assembly>
        //    writer.WriteByte((byte)ImportDefinitionKind.AliasAssemblyReference);
        //    writer.WriteCompressedInteger(MetadataTokens.GetHeapOffset(_debugMetadataOpt.GetOrAddBlobUTF8(alias.Name)));
        //    writer.WriteCompressedInteger(MetadataTokens.GetRowNumber(GetOrAddAssemblyReferenceHandle(alias.Assembly)));

        //| OpenXmlNamespace(prefix, xmlNamespace) ->
        //        Debug.Assert(import.TargetNamespaceOpt == null);
        //        Debug.Assert(import.TargetAssemblyOpt == null);
        //        Debug.Assert(import.TargetTypeOpt == null);

        //        // <import> ::= ImportXmlNamespace <alias> <target-namespace>
        //        writer.WriteByte((byte)ImportDefinitionKind.ImportXmlNamespace);
        //        writer.WriteCompressedInteger(MetadataTokens.GetHeapOffset(_debugMetadataOpt.GetOrAddBlobUTF8(import.AliasOpt)));
        //        writer.WriteCompressedInteger(MetadataTokens.GetHeapOffset(_debugMetadataOpt.GetOrAddBlobUTF8(import.TargetXmlNamespaceOpt)));
        // Corresponds to an 'open <module>' or 'open type' in F#
        | ImportType targetTypeToken ->

                //if (import.AliasOpt != null)
                //{
                //    // <import> ::= AliasType <alias> <target-type>
                //    writer.WriteByte((byte)ImportDefinitionKind.AliasType);
                //    writer.WriteCompressedInteger(MetadataTokens.GetHeapOffset(_debugMetadataOpt.GetOrAddBlobUTF8(import.AliasOpt)));
                //}
                //else
                    // <import> ::= ImportType <target-type>
                writer.WriteByte(byte ImportDefinitionKind.ImportType)

                writer.WriteCompressedInteger(targetTypeToken)

        // Corresponds to an 'open <namespace>' 
        | ImportNamespace targetNamespace ->
                //if (import.TargetAssemblyOpt != null)
                //{
                //    if (import.AliasOpt != null)
                //    {
                //        // <import> ::= AliasAssemblyNamespace <alias> <target-assembly> <target-namespace>
                //        writer.WriteByte((byte)ImportDefinitionKind.AliasAssemblyNamespace);
                //        writer.WriteCompressedInteger(MetadataTokens.GetHeapOffset(_debugMetadataOpt.GetOrAddBlobUTF8(import.AliasOpt)));
                //    }
                //    else
                //    {
                //        // <import> ::= ImportAssemblyNamespace <target-assembly> <target-namespace>
                //        writer.WriteByte((byte)ImportDefinitionKind.ImportAssemblyNamespace);
                //    }

                //    writer.WriteCompressedInteger(MetadataTokens.GetRowNumber(GetAssemblyReferenceHandle(import.TargetAssemblyOpt)));
                //}
                //else
                //{
                    //if (import.AliasOpt != null)
                    //{
                    //    // <import> ::= AliasNamespace <alias> <target-namespace>
                    //    writer.WriteByte((byte)ImportDefinitionKind.AliasNamespace);
                    //    writer.WriteCompressedInteger(MetadataTokens.GetHeapOffset(_debugMetadataOpt.GetOrAddBlobUTF8(import.AliasOpt)));
                    //}
                    //else
                    //{
                        // <import> ::= ImportNamespace <target-namespace>
                writer.WriteByte(byte ImportDefinitionKind.ImportNamespace);
                writer.WriteCompressedInteger(MetadataTokens.GetHeapOffset(metadata.GetOrAddBlobUTF8(targetNamespace)))

        //| ReferenceAlias alias ->
        //        // <import> ::= ImportReferenceAlias <alias>
        //        Debug.Assert(import.AliasOpt != null);
        //        Debug.Assert(import.TargetAssemblyOpt == null);

        //        writer.WriteByte((byte)ImportDefinitionKind.ImportAssemblyReferenceAlias);
        //        writer.WriteCompressedInteger(MetadataTokens.GetHeapOffset(_debugMetadataOpt.GetOrAddBlobUTF8(import.AliasOpt)));

    let serializeImportsBlob (scope: PdbImports) =
        let writer = new BlobBuilder()

        for import in scope.Imports do
            serializeImport writer import

        metadata.GetOrAddBlob(writer)

    // Define the empty global imports scope for the whole assembly,it gets index #1 (the first entry in the table)
    let defineModuleImportScope() =
        let writer = new BlobBuilder()
        let blob = metadata.GetOrAddBlob writer
        let rid = metadata.AddImportScope(parentScope=Unchecked.defaultof<_>,imports=blob)
        assert(rid = moduleImportScopeHandle)

    let rec getImportScopeIndex (imports: PdbImports) =
        match importScopesTable.TryGetValue(imports) with
        | true, v -> v
        | _ -> 

        let parentScopeHandle =
            match imports.Parent with
            | None -> moduleImportScopeHandle
            | Some parent -> getImportScopeIndex parent

        let blob = serializeImportsBlob imports
        let result = metadata.AddImportScope(parentScopeHandle, blob)

        importScopesTable.Add(imports, result)
        result

    let flattenScopes rootScope = 
        let list = List<PdbMethodScope>()
        let rec flattenScopes scope parent =

            list.Add scope
            for nestedScope in scope.Children do
                let isNested =
                    match parent with
                    | Some p -> nestedScope.StartOffset >= p.StartOffset && nestedScope.EndOffset <= p.EndOffset
                    | None -> true

                flattenScopes nestedScope (if isNested then Some scope else parent)

        flattenScopes rootScope None

        list.ToArray() 
        |> Array.sortWith<PdbMethodScope> scopeSorter

    let writeMethodScopes methToken rootScope =

        let flattenedScopes = flattenScopes rootScope
            
        // Get or create the import scope for this method
        let importScopeHandle =
#if EMIT_IMPORT_SCOPES
            match s.Imports with 
            | None -> Unchecked.defaultof<_>
            | Some imports -> getImportScopeIndex imports
#else
            getImportScopeIndex |> ignore // make sure this code counts as used
            Unchecked.defaultof<_>
#endif

        for scope in flattenedScopes do
            let lastRowNumber = MetadataTokens.GetRowNumber(LocalVariableHandle.op_Implicit lastLocalVariableHandle)
            let nextHandle = MetadataTokens.LocalVariableHandle(lastRowNumber + 1)

            metadata.AddLocalScope(MetadataTokens.MethodDefinitionHandle(methToken),
                importScopeHandle,
                nextHandle,
                Unchecked.defaultof<LocalConstantHandle>,
                scope.StartOffset, scope.EndOffset - scope.StartOffset ) |>ignore

            for localVariable in scope.Locals do
                lastLocalVariableHandle <- metadata.AddLocalVariable(LocalVariableAttributes.None, localVariable.Index, metadata.GetOrAddString(localVariable.Name))

    let emitMethod minfo =
        let docHandle, sequencePointBlob =
            let sps =
                match minfo.DebugPoints with
                | null -> Array.empty
                | _ ->
                    match minfo.Range with
                    | None -> Array.empty
                    | Some _ -> minfo.DebugPoints

            let builder = BlobBuilder()
            builder.WriteCompressedInteger(minfo.LocalSignatureToken)

            if sps.Length = 0 then
                builder.WriteCompressedInteger( 0 )
                builder.WriteCompressedInteger( 0 )
                Unchecked.defaultof<DocumentHandle>, Unchecked.defaultof<BlobHandle>
            else

                // Return a document that the entire method body is declared within.
                // If part of the method body is in another document returns nil handle.
                let tryGetSingleDocumentIndex =
                    let mutable singleDocumentIndex = sps.[0].Document
                    for i in 1 .. sps.Length - 1 do
                        if sps.[i].Document <> singleDocumentIndex then
                            singleDocumentIndex <- -1
                    singleDocumentIndex

                // Initial document:  When sp's spread over more than one document we put the initial document here.
                let singleDocumentIndex = tryGetSingleDocumentIndex
                if singleDocumentIndex = -1 then
                    builder.WriteCompressedInteger( MetadataTokens.GetRowNumber(DocumentHandle.op_Implicit(getDocumentHandle sps.[0].Document)) )

                let mutable previousNonHiddenStartLine = -1
                let mutable previousNonHiddenStartColumn = 0

                for i in 0 .. (sps.Length - 1) do

                    if singleDocumentIndex <> -1 && sps.[i].Document <> singleDocumentIndex then
                        builder.WriteCompressedInteger( 0 )
                        builder.WriteCompressedInteger( MetadataTokens.GetRowNumber(DocumentHandle.op_Implicit(getDocumentHandle sps.[i].Document)) )
                    else
                        //=============================================================================================================================================
                        // Sequence-point-record
                        // Validate these with magic numbers according to the portable pdb spec Sequence point dexcription:
                        // https://github.com/dotnet/corefx/blob/master/src/System.Reflection.Metadata/specs/PortablePdb-Metadata.md#methoddebuginformation-table-0x31
                        //
                        // So the spec is actually bit iffy!!!!! (More like guidelines really.  )
                        //  It uses code similar to this to validate the values
                        //    if (result < 0 || result >= ushort.MaxValue)  // be errorfull
                        // Spec Says 0x10000 and value max = 0xFFFF but it can't even be = to maxvalue, and so the range is 0 .. 0xfffe inclusive
                        //=============================================================================================================================================

                        let capValue v maxValue =
                            if v < 0 then 0
                            elif v > maxValue then maxValue
                            else v

                        let capOffset v = capValue v 0xfffe
                        let capLine v =  capValue v 0x1ffffffe
                        let capColumn v = capValue v 0xfffe

                        let offset = capOffset sps.[i].Offset
                        let startLine = capLine sps.[i].Line
                        let endLine = capLine sps.[i].EndLine
                        let startColumn = capColumn sps.[i].Column
                        let endColumn = capColumn sps.[i].EndColumn

                        let offsetDelta =                                                               // delta from previous offset
                            if i > 0 then offset - capOffset sps.[i - 1].Offset
                            else offset

                        if i < 1 || offsetDelta > 0 then
                            builder.WriteCompressedInteger offsetDelta

                            // Check for hidden-sequence-point-record
                            if startLine = 0xfeefee ||
                               endLine = 0xfeefee ||
                               (startColumn = 0 && endColumn = 0) ||
                               ((endLine - startLine) = 0 && (endColumn - startColumn)  = 0)
                            then
                                // Hidden-sequence-point-record
                                builder.WriteCompressedInteger 0
                                builder.WriteCompressedInteger 0
                            else
                                // Non-hidden-sequence-point-record
                                let deltaLines = endLine - startLine                                    // lines
                                builder.WriteCompressedInteger deltaLines

                                let deltaColumns = endColumn - startColumn                              // Columns
                                if deltaLines = 0 then
                                    builder.WriteCompressedInteger deltaColumns
                                else
                                    builder.WriteCompressedSignedInteger deltaColumns

                                if previousNonHiddenStartLine < 0 then                                  // delta Start Line & Column:
                                    builder.WriteCompressedInteger startLine
                                    builder.WriteCompressedInteger startColumn
                                else
                                    builder.WriteCompressedSignedInteger(startLine - previousNonHiddenStartLine)
                                    builder.WriteCompressedSignedInteger(startColumn - previousNonHiddenStartColumn)

                                previousNonHiddenStartLine <- startLine
                                previousNonHiddenStartColumn <- startColumn

                getDocumentHandle singleDocumentIndex, metadata.GetOrAddBlob builder

        metadata.AddMethodDebugInformation(docHandle, sequencePointBlob) |> ignore

        match minfo.RootScope with
        | None -> ()
        | Some scope -> writeMethodScopes minfo.MethToken scope 

    member _.Emit() =
        sortMethods showTimes info
        metadata.SetCapacity(TableIndex.MethodDebugInformation, info.Methods.Length)

// Currently disabled, see 
#if EMIT_IMPORT_SCOPES
        defineModuleImportScope()
#else
        defineModuleImportScope |> ignore // make sure this function counts as used
#endif

        for minfo in info.Methods do 
            emitMethod minfo

        let entryPoint =
            match info.EntryPoint with
            | None -> MetadataTokens.MethodDefinitionHandle 0
            | Some x -> MetadataTokens.MethodDefinitionHandle x

        // Compute the contentId for the pdb. Always do it deterministically, since we have to compute the anyway.
        // The contentId is the hash of the ID using whichever algorithm has been specified to the compiler
        let mutable contentHash = Array.empty<byte>

        let algorithmName, hashAlgorithm =
            match checksumAlgorithm with
            | HashAlgorithm.Sha1 -> "SHA1", SHA1.Create() :> System.Security.Cryptography.HashAlgorithm
            | HashAlgorithm.Sha256 -> "SHA256", SHA256.Create() :> System.Security.Cryptography.HashAlgorithm

        let idProvider =
            let convert (content: IEnumerable<Blob>) =
                let contentBytes = content |> Seq.collect (fun c -> c.GetBytes()) |> Array.ofSeq
                contentHash <- contentBytes |> hashAlgorithm.ComputeHash
                BlobContentId.FromHash contentHash
            Func<IEnumerable<Blob>, BlobContentId>(convert)

        let externalRowCounts = getRowCounts info.TableRowCounts

        let serializer = PortablePdbBuilder(metadata, externalRowCounts, entryPoint, idProvider)
        let blobBuilder = BlobBuilder()
        let contentId= serializer.Serialize blobBuilder
        let portablePdbStream = new MemoryStream()
        blobBuilder.WriteContentTo portablePdbStream
        reportTime showTimes "PDB: Created"
        (portablePdbStream.Length, contentId, portablePdbStream, algorithmName, contentHash)

let generatePortablePdb (embedAllSource: bool) (embedSourceList: string list) (sourceLink: string) checksumAlgorithm showTimes (info: PdbData) (pathMap: PathMap) =
    let generator = PortablePdbGenerator (embedAllSource, embedSourceList, sourceLink, checksumAlgorithm, showTimes, info, pathMap)
    generator.Emit()

let compressPortablePdbStream (uncompressedLength: int64) (contentId: BlobContentId) (stream: MemoryStream) =
    let compressedStream = new MemoryStream()
    use compressionStream = new DeflateStream(compressedStream, CompressionMode.Compress,true)
    stream.WriteTo compressionStream
    (uncompressedLength, contentId, compressedStream)

let writePortablePdbInfo (contentId: BlobContentId) (stream: MemoryStream) showTimes fpdb pathMap cvChunk deterministicPdbChunk checksumPdbChunk algorithmName checksum embeddedPdb deterministic =
    try FileSystem.FileDeleteShim fpdb with _ -> ()
    use fs = FileSystem.OpenFileForWriteShim(fpdb, fileMode = FileMode.Create, fileAccess = FileAccess.ReadWrite)
    stream.WriteTo fs
    reportTime showTimes "PDB: Closed"
    pdbGetDebugInfo (contentId.Guid.ToByteArray()) (int32 contentId.Stamp) (PathMap.apply pathMap fpdb) cvChunk None deterministicPdbChunk checksumPdbChunk algorithmName checksum 0L None embeddedPdb deterministic

let embedPortablePdbInfo (uncompressedLength: int64)  (contentId: BlobContentId) (stream: MemoryStream) showTimes fpdb cvChunk pdbChunk deterministicPdbChunk checksumPdbChunk algorithmName checksum embeddedPdb deterministic =
    reportTime showTimes "PDB: Closed"
    let fn = Path.GetFileName fpdb
    pdbGetDebugInfo (contentId.Guid.ToByteArray()) (int32 contentId.Stamp) fn cvChunk (Some pdbChunk) deterministicPdbChunk checksumPdbChunk algorithmName checksum uncompressedLength (Some stream) embeddedPdb deterministic

#if !FX_NO_PDB_WRITER

open Microsoft.Win32

//---------------------------------------------------------------------
// PDB Writer.  The function [WritePdbInfo] abstracts the
// imperative calls to the Symbol Writer API.
//---------------------------------------------------------------------
let writePdbInfo showTimes f fpdb info cvChunk =

    try FileSystem.FileDeleteShim fpdb with _ -> ()

    let pdbw =
        try
            pdbInitialize f fpdb
        with _ -> 
            error(Error(FSComp.SR.ilwriteErrorCreatingPdb fpdb, rangeCmdArgs))

<<<<<<< HEAD
    try
        pdbw := pdbInitialize f fpdb
    with _ -> error(Error(FSComp.SR.ilwriteErrorCreatingPdb fpdb, rangeCmdArgs))

    match info.EntryPoint with
    | None -> ()
    | Some x -> pdbSetUserEntryPoint !pdbw x

    let docs = info.Documents |> Array.map (fun doc -> pdbDefineDocument !pdbw doc.File)
=======
    match info.EntryPoint with
    | None -> ()
    | Some x -> pdbSetUserEntryPoint pdbw x

    let docs = info.Documents |> Array.map (fun doc -> pdbDefineDocument pdbw doc.File)
>>>>>>> 97c3d7b4
    let getDocument i =
      if i < 0 || i > docs.Length then failwith "getDocument: bad doc number"
      docs.[i]
    reportTime showTimes (sprintf "PDB: Defined %d documents" info.Documents.Length)
    Array.sortInPlaceBy (fun x -> x.MethToken) info.Methods
    reportTime showTimes (sprintf "PDB: Sorted %d methods" info.Methods.Length)

    let spCounts = info.Methods |> Array.map (fun x -> x.DebugPoints.Length)
    let allSps = Array.collect (fun x -> x.DebugPoints) info.Methods |> Array.indexed

    let mutable spOffset = 0
    info.Methods |> Array.iteri (fun i minfo ->

<<<<<<< HEAD
          let sps = Array.sub allSps !spOffset spCounts.[i]
          spOffset := !spOffset + spCounts.[i]
=======
          let sps = Array.sub allSps spOffset spCounts.[i]
          spOffset <- spOffset + spCounts.[i]
>>>>>>> 97c3d7b4
          begin match minfo.Range with
          | None -> ()
          | Some (a,b) ->
              pdbOpenMethod pdbw minfo.MethToken

<<<<<<< HEAD
              pdbSetMethodRange !pdbw
=======
              pdbSetMethodRange pdbw
>>>>>>> 97c3d7b4
                (getDocument a.Document) a.Line a.Column
                (getDocument b.Document) b.Line b.Column

              // Partition the sequence points by document
              let spsets =
                  let res = Dictionary<int,PdbDebugPoint list ref>()
                  for (_,sp) in sps do
                      let k = sp.Document
                      match res.TryGetValue(k) with
                      | true, xsR ->
                          xsR.Value <- sp :: xsR.Value
                      | _ ->
                          res.[k] <- ref [sp]

                  res

              spsets
<<<<<<< HEAD
              |> Seq.iter (fun kv ->
                  let spset = !kv.Value
=======
              |> Seq.iter (fun (KeyValue(_, vref)) ->
                  let spset = vref.Value
>>>>>>> 97c3d7b4
                  if not spset.IsEmpty then
                    let spset = Array.ofList spset
                    Array.sortInPlaceWith SequencePoint.orderByOffset spset
                    let sps =
                        spset |> Array.map (fun sp ->
                            // Ildiag.dprintf "token 0x%08lx has an sp at offset 0x%08x\n" minfo.MethToken sp.Offset
                            (sp.Offset, sp.Line, sp.Column,sp.EndLine, sp.EndColumn))
                    // Use of alloca in implementation of pdbDefineSequencePoints can give stack overflow here
                    if sps.Length < 5000 then
<<<<<<< HEAD
                        pdbDefineSequencePoints !pdbw (getDocument spset.[0].Document) sps)
=======
                        pdbDefineSequencePoints pdbw (getDocument spset.[0].Document) sps)
>>>>>>> 97c3d7b4

              // Write the scopes
              let rec writePdbScope parent sco =
                  if parent = None || sco.Locals.Length <> 0 || sco.Children.Length <> 0 then
                      // Only nest scopes if the child scope is a different size from
                      let nested =
                          match parent with
                          | Some p -> sco.StartOffset <> p.StartOffset || sco.EndOffset <> p.EndOffset
                          | None -> true
                      if nested then pdbOpenScope pdbw sco.StartOffset
                      sco.Locals |> Array.iter (fun v -> pdbDefineLocalVariable pdbw v.Name v.Signature v.Index)
                      sco.Children |> Array.iter (writePdbScope (if nested then Some sco else parent))
                      if nested then pdbCloseScope pdbw sco.EndOffset

              match minfo.RootScope with
              | None -> ()
              | Some rootscope -> writePdbScope None rootscope
<<<<<<< HEAD
              pdbCloseMethod !pdbw
=======
              pdbCloseMethod pdbw
>>>>>>> 97c3d7b4
          end)
    reportTime showTimes "PDB: Wrote methods"

    let res = pdbWriteDebugInfo pdbw
    for pdbDoc in docs do pdbCloseDocument pdbDoc
    pdbClose pdbw f fpdb

    reportTime showTimes "PDB: Closed"
    [| { iddCharacteristics = res.iddCharacteristics
         iddMajorVersion = res.iddMajorVersion
         iddMinorVersion = res.iddMinorVersion
         iddType = res.iddType
         iddTimestamp = info.Timestamp
         iddData = res.iddData
         iddChunk = cvChunk } |]
#endif

#if ENABLE_MONO_SUPPORT
//---------------------------------------------------------------------
// Support functions for calling 'Mono.CompilerServices.SymbolWriter'
// assembly dynamically if it is available to the compiler
//---------------------------------------------------------------------
open Microsoft.FSharp.Reflection

// Dynamic invoke operator. Implements simple overload resolution based
// on the name and number of parameters only.
// Supports the following cases:
//   obj?Foo()        // call with no arguments
//   obj?Foo(1, "a")  // call with two arguments (extracted from tuple)
// NOTE: This doesn't actually handle all overloads.  It just picks first entry with right
// number of arguments.
let (?) this memb (args:'Args) : 'R =
    // Get array of 'obj' arguments for the reflection call
    let args =
        if typeof<'Args> = typeof<unit> then [| |]
        elif FSharpType.IsTuple typeof<'Args> then FSharpValue.GetTupleFields args
        else [| box args |]

    // Get methods and perform overload resolution
    let methods = this.GetType().GetMethods()
    let bestMatch = methods |> Array.tryFind (fun mi -> mi.Name = memb && mi.GetParameters().Length = args.Length)
    match bestMatch with
    | Some mi -> unbox(mi.Invoke(this, args))
    | None -> error(Error(FSComp.SR.ilwriteMDBMemberMissing memb, rangeCmdArgs))

// Creating instances of needed classes from 'Mono.CompilerServices.SymbolWriter' assembly

let monoCompilerSvc = AssemblyName("Mono.CompilerServices.SymbolWriter, Version=2.0.0.0, Culture=neutral, PublicKeyToken=0738eb9f132ed756")
let ctor (asmName: AssemblyName) clsName (args: obj[]) =
    let asm = Assembly.Load asmName
    let ty = asm.GetType clsName
    Activator.CreateInstance(ty, args)

let createSourceMethodImpl (name: string) (token: int) (namespaceID: int) =
    ctor monoCompilerSvc "Mono.CompilerServices.SymbolWriter.SourceMethodImpl" [| box name; box token; box namespaceID |]

let createWriter (f: string) =
    ctor monoCompilerSvc "Mono.CompilerServices.SymbolWriter.MonoSymbolWriter" [| box f |]

//---------------------------------------------------------------------
// MDB Writer.  Generate debug symbols using the MDB format
//---------------------------------------------------------------------
let writeMdbInfo fmdb f info =
    // Note, if we can't delete it code will fail later
    try FileSystem.FileDeleteShim fmdb with _ -> ()

    // Try loading the MDB symbol writer from an assembly available on Mono dynamically
    // Report an error if the assembly is not available.
    let wr =
        try createWriter f
        with e -> error(Error(FSComp.SR.ilwriteErrorCreatingMdb(), rangeCmdArgs))

    // NOTE: MonoSymbolWriter doesn't need information about entrypoints, so 'info.EntryPoint' is unused here.
    // Write information about Documents. Returns '(SourceFileEntry*CompileUnitEntry)[]'
    let docs =
        [| for doc in info.Documents do
             let doc = wr?DefineDocument(doc.File)
             let unit = wr?DefineCompilationUnit doc
             yield doc, unit |]

    let getDocument i =
        if i < 0 || i >= Array.length docs then failwith "getDocument: bad doc number" else docs.[i]

    // Sort methods and write them to the MDB file
    Array.sortInPlaceBy (fun x -> x.MethToken) info.Methods
    for meth in info.Methods do
        // Creates an instance of 'SourceMethodImpl' which is a private class that implements 'IMethodDef' interface
        // We need this as an argument to 'OpenMethod' below. Using private class is ugly, but since we don't reference
        // the assembly, the only way to implement 'IMethodDef' interface would be dynamically using Reflection.Emit...
        let sm = createSourceMethodImpl meth.MethName meth.MethToken 0
        match meth.Range with
        | Some(mstart, _) ->
            // NOTE: 'meth.Params' is not needed, Mono debugger apparently reads this from meta-data
            let _, cue = getDocument mstart.Document
            wr?OpenMethod(cue, 0, sm) |> ignore

            // Write sequence points
            for sp in meth.DebugPoints do
                wr?MarkSequencePoint(sp.Offset, cue?get_SourceFile(), sp.Line, sp.Column, false)

            // Walk through the tree of scopes and write all variables
            let rec writeScope (scope: PdbMethodScope) =
                wr?OpenScope(scope.StartOffset) |> ignore
                for local in scope.Locals do
                    wr?DefineLocalVariable(local.Index, local.Name)
                for child in scope.Children do
                    writeScope child
                wr?CloseScope(scope.EndOffset)
            match meth.RootScope with
            | None -> ()
            | Some rootscope -> writeScope rootscope


            // Finished generating debug information for the curretn method
            wr?CloseMethod()
        | _ -> ()

    // Finalize - MDB requires the MVID of the generated .NET module
    let moduleGuid = Guid(info.ModuleID |> Array.map byte)
    wr?WriteSymbolFile moduleGuid
#endif

//---------------------------------------------------------------------
// Dumps debug info into a text file for testing purposes
//---------------------------------------------------------------------
open Printf

let logDebugInfo (outfile: string) (info: PdbData) =
    use sw = new StreamWriter(new FileStream(outfile + ".debuginfo", FileMode.Create))

    fprintfn sw "ENTRYPOINT\r\n  %b\r\n" info.EntryPoint.IsSome
    fprintfn sw "DOCUMENTS"
    for i, doc in Seq.zip [0 .. info.Documents.Length-1] info.Documents do
      // File names elided because they are ephemeral during testing
      fprintfn sw " [%d] <elided-for-testing>"  i // doc.File
      fprintfn sw "     Type: %A" doc.DocumentType
      fprintfn sw "     Language: %A" doc.Language
      fprintfn sw "     Vendor: %A" doc.Vendor

    // Sort methods (because they are sorted in PDBs/MDBs too)
    fprintfn sw "\r\nMETHODS"
    Array.sortInPlaceBy (fun x -> x.MethToken) info.Methods
    for meth in info.Methods do
      fprintfn sw " %s" meth.MethName
      fprintfn sw "     Params: %A" [ for p in meth.Params -> sprintf "%d: %s" p.Index p.Name ]
      fprintfn sw "     Range: %A" (meth.Range |> Option.map (fun (f, t) ->
                                      sprintf "[%d,%d:%d] - [%d,%d:%d]" f.Document f.Line f.Column t.Document t.Line t.Column))
      fprintfn sw "     Points:"

      for sp in meth.DebugPoints do
        fprintfn sw "      - Doc: %d Offset:%d [%d:%d]-[%d-%d]" sp.Document sp.Offset sp.Line sp.Column sp.EndLine sp.EndColumn

      // Walk through the tree of scopes and write all variables
      fprintfn sw "     Scopes:"
      let rec writeScope offs (scope: PdbMethodScope) =
        fprintfn sw "      %s- [%d-%d]" offs scope.StartOffset scope.EndOffset
        if scope.Locals.Length > 0 then
          fprintfn sw "      %s  Locals: %A" offs [ for p in scope.Locals -> sprintf "%d: %s" p.Index p.Name ]
        for child in scope.Children do writeScope (offs + "  ") child

      match meth.RootScope with
      | None -> ()
      | Some rootscope -> writeScope "" rootscope
      fprintfn sw ""

let rec allNamesOfScope acc (scope: PdbMethodScope) =
    let acc = (acc, scope.Locals) ||> Array.fold (fun z l -> Set.add l.Name z)
    let acc = (acc, scope.Children) ||> allNamesOfScopes
    acc
and allNamesOfScopes acc (scopes: PdbMethodScope[]) =
    (acc, scopes) ||> Array.fold allNamesOfScope

let rec pushShadowedLocals (localsToPush: PdbLocalVar[]) (scope: PdbMethodScope) =
    // Check if child scopes are properly nested
    if scope.Children |> Array.forall (fun child ->
            child.StartOffset >= scope.StartOffset && child.EndOffset <= scope.EndOffset) then

        let children = scope.Children |> Array.sortWith scopeSorter

        // Find all the names defined in this scope
        let scopeNames = set [| for n in scope.Locals -> n.Name |]

        // Rename if necessary as we push
        let rename, unprocessed = localsToPush |> Array.partition (fun l -> scopeNames.Contains l.Name)
        let renamed = [| for l in rename -> { l with Name = l.Name + " (shadowed)" } |]

        let localsToPush2 = [| yield! renamed; yield! unprocessed; yield! scope.Locals |]
        let newChildren, splits = children |> Array.map (pushShadowedLocals localsToPush2) |> Array.unzip
        
        // Check if a rename in any of the children forces a split
        if splits |> Array.exists id then
            let results =
                [| 
                    // First fill in the gaps between the children with an adjusted version of this scope.
                    let gaps = 
                        [| yield (scope.StartOffset, scope.StartOffset) 
                           for newChild in children do   
                                yield (newChild.StartOffset, newChild.EndOffset)
                           yield (scope.EndOffset, scope.EndOffset)  |]

                    for ((_,a),(b,_)) in Array.pairwise gaps do 
                        if a < b then
                            yield { scope with Locals=localsToPush2; Children = [| |]; StartOffset = a; EndOffset = b}
                       
                    yield! Array.concat newChildren
                |]
            let results2 = results |> Array.sortWith scopeSorter
            results2, true
        else 
            let splitsParent = renamed.Length > 0
            [| { scope with Locals=localsToPush2 } |], splitsParent
    else
        [| scope |], false

// Check to see if a scope has a local with the same name as any of its children
// 
// If so, do not emit 'scope' itself. Instead, 
//  1. Emit a copy of 'scope' in each true gap, with all locals
//  2. Adjust each child scope to also contain the locals from 'scope', 
//     adding the text " (shadowed)" to the names of those with name conflicts.
let unshadowScopes rootScope =
   let result, _ = pushShadowedLocals [| |] rootScope
   result<|MERGE_RESOLUTION|>--- conflicted
+++ resolved
@@ -62,7 +62,6 @@
     | ImportNamespace of targetNamespace: string (* assembly: ILAssemblyRef option * alias: string option *) 
     //| ReferenceAlias of string
     //| OpenXmlNamespace of prefix: string * xmlNamespace: string
-<<<<<<< HEAD
 
 type PdbImports =
     { 
@@ -70,15 +69,6 @@
       Imports: PdbImport[]
     }
 
-=======
-
-type PdbImports =
-    { 
-      Parent: PdbImports option
-      Imports: PdbImport[]
-    }
-
->>>>>>> 97c3d7b4
 type PdbMethodScope =
     { 
       Children: PdbMethodScope[]
@@ -128,17 +118,10 @@
                 c1
             else
                 compare sp1.Column sp2.Column
-<<<<<<< HEAD
 
     let orderByOffset sp1 sp2 =
         compare sp1.Offset sp2.Offset
 
-=======
-
-    let orderByOffset sp1 sp2 =
-        compare sp1.Offset sp2.Offset
-
->>>>>>> 97c3d7b4
 /// 28 is the size of the IMAGE_DEBUG_DIRECTORY in ntimage.h
 let sizeof_IMAGE_DEBUG_DIRECTORY = 28
 
@@ -361,21 +344,12 @@
 
     let includeSource file =
         let isInList = embedSourceList |> List.exists (fun f -> String.Compare(file, f, StringComparison.OrdinalIgnoreCase ) = 0)
-<<<<<<< HEAD
 
         if not embedAllSource && not isInList || not (FileSystem.FileExistsShim file) then
             None
         else
             use stream = FileSystem.OpenFileForReadShim(file)
 
-=======
-
-        if not embedAllSource && not isInList || not (FileSystem.FileExistsShim file) then
-            None
-        else
-            use stream = FileSystem.OpenFileForReadShim(file)
-
->>>>>>> 97c3d7b4
             let length64 = stream.Length
             if length64 > int64 Int32.MaxValue then raise (IOException("File is too long"))
 
@@ -790,23 +764,11 @@
         with _ -> 
             error(Error(FSComp.SR.ilwriteErrorCreatingPdb fpdb, rangeCmdArgs))
 
-<<<<<<< HEAD
-    try
-        pdbw := pdbInitialize f fpdb
-    with _ -> error(Error(FSComp.SR.ilwriteErrorCreatingPdb fpdb, rangeCmdArgs))
-
-    match info.EntryPoint with
-    | None -> ()
-    | Some x -> pdbSetUserEntryPoint !pdbw x
-
-    let docs = info.Documents |> Array.map (fun doc -> pdbDefineDocument !pdbw doc.File)
-=======
     match info.EntryPoint with
     | None -> ()
     | Some x -> pdbSetUserEntryPoint pdbw x
 
     let docs = info.Documents |> Array.map (fun doc -> pdbDefineDocument pdbw doc.File)
->>>>>>> 97c3d7b4
     let getDocument i =
       if i < 0 || i > docs.Length then failwith "getDocument: bad doc number"
       docs.[i]
@@ -820,23 +782,14 @@
     let mutable spOffset = 0
     info.Methods |> Array.iteri (fun i minfo ->
 
-<<<<<<< HEAD
-          let sps = Array.sub allSps !spOffset spCounts.[i]
-          spOffset := !spOffset + spCounts.[i]
-=======
           let sps = Array.sub allSps spOffset spCounts.[i]
           spOffset <- spOffset + spCounts.[i]
->>>>>>> 97c3d7b4
           begin match minfo.Range with
           | None -> ()
           | Some (a,b) ->
               pdbOpenMethod pdbw minfo.MethToken
 
-<<<<<<< HEAD
-              pdbSetMethodRange !pdbw
-=======
               pdbSetMethodRange pdbw
->>>>>>> 97c3d7b4
                 (getDocument a.Document) a.Line a.Column
                 (getDocument b.Document) b.Line b.Column
 
@@ -854,13 +807,8 @@
                   res
 
               spsets
-<<<<<<< HEAD
-              |> Seq.iter (fun kv ->
-                  let spset = !kv.Value
-=======
               |> Seq.iter (fun (KeyValue(_, vref)) ->
                   let spset = vref.Value
->>>>>>> 97c3d7b4
                   if not spset.IsEmpty then
                     let spset = Array.ofList spset
                     Array.sortInPlaceWith SequencePoint.orderByOffset spset
@@ -870,11 +818,7 @@
                             (sp.Offset, sp.Line, sp.Column,sp.EndLine, sp.EndColumn))
                     // Use of alloca in implementation of pdbDefineSequencePoints can give stack overflow here
                     if sps.Length < 5000 then
-<<<<<<< HEAD
-                        pdbDefineSequencePoints !pdbw (getDocument spset.[0].Document) sps)
-=======
                         pdbDefineSequencePoints pdbw (getDocument spset.[0].Document) sps)
->>>>>>> 97c3d7b4
 
               // Write the scopes
               let rec writePdbScope parent sco =
@@ -892,11 +836,7 @@
               match minfo.RootScope with
               | None -> ()
               | Some rootscope -> writePdbScope None rootscope
-<<<<<<< HEAD
-              pdbCloseMethod !pdbw
-=======
               pdbCloseMethod pdbw
->>>>>>> 97c3d7b4
           end)
     reportTime showTimes "PDB: Wrote methods"
 
