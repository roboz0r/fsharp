﻿// Copyright (c) Microsoft Corporation.  All Rights Reserved.  See License.txt in the project root for license information.

namespace Microsoft.FSharp.Compiler.SourceCodeServices

open Microsoft.FSharp.Compiler
open Microsoft.FSharp.Compiler.AbstractIL.Internal.Library
open Microsoft.FSharp.Compiler.AbstractIL.IL
open Microsoft.FSharp.Compiler.Lib
open Microsoft.FSharp.Compiler.Infos
open Microsoft.FSharp.Compiler.Range
open Microsoft.FSharp.Compiler.Tast
open Microsoft.FSharp.Compiler.Tastops
open Microsoft.FSharp.Compiler.QuotationTranslator
open Microsoft.FSharp.Compiler.TypeRelations

[<AutoOpen>]
module ExprTranslationImpl = 

    let nonNil x = not (List.isEmpty x)

    type ExprTranslationEnv = 
        { //Map from Val to binding index
          vs: ValMap<unit>; 
          //Map from typar stamps to binding index
          tyvs: StampMap<FSharpGenericParameter>;
          // Map for values bound by the 
          //     'let v = isinst e in .... if nonnull v then ...v .... ' 
          // construct arising out the compilation of pattern matching. We decode these back to the form
          //     'if istype v then ...unbox v .... ' 
          isinstVals: ValMap<TType * Expr> 
          substVals: ValMap<Expr> }

        static member Empty = 
            { vs=ValMap<_>.Empty; 
              tyvs = Map.empty ;
              isinstVals = ValMap<_>.Empty 
              substVals = ValMap<_>.Empty }

        member env.BindTypar (v:Typar, gp) = 
            { env with tyvs = env.tyvs.Add(v.Stamp, gp ) }

        member env.BindTypars vs = 
            (env, vs) ||> List.fold (fun env v -> env.BindTypar v) // fold left-to-right because indexes are left-to-right 

        member env.BindVal v = 
            { env with vs = env.vs.Add v () }

        member env.BindIsInstVal v (ty, e) = 
            { env with isinstVals =  env.isinstVals.Add v (ty, e) }

        member env.BindSubstVal v e = 
            { env with substVals = env.substVals.Add v e  }

        member env.BindVals vs = (env, vs) ||> List.fold (fun env v -> env.BindVal v) 
        member env.BindCurriedVals vsl = (env, vsl) ||> List.fold (fun env vs -> env.BindVals vs) 

    exception IgnoringPartOfQuotedTermWarning of string * Range.range

    let wfail (msg, m:range) = failwith (msg + sprintf " at %s" (m.ToString()))


/// The core tree of data produced by converting F# compiler TAST expressions into the form which we make available through the compiler API
/// through active patterns.
type E =
    | Value  of FSharpMemberOrFunctionOrValue
    | ThisValue  of FSharpType 
    | BaseValue  of FSharpType 
    | Application of FSharpExpr * FSharpType list * FSharpExpr list  
    | Lambda of FSharpMemberOrFunctionOrValue * FSharpExpr  
    | TypeLambda of FSharpGenericParameter list * FSharpExpr  
    | Quote  of FSharpExpr  
    | IfThenElse   of FSharpExpr * FSharpExpr * FSharpExpr  
    | DecisionTree   of FSharpExpr * (FSharpMemberOrFunctionOrValue list * FSharpExpr) list
    | DecisionTreeSuccess of int * FSharpExpr list
    | Call of FSharpExpr option * FSharpMemberOrFunctionOrValue * FSharpType list * FSharpType list * FSharpExpr list 
    | NewObject of FSharpMemberOrFunctionOrValue * FSharpType list * FSharpExpr list 
    | LetRec of ( FSharpMemberOrFunctionOrValue * FSharpExpr) list * FSharpExpr  
    | Let of (FSharpMemberOrFunctionOrValue * FSharpExpr) * FSharpExpr 
    | NewRecord of FSharpType * FSharpExpr list 
    | ObjectExpr of FSharpType * FSharpExpr * FSharpObjectExprOverride list * (FSharpType * FSharpObjectExprOverride list) list
    | FSharpFieldGet of  FSharpExpr option * FSharpType * FSharpField 
    | FSharpFieldSet of  FSharpExpr option * FSharpType * FSharpField * FSharpExpr 
    | NewUnionCase of FSharpType * FSharpUnionCase * FSharpExpr list  
    | UnionCaseGet of FSharpExpr * FSharpType * FSharpUnionCase * FSharpField 
    | UnionCaseSet of FSharpExpr * FSharpType * FSharpUnionCase * FSharpField  * FSharpExpr
    | UnionCaseTag of FSharpExpr * FSharpType 
    | UnionCaseTest of FSharpExpr  * FSharpType * FSharpUnionCase 
    | TraitCall of FSharpType list * string * Ast.MemberFlags * FSharpType list * FSharpType list * FSharpExpr list
    | NewTuple of FSharpType * FSharpExpr list  
    | TupleGet of FSharpType * int * FSharpExpr 
    | Coerce of FSharpType * FSharpExpr  
    | NewArray of FSharpType * FSharpExpr list  
    | TypeTest of FSharpType * FSharpExpr  
    | AddressSet of FSharpExpr * FSharpExpr  
    | ValueSet of FSharpMemberOrFunctionOrValue * FSharpExpr  
    | Unused
    | DefaultValue of FSharpType  
    | Const of obj * FSharpType
    | AddressOf of FSharpExpr 
    | Sequential of FSharpExpr * FSharpExpr  
    | FastIntegerForLoop of FSharpExpr * FSharpExpr * FSharpExpr * bool
    | WhileLoop of FSharpExpr * FSharpExpr  
    | TryFinally of FSharpExpr * FSharpExpr  
    | TryWith of FSharpExpr * FSharpMemberOrFunctionOrValue * FSharpExpr * FSharpMemberOrFunctionOrValue * FSharpExpr  
    | NewDelegate of FSharpType * FSharpExpr  
    | ILFieldGet of FSharpExpr option * FSharpType * string 
    | ILFieldSet of FSharpExpr option * FSharpType * string  * FSharpExpr 
    | ILAsm of string * FSharpType list * FSharpExpr list

/// Used to represent the information at an object expression member 
and [<Sealed>]  FSharpObjectExprOverride(sgn: FSharpAbstractSignature, gps: FSharpGenericParameter list, args:FSharpMemberOrFunctionOrValue list list, body: FSharpExpr) = 
    member __.Signature = sgn
    member __.GenericParameters = gps
    member __.CurriedParameterGroups = args
    member __.Body = body

/// The type of expressions provided through the compiler API.
and [<Sealed>] FSharpExpr (cenv, f: (unit -> FSharpExpr) option, e: E, m:range, ty) =

    member x.Range = m
    member x.Type = FSharpType(cenv, ty)
    member x.cenv = cenv
    member x.E = match f with None -> e | Some f -> f().E
    override x.ToString() = sprintf "%+A" x.E

    member x.ImmediateSubExpressions = 
        match x.E with 
        | E.Value _v -> []
        | E.Const (_constValue, _ty) -> []
        | E.TypeLambda (_v, body) -> [body]
        | E.Lambda (_v, body) -> [body]
        | E.Application (f, _tyargs, arg) -> f :: arg
        | E.IfThenElse (e1, e2, e3) -> [e1;e2;e3]
        | E.Let ((_bindingVar, bindingExpr), b) -> [bindingExpr;b]
        | E.LetRec (ves, b) -> (List.map snd ves) @ [b]
        | E.NewRecord (_recordType, es) -> es
        | E.NewUnionCase (_unionType, _unionCase, es) -> es
        | E.NewTuple (_tupleType, es) -> es
        | E.TupleGet (_tupleType, _itemIndex, tupleExpr) -> [tupleExpr]
        | E.Call (objOpt, _b, _c, _d, es) -> (match objOpt with None -> es | Some x -> x::es)
        | E.NewObject (_a, _b, c) -> c
        | E.FSharpFieldGet (objOpt, _b, _c) -> (match objOpt with None -> [] | Some x -> [x])
        | E.FSharpFieldSet (objOpt, _b, _c, d) -> (match objOpt with None -> [d] | Some x -> [x;d])
        | E.UnionCaseGet (obj, _b, _c, _d) -> [obj]
        | E.UnionCaseTag (obj, _b) -> [obj]
        | E.UnionCaseTest (obj, _b, _c) -> [obj]
        | E.NewArray (_ty, elems) -> elems
        | E.Coerce (_ty, b) -> [b]
        | E.Quote (a) -> [a]
        | E.TypeTest (_ty, b) -> [b]
        | E.Sequential (a, b) -> [a;b]
        | E.FastIntegerForLoop (a, b, c, _dir) -> [a;b;c]
        | E.WhileLoop (guard, body) -> [guard; body]
        | E.TryFinally (body, b) -> [body; b]
        | E.TryWith (body, _b, _c, _d, handler) -> [body; handler]
        | E.NewDelegate (_ty, body) -> [body]
        | E.DefaultValue (_ty) -> []
        | E.AddressSet (lvalueExpr, rvalueExpr) -> [lvalueExpr; rvalueExpr]
        | E.ValueSet (_v, rvalueExpr) -> [rvalueExpr]
        | E.AddressOf (lvalueExpr) -> [lvalueExpr]
        | E.ThisValue (_ty) -> []
        | E.BaseValue (_ty) -> []
        | E.ILAsm (_code, _tyargs, argExprs) -> argExprs
        | E.ILFieldGet (objOpt, _ty, _fieldName) -> (match objOpt with None -> [] | Some x -> [x])
        | E.ILFieldSet (objOpt, _ty, _fieldName, d) -> (match objOpt with None -> [d] | Some x -> [x;d])
        | E.ObjectExpr (_ty, basecall, overrides, interfaceImpls) -> 
             [ yield basecall; 
               for m in overrides do yield m.Body
               for (_, ms) in interfaceImpls do for m in ms do yield m.Body ]
        | E.DecisionTree (inputExpr, targetCases) -> 
            [ yield inputExpr; 
              for (_targetVars, targetExpr) in targetCases do yield targetExpr ]
        | E.DecisionTreeSuccess (_targetNumber, targetArgs) -> targetArgs
        | E.UnionCaseSet (obj, _unionType, _unionCase, _unionField, valueExpr) -> [ yield obj; yield valueExpr ]
        | E.TraitCall (_sourceTypes, _traitName, _memberFlags, _paramTypes, _retTypes, args) -> args
        | E.Unused -> [] // unexpected


/// The implementation of the conversion operation
module FSharpExprConvert =

    let IsStaticInitializationField (rfref: RecdFieldRef)  = 
        rfref.RecdField.IsCompilerGenerated && 
        rfref.RecdField.IsStatic &&
        rfref.RecdField.IsMutable &&
        rfref.RecdField.Name.StartsWith "init" 

        // Match "if [AI_clt](init@41, 6) then IntrinsicFunctions.FailStaticInit () else ()"
    let (|StaticInitializationCheck|_|) e = 
        match e with 
        | Expr.Match (_, _, TDSwitch(Expr.Op(TOp.ILAsm ([ AI_clt ], _), _, [Expr.Op(TOp.ValFieldGet rfref, _, _, _) ;_], _), _, _, _), _, _, _) when IsStaticInitializationField rfref -> Some ()
        | _ -> None

        // Match "init@41 <- 6"
    let (|StaticInitializationCount|_|) e = 
        match e with 
        | Expr.Op(TOp.ValFieldSet rfref, _, _, _)  when IsStaticInitializationField rfref -> Some ()
        | _ -> None

    let (|ILUnaryOp|_|) e = 
        match e with 
        | AI_neg -> Some mkCallUnaryNegOperator
        | AI_not -> Some mkCallUnaryNotOperator
        | _ -> None

    let (|ILBinaryOp|_|) e = 
        match e with 
        | AI_add        -> Some mkCallAdditionOperator
        | AI_add_ovf
        | AI_add_ovf_un -> Some mkCallAdditionChecked
        | AI_sub        -> Some mkCallSubtractionOperator
        | AI_sub_ovf
        | AI_sub_ovf_un -> Some mkCallSubtractionChecked
        | AI_mul        -> Some mkCallMultiplyOperator
        | AI_mul_ovf
        | AI_mul_ovf_un -> Some mkCallMultiplyChecked
        | AI_div
        | AI_div_un     -> Some mkCallDivisionOperator
        | AI_rem
        | AI_rem_un     -> Some mkCallModulusOperator
        | AI_ceq        -> Some mkCallEqualsOperator
        | AI_clt
        | AI_clt_un     -> Some mkCallLessThanOperator
        | AI_cgt
        | AI_cgt_un     -> Some mkCallGreaterThanOperator
        | AI_and        -> Some mkCallBitwiseAndOperator
        | AI_or         -> Some mkCallBitwiseOrOperator
        | AI_xor        -> Some mkCallBitwiseXorOperator
        | AI_shl        -> Some mkCallShiftLeftOperator
        | AI_shr
        | AI_shr_un     -> Some mkCallShiftRightOperator
        | _ -> None

    let (|ILConvertOp|_|) e = 
        match e with 
        | AI_conv basicTy ->
            match basicTy with
            | DT_R  -> Some mkCallToDoubleOperator
            | DT_I1 -> Some mkCallToSByteOperator
            | DT_U1 -> Some mkCallToByteOperator
            | DT_I2 -> Some mkCallToInt16Operator
            | DT_U2 -> Some mkCallToUInt16Operator
            | DT_I4 -> Some mkCallToInt32Operator
            | DT_U4 -> Some mkCallToUInt32Operator
            | DT_I8 -> Some mkCallToInt64Operator
            | DT_U8 -> Some mkCallToUInt64Operator
            | DT_R4 -> Some mkCallToSingleOperator
            | DT_R8 -> Some mkCallToDoubleOperator
            | DT_I  -> Some mkCallToIntPtrOperator
            | DT_U  -> Some mkCallToUIntPtrOperator
            | DT_REF -> None
        | AI_conv_ovf basicTy
        | AI_conv_ovf_un basicTy ->
            match basicTy with
            | DT_R  -> Some mkCallToDoubleOperator
            | DT_I1 -> Some mkCallToSByteChecked
            | DT_U1 -> Some mkCallToByteChecked
            | DT_I2 -> Some mkCallToInt16Checked
            | DT_U2 -> Some mkCallToUInt16Checked
            | DT_I4 -> Some mkCallToInt32Checked
            | DT_U4 -> Some mkCallToUInt32Checked
            | DT_I8 -> Some mkCallToInt64Checked
            | DT_U8 -> Some mkCallToUInt64Checked
            | DT_R4 -> Some mkCallToSingleOperator
            | DT_R8 -> Some mkCallToDoubleOperator
            | DT_I  -> Some mkCallToIntPtrChecked
            | DT_U  -> Some mkCallToUIntPtrChecked
            | DT_REF -> None
        | _ -> None

    let (|TTypeConvOp|_|) (cenv:SymbolEnv) ty = 
        let g = cenv.g
        match ty with
        | TType_app (tcref,_) ->
            match tcref with
            | _ when tyconRefEq g tcref g.sbyte_tcr      -> Some mkCallToSByteOperator
            | _ when tyconRefEq g tcref g.byte_tcr       -> Some mkCallToByteOperator
            | _ when tyconRefEq g tcref g.int16_tcr      -> Some mkCallToInt16Operator
            | _ when tyconRefEq g tcref g.uint16_tcr     -> Some mkCallToUInt16Operator
            | _ when tyconRefEq g tcref g.int_tcr        -> Some mkCallToIntOperator
            | _ when tyconRefEq g tcref g.int32_tcr      -> Some mkCallToInt32Operator
            | _ when tyconRefEq g tcref g.uint32_tcr     -> Some mkCallToUInt32Operator
            | _ when tyconRefEq g tcref g.int64_tcr      -> Some mkCallToInt64Operator
            | _ when tyconRefEq g tcref g.uint64_tcr     -> Some mkCallToUInt64Operator
            | _ when tyconRefEq g tcref g.float32_tcr    -> Some mkCallToSingleOperator
            | _ when tyconRefEq g tcref g.float_tcr      -> Some mkCallToDoubleOperator
            | _ when tyconRefEq g tcref g.nativeint_tcr  -> Some mkCallToIntPtrOperator
            | _ when tyconRefEq g tcref g.unativeint_tcr -> Some mkCallToUIntPtrOperator
            | _ -> None
        | _ -> None

    let ConvType cenv typ = FSharpType(cenv, typ)
    let ConvTypes cenv typs = List.map (ConvType cenv) typs
    let ConvILTypeRefApp (cenv:SymbolEnv) m tref tyargs = 
        let tcref = Import.ImportILTypeRef cenv.amap m tref
        ConvType cenv (mkAppTy tcref tyargs)

    let ConvUnionCaseRef cenv (ucref:UnionCaseRef) = FSharpUnionCase(cenv, ucref)
    let ConvRecdFieldRef cenv (rfref:RecdFieldRef) = FSharpField(cenv, rfref )

    let rec exprOfExprAddr (cenv:SymbolEnv) expr = 
        match expr with 
        | Expr.Op(op, tyargs, args, m) -> 
            match op, args, tyargs  with
            | TOp.LValueOp(LGetAddr, vref), _, _ -> exprForValRef m vref
            | TOp.ValFieldGetAddr(rfref), [], _ -> mkStaticRecdFieldGet(rfref, tyargs, m)
            | TOp.ValFieldGetAddr(rfref), [arg], _ -> mkRecdFieldGetViaExprAddr(exprOfExprAddr cenv arg, rfref, tyargs, m)
            | TOp.UnionCaseFieldGetAddr(uref, n), [arg], _ -> mkUnionCaseFieldGetProvenViaExprAddr(exprOfExprAddr cenv arg, uref, tyargs, n, m)
            | TOp.ILAsm([ I_ldflda(fspec) ], rtys), [arg], _  -> mkAsmExpr([ mkNormalLdfld(fspec) ], tyargs, [exprOfExprAddr cenv arg], rtys, m)
            | TOp.ILAsm([ I_ldsflda(fspec) ], rtys), _, _  -> mkAsmExpr([ mkNormalLdsfld(fspec) ], tyargs, args, rtys, m)
            | TOp.ILAsm(([ I_ldelema(_ro, _isNativePtr, shape, _tyarg) ] ), _), (arr::idxs), [elemty]  -> 
                match shape.Rank, idxs with 
                | 1, [idx1] -> mkCallArrayGet cenv.g m elemty arr idx1
                | 2, [idx1; idx2] -> mkCallArray2DGet cenv.g m elemty arr idx1 idx2
                | 3, [idx1; idx2; idx3] -> mkCallArray3DGet cenv.g m elemty arr idx1 idx2 idx3
                | 4, [idx1; idx2; idx3; idx4] -> mkCallArray4DGet cenv.g m elemty arr idx1 idx2 idx3 idx4
                | _ -> expr
            | _ -> expr
        | _ -> expr


    let Mk cenv m ty e = FSharpExpr(cenv, None, e, m, ty)

    let Mk2 cenv (orig:Expr) e = FSharpExpr(cenv, None, e, orig.Range, tyOfExpr cenv.g orig)

    let rec ConvLValueExpr (cenv:SymbolEnv) env expr = ConvExpr cenv env (exprOfExprAddr cenv expr)

    and ConvExpr cenv env expr = 
        Mk2 cenv expr (ConvExprPrim cenv env expr) 

    and ConvExprLinear cenv env expr contf = 
        ConvExprPrimLinear cenv env expr (fun exprR -> contf (Mk2 cenv expr exprR))

    // Tail recursive function to process the subset of expressions considered "linear"
    and ConvExprPrimLinear cenv env expr contf = 

        match expr with 
        // Large lists 
        | Expr.Op(TOp.UnionCase ucref, tyargs, [e1;e2], _) -> 
            let mkR = ConvUnionCaseRef cenv ucref 
            let typR = ConvType cenv (mkAppTy ucref.TyconRef tyargs)
            let e1R = ConvExpr cenv env e1
            // tail recursive 
            ConvExprLinear cenv env e2 (contf << (fun e2R -> E.NewUnionCase(typR, mkR, [e1R; e2R]) ))

        // Large sequences of let bindings
        | Expr.Let (bind, body, _, _) ->  
            match ConvLetBind cenv env bind with 
            | None, env -> ConvExprPrimLinear cenv env body contf
            | Some(bindR), env -> 
                // tail recursive 
                ConvExprLinear cenv env body (contf << (fun bodyR -> E.Let(bindR, bodyR)))

        // Remove initialization checks
        // Remove static initialization counter updates
        // Remove static initialization counter checks
        //
        // Put in ConvExprPrimLinear because of the overlap with Expr.Sequential below
        //
        // TODO: allow clients to see static initialization checks if they want to
        | Expr.Sequential(ObjectInitializationCheck cenv.g, x1, NormalSeq, _, _) 
        | Expr.Sequential  (StaticInitializationCount, x1, NormalSeq, _, _)              
        | Expr.Sequential  (StaticInitializationCheck, x1, NormalSeq, _, _) ->
            ConvExprPrim cenv env x1 |> contf

        // Large sequences of sequential code
        | Expr.Sequential (e1, e2, NormalSeq, _, _)  -> 
            let e1R = ConvExpr cenv env e1
            // tail recursive 
            ConvExprLinear cenv env e2 (contf << (fun e2R -> E.Sequential(e1R, e2R)))

        | Expr.Sequential  (x0, x1, ThenDoSeq, _, _) ->  E.Sequential(ConvExpr cenv env x0, ConvExpr cenv env x1) 

        | ModuleValueOrMemberUse cenv.g (vref, vFlags, _f, _fty, tyargs, curriedArgs) when (nonNil tyargs || nonNil curriedArgs) && vref.IsMemberOrModuleBinding ->
            ConvModuleValueOrMemberUseLinear cenv env (expr, vref, vFlags, tyargs, curriedArgs) contf

        | Expr.Match (_spBind, m, dtree, tgs, _, retTy) ->
            let dtreeR = ConvDecisionTree cenv env retTy dtree m
            // tailcall 
            ConvTargetsLinear cenv env (List.ofArray tgs) (contf << fun (targetsR: _ list) -> 
                let (|E|) (x:FSharpExpr) = x.E

                // If the match is really an "if-then-else" then return it as such.
                match dtreeR with 
                | E(E.IfThenElse(a, E(E.DecisionTreeSuccess(0, [])), E(E.DecisionTreeSuccess(1, [])))) -> E.IfThenElse(a, snd targetsR.[0], snd targetsR.[1])
                | _ -> E.DecisionTree(dtreeR, targetsR))

        | _ -> 
            ConvExprPrim cenv env expr |> contf


    /// A nasty function copied from creflect.fs. Made nastier by taking a continuation to process the 
    /// arguments to the call in a tail-recursive fashion.
    and ConvModuleValueOrMemberUseLinear (cenv:SymbolEnv) env (expr:Expr, vref, vFlags, tyargs, curriedArgs) contf =
        let m = expr.Range 

        let (numEnclTypeArgs, _, isNewObj, _valUseFlags, _isSelfInit, takesInstanceArg, _isPropGet, _isPropSet) = 
            GetMemberCallInfo cenv.g (vref, vFlags)

        let isMember, curriedArgInfos = 

            match vref.MemberInfo with 
            | Some _ when not vref.IsExtensionMember -> 
                // This is an application of a member method
                // We only count one argument block for these.
                let _tps, curriedArgInfos, _, _ = GetTypeOfMemberInFSharpForm cenv.g vref 
                true, curriedArgInfos
            | _ -> 
                // This is an application of a module value or extension member
                let arities = arityOfVal vref.Deref 
                let _tps, curriedArgInfos, _, _ = GetTopValTypeInFSharpForm cenv.g arities vref.Type m
                false, curriedArgInfos

        // Compute the object arguments as they appear in a compiled call
        // Strip off the object argument, if any. The curriedArgInfos are already adjusted to compiled member form
        let objArgs, curriedArgs = 
            match takesInstanceArg, curriedArgs with 
            | false, curriedArgs -> [], curriedArgs
            | true, (objArg::curriedArgs) -> [objArg], curriedArgs
            | true, [] -> failwith ("warning: unexpected missing object argument when generating quotation for call to F# object member "+vref.LogicalName)

        // Check to see if there aren't enough arguments or if there is a tuple-arity mismatch
        // If so, adjust and try again
        if curriedArgs.Length < curriedArgInfos.Length ||
            ((List.take curriedArgInfos.Length curriedArgs, curriedArgInfos) ||> List.exists2 (fun arg argInfo -> (argInfo.Length > (tryDestRefTupleExpr arg).Length))) then

            // Too few arguments or incorrect tupling? Convert to a lambda and beta-reduce the 
            // partially applied arguments to 'let' bindings 
            let topValInfo = 
                match vref.ValReprInfo with 
                | None -> failwith ("no arity information found for F# value "+vref.LogicalName)
                | Some a -> a 

            let expr, exprty = AdjustValForExpectedArity cenv.g m vref vFlags topValInfo 
            let splitCallExpr = MakeApplicationAndBetaReduce cenv.g (expr, exprty, [tyargs], curriedArgs, m)
            // tailcall
            ConvExprPrimLinear cenv env splitCallExpr contf

        else        
            let curriedArgs, laterArgs = List.chop curriedArgInfos.Length curriedArgs 

            // detuple the args
            let untupledCurriedArgs = 
                (curriedArgs, curriedArgInfos) ||> List.map2 (fun arg curriedArgInfo -> 
                    let numUntupledArgs = curriedArgInfo.Length 
                    (if numUntupledArgs = 0 then [] 
                        elif numUntupledArgs = 1 then [arg] 
                        else tryDestRefTupleExpr arg))

            let contf2 = 
                match laterArgs with 
                | [] -> contf 
                | _ -> (fun subCallR -> (subCallR, laterArgs) ||> List.fold (fun fR arg -> E.Application (Mk2 cenv arg fR, [], [ConvExpr cenv env arg])) |> contf)
                    
            if isMember then 
                let callArgs = (objArgs::untupledCurriedArgs) |> List.concat
                let enclTyArgs, methTyArgs = List.splitAfter numEnclTypeArgs tyargs
                // tailcall
                ConvObjectModelCallLinear cenv env (isNewObj, FSharpMemberOrFunctionOrValue(cenv, vref), enclTyArgs, methTyArgs, callArgs) contf2
            else
                let v = FSharpMemberOrFunctionOrValue(cenv, vref)
                // tailcall
                ConvObjectModelCallLinear cenv env (false, v, [], tyargs, List.concat untupledCurriedArgs) contf2

    and ConvExprPrim (cenv:SymbolEnv) (env:ExprTranslationEnv) expr = 
        // Eliminate integer 'for' loops 
        let expr = DetectAndOptimizeForExpression cenv.g OptimizeIntRangesOnly expr

        // Eliminate subsumption coercions for functions. This must be done post-typechecking because we need
        // complete inference types.
        let expr = NormalizeAndAdjustPossibleSubsumptionExprs cenv.g expr

        // Remove TExpr_ref nodes
        let expr = stripExpr expr 

        match expr with 
        
        // Uses of possibly-polymorphic values which were not polymorphic in the end
        | Expr.App(InnerExprPat(Expr.Val _ as ve), _fty, [], [], _) -> 
            ConvExprPrim cenv env ve

        // These cases are the start of a "linear" sequence where we use tail recursion to allow use to 
        // deal with large expressions.
        | Expr.Op(TOp.UnionCase _, _, [_;_], _) // big lists
        | Expr.Let _   // big linear sequences of 'let'
        | Expr.Match _   // big linear sequences of 'match ... -> ....' 
        | Expr.Sequential _ ->
            ConvExprPrimLinear cenv env expr (fun e -> e)

        | ModuleValueOrMemberUse cenv.g (vref, vFlags, _f, _fty, tyargs, curriedArgs) when (* (nonNil tyargs || nonNil curriedArgs) && *) vref.IsMemberOrModuleBinding ->
            // Process applications of top-level values in a tail-recursive way
            ConvModuleValueOrMemberUseLinear cenv env (expr, vref, vFlags, tyargs, curriedArgs) (fun e -> e)

        | Expr.Val(vref, _vFlags, m) -> 
            ConvValRef cenv env m vref 

        // Simple applications 
        | Expr.App(f, _fty, tyargs, args, _m) -> 
            E.Application (ConvExpr cenv env f, ConvTypes cenv tyargs, ConvExprs cenv env args) 
    
        | Expr.Const(c, m, ty) -> 
            ConvConst cenv env m c ty

        | Expr.LetRec(binds, body, _, _) -> 
            let vs = valsOfBinds binds
            let vsR = vs |> List.map (ConvVal cenv)
            let env = env.BindVals vs
            let bodyR = ConvExpr cenv env body 
            let bindsR = List.zip vsR (binds |> List.map (fun b -> b.Expr |> ConvExpr cenv env))
            E.LetRec(bindsR, bodyR) 
  
        | Expr.Lambda(_, _, _, vs, b, _, _) -> 
            let v, b = MultiLambdaToTupledLambda cenv.g vs b 
            let vR = ConvVal cenv v 
            let bR  = ConvExpr cenv (env.BindVal v) b 
            E.Lambda(vR, bR) 

        | Expr.Quote(ast, _, _, _, _) -> 
            E.Quote(ConvExpr cenv env ast) 

        | Expr.TyLambda (_, tps, b, _, _) -> 
            let gps = [ for tp in tps -> FSharpGenericParameter(cenv, tp) ]
            let env = env.BindTypars (Seq.zip tps gps |> Seq.toList)
            E.TypeLambda(gps, ConvExpr cenv env b) 

        | Expr.Obj (_, typ, _, _, [TObjExprMethod(TSlotSig(_, ctyp, _, _, _, _), _, tps, [tmvs], e, _) as tmethod], _, m) when isDelegateTy cenv.g typ -> 
            let f = mkLambdas m tps tmvs (e, GetFSharpViewOfReturnType cenv.g (returnTyOfMethod cenv.g tmethod))
            let fR = ConvExpr cenv env f 
            let tyargR = ConvType cenv ctyp 
            E.NewDelegate(tyargR, fR) 

        | Expr.StaticOptimization (_, _, x, _) -> 
            ConvExprPrim cenv env x

        | Expr.TyChoose _  -> 
            ConvExprPrim cenv env (ChooseTyparSolutionsForFreeChoiceTypars cenv.g cenv.amap expr)

        | Expr.Obj (_lambdaId, typ, _basev, basecall, overrides, iimpls, _m)      -> 
            let basecallR = ConvExpr cenv env basecall
            let ConvertMethods methods = 
                [ for (TObjExprMethod(slotsig, _, tps, tmvs, body, _)) in methods -> 
                    let vslR = List.map (List.map (ConvVal cenv)) tmvs 
                    let sgn = FSharpAbstractSignature(cenv, slotsig)
                    let tpsR = [ for tp in tps -> FSharpGenericParameter(cenv, tp) ]
                    let env = ExprTranslationEnv.Empty.BindTypars (Seq.zip tps tpsR |> Seq.toList)
                    let env = env.BindCurriedVals tmvs
                    let bodyR = ConvExpr cenv env body
                    FSharpObjectExprOverride(sgn, tpsR, vslR, bodyR) ]
            let overridesR = ConvertMethods overrides 
            let iimplsR = List.map (fun (ty, impls) -> ConvType cenv ty, ConvertMethods impls) iimpls

            E.ObjectExpr(ConvType cenv typ, basecallR, overridesR, iimplsR)

        | Expr.Op(op, tyargs, args, m) -> 
            match op, tyargs, args with 
            | TOp.UnionCase ucref, _, _ -> 
                let mkR = ConvUnionCaseRef cenv ucref 
                let typR = ConvType cenv (mkAppTy ucref.TyconRef tyargs)
                let argsR = ConvExprs cenv env args
                E.NewUnionCase(typR, mkR, argsR) 

            | TOp.Tuple tupInfo, tyargs, _ -> 
                let tyR = ConvType cenv (mkAnyTupledTy cenv.g tupInfo tyargs)
                let argsR = ConvExprs cenv env args
                E.NewTuple(tyR, argsR) 

            | TOp.Recd (_, tcref), _, _  -> 
                let typR = ConvType cenv (mkAppTy tcref tyargs)
                let argsR = ConvExprs cenv env args
                E.NewRecord(typR, argsR) 

            | TOp.UnionCaseFieldGet (ucref, n), tyargs, [e1] -> 
                let mkR = ConvUnionCaseRef cenv ucref 
                let typR = ConvType cenv (mkAppTy ucref.TyconRef tyargs)
                let projR = FSharpField(cenv, ucref, n)
                E.UnionCaseGet(ConvExpr cenv env e1, typR, mkR, projR) 

            | TOp.UnionCaseFieldSet (ucref, n), tyargs, [e1;e2] -> 
                let mkR = ConvUnionCaseRef cenv ucref 
                let typR = ConvType cenv (mkAppTy ucref.TyconRef tyargs)
                let projR = FSharpField(cenv, ucref, n)
                E.UnionCaseSet(ConvExpr cenv env e1, typR, mkR, projR, ConvExpr cenv env e2) 

            | TOp.UnionCaseFieldGetAddr (_ucref, _n), _tyargs, _ ->
                E.AddressOf(ConvLValueExpr cenv env expr) 

            | TOp.ValFieldGetAddr(_rfref), _tyargs, _ -> 
                E.AddressOf(ConvLValueExpr cenv env expr)

            | TOp.ValFieldGet(rfref), tyargs, [] ->
                let projR = ConvRecdFieldRef cenv rfref 
                let typR = ConvType cenv (mkAppTy rfref.TyconRef tyargs)
                E.FSharpFieldGet(None, typR, projR) 

            | TOp.ValFieldGet(rfref), tyargs, [obj] ->
                let objR = ConvLValueExpr cenv env obj
                let projR = ConvRecdFieldRef cenv rfref 
                let typR = ConvType cenv (mkAppTy rfref.TyconRef tyargs)
                E.FSharpFieldGet(Some objR, typR, projR) 

            | TOp.TupleFieldGet(tupInfo, n), tyargs, [e] -> 
                let tyR = ConvType cenv (mkAnyTupledTy cenv.g tupInfo tyargs)
                E.TupleGet(tyR, n, ConvExpr cenv env e) 

            | TOp.ILAsm([ I_ldfld(_, _, fspec) ], _), enclTypeArgs, [obj] -> 
                let typR = ConvILTypeRefApp cenv m fspec.DeclaringTypeRef enclTypeArgs 
                let objR = ConvLValueExpr cenv env obj
                E.ILFieldGet(Some objR, typR, fspec.Name) 

            | TOp.ILAsm(( [ I_ldsfld (_, fspec) ] | [ I_ldsfld (_, fspec); AI_nop ]), _), enclTypeArgs, []  -> 
                let typR = ConvILTypeRefApp cenv m fspec.DeclaringTypeRef enclTypeArgs 
                E.ILFieldGet(None, typR, fspec.Name) 

            | TOp.ILAsm([ I_stfld(_, _, fspec) ], _), enclTypeArgs, [obj;arg]  -> 
                let typR = ConvILTypeRefApp cenv m fspec.DeclaringTypeRef enclTypeArgs 
                let objR = ConvLValueExpr cenv env obj
                let argR = ConvExpr cenv env arg
                E.ILFieldSet(Some objR, typR, fspec.Name, argR) 

            | TOp.ILAsm([ I_stsfld(_, fspec) ], _), enclTypeArgs, [arg]  -> 
                let typR = ConvILTypeRefApp cenv m fspec.DeclaringTypeRef enclTypeArgs 
                let argR = ConvExpr cenv env arg
                E.ILFieldSet(None, typR, fspec.Name, argR) 

            | TOp.ILAsm([ ], [tty]), _, [arg] -> 
                match tty with
                | TTypeConvOp cenv convOp ->
                    let ty = tyOfExpr cenv.g arg
                    let op = convOp cenv.g m ty arg
                    ConvExprPrim cenv env op
                | _ ->
                    ConvExprPrim cenv env arg

            | TOp.ILAsm([ I_box _ ], _), [ty], [arg] -> 
                let op = mkCallBox cenv.g m ty arg
                ConvExprPrim cenv env op

            | TOp.ILAsm([ I_unbox_any _ ], _), [ty], [arg] -> 
                let op = mkCallUnbox cenv.g m ty arg
                ConvExprPrim cenv env op

            | TOp.ILAsm([ I_isinst _ ], _), [ty], [arg] -> 
                let op = mkCallTypeTest cenv.g m ty arg
                ConvExprPrim cenv env op

            | TOp.ILAsm ([ I_call (Normalcall, mspec, None) ], _), _, [arg]
              when mspec.MethodRef.DeclaringTypeRef.Name = "System.String" && mspec.Name = "GetHashCode" ->
                let ty = tyOfExpr cenv.g arg
                let op = mkCallHash cenv.g m ty arg
                ConvExprPrim cenv env op

            | TOp.ILCall(_, _, _, _, _, _, _, mref, _, _, _), [],
              [Expr.Op(TOp.ILAsm([ I_ldtoken (ILToken.ILType _) ], _), [ty], _, _)]
              when mref.DeclaringTypeRef.Name = "System.Type" && mref.Name = "GetTypeFromHandle" -> 
                let op = mkCallTypeOf cenv.g m ty
                ConvExprPrim cenv env op

            | TOp.ILAsm([ EI_ilzero _ ], _), [ty], _ -> 
                E.DefaultValue (ConvType cenv ty)

            | TOp.ILAsm([ AI_ldnull; AI_cgt_un ], _), _, [arg] -> 
                let elemTy = tyOfExpr cenv.g arg
                let nullVal = mkNull m elemTy
                let op = mkCallNotEqualsOperator cenv.g m elemTy arg nullVal
                ConvExprPrim cenv env op

            | TOp.ILAsm([ I_ldlen; AI_conv DT_I4 ], _), _, [arr] -> 
                let arrayTy = tyOfExpr cenv.g arr
                let elemTy = destArrayTy cenv.g arrayTy
                let op = mkCallArrayLength cenv.g m elemTy arr
                ConvExprPrim cenv env op

            | TOp.ILAsm([ I_newarr (ILArrayShape [(Some 0, None)], _)], _), [elemTy], xa ->
                E.NewArray(ConvType cenv elemTy, ConvExprs cenv env xa)

            | TOp.ILAsm([ I_ldelem_any (ILArrayShape [(Some 0, None)], _)], _), [elemTy], [arr; idx1]  -> 
                let op = mkCallArrayGet cenv.g m elemTy arr idx1
                ConvExprPrim cenv env op

            | TOp.ILAsm([ I_stelem_any (ILArrayShape [(Some 0, None)], _)], _), [elemTy], [arr; idx1; v]  -> 
                let op = mkCallArraySet cenv.g m elemTy arr idx1 v
                ConvExprPrim cenv env op

            | TOp.ILAsm([ ILUnaryOp unaryOp ], _), _, [arg] -> 
                let ty = tyOfExpr cenv.g arg
                let op = unaryOp cenv.g m ty arg
                ConvExprPrim cenv env op

            | TOp.ILAsm([ ILBinaryOp binaryOp ], _), _, [arg1;arg2] -> 
                let ty = tyOfExpr cenv.g arg1
                let op = binaryOp cenv.g m ty arg1 arg2
                ConvExprPrim cenv env op

            | TOp.ILAsm([ ILConvertOp convertOp1; ILConvertOp convertOp2 ], _), _, [arg] -> 
                let ty1 = tyOfExpr cenv.g arg
                let op1 = convertOp1 cenv.g m ty1 arg
                let ty2 = tyOfExpr cenv.g op1
                let op2 = convertOp2 cenv.g m ty2 op1
                ConvExprPrim cenv env op2

            | TOp.ILAsm([ ILConvertOp convertOp ], [TType_app (tcref,_)]), _, [arg] -> 
                let ty = tyOfExpr cenv.g arg
                let op =
                    if tyconRefEq cenv.g tcref cenv.g.char_tcr
                    then mkCallToCharOperator cenv.g m ty arg
                    else convertOp cenv.g m ty arg
                ConvExprPrim cenv env op

            | TOp.ILAsm([ I_throw ], _), _, [arg1]  -> 
                let raiseExpr = mkCallRaise cenv.g m (tyOfExpr cenv.g expr) arg1 
                ConvExprPrim cenv env raiseExpr        

            | TOp.ILAsm(il, _), tyargs, args                         -> 
                E.ILAsm(sprintf "%+A" il, ConvTypes cenv tyargs, ConvExprs cenv env args)

            | TOp.ExnConstr tcref, tyargs, args              -> 
                E.NewRecord(ConvType cenv (mkAppTy tcref tyargs), ConvExprs cenv env args) 

            | TOp.ValFieldSet rfref, _tinst, [obj;arg]     -> 
                let objR = ConvLValueExpr cenv env obj
                let argR = ConvExpr cenv env arg
                let typR = ConvType cenv (mkAppTy rfref.TyconRef tyargs)
                let projR = ConvRecdFieldRef cenv rfref 
                E.FSharpFieldSet(Some objR, typR, projR, argR) 

            | TOp.ValFieldSet rfref, _tinst, [arg]     -> 
                let argR = ConvExpr cenv env arg
                let typR = ConvType cenv (mkAppTy rfref.TyconRef tyargs)
                let projR = ConvRecdFieldRef cenv rfref 
                E.FSharpFieldSet(None, typR, projR, argR) 

            | TOp.ExnFieldGet(tcref, i), [], [obj] -> 
                let exnc = stripExnEqns tcref
                let fspec = exnc.TrueInstanceFieldsAsList.[i]
                let fref = mkRecdFieldRef tcref fspec.Name
                let typR = ConvType cenv (mkAppTy tcref tyargs)
                let objR = ConvExpr cenv env (mkCoerceExpr (obj, mkAppTy tcref [], m, cenv.g.exn_ty))
                E.FSharpFieldGet(Some objR, typR, ConvRecdFieldRef cenv fref) 

            | TOp.ExnFieldSet(tcref, i), [], [obj;e2] -> 
                let exnc = stripExnEqns tcref
                let fspec = exnc.TrueInstanceFieldsAsList.[i]
                let fref = mkRecdFieldRef tcref fspec.Name
                let typR = ConvType cenv (mkAppTy tcref tyargs)
                let objR = ConvExpr cenv env (mkCoerceExpr (obj, mkAppTy tcref [], m, cenv.g.exn_ty))
                E.FSharpFieldSet(Some objR, typR, ConvRecdFieldRef cenv fref, ConvExpr cenv env e2) 

            | TOp.Coerce, [tgtTy;srcTy], [x]  -> 
                if typeEquiv cenv.g tgtTy srcTy then 
                    ConvExprPrim cenv env x
                else
                    E.Coerce(ConvType cenv tgtTy, ConvExpr cenv env x) 

            | TOp.Reraise, [toTy], []         -> 
                // rebuild reraise<T>() and Convert 
                mkReraiseLibCall cenv.g toTy m |> ConvExprPrim cenv env 

            | TOp.LValueOp(LGetAddr, vref), [], [] -> 
                E.AddressOf(ConvExpr cenv env (exprForValRef m vref)) 

            | TOp.LValueOp(LByrefSet, vref), [], [e] -> 
                E.AddressSet(ConvExpr cenv env (exprForValRef m vref), ConvExpr cenv env e) 

            | TOp.LValueOp(LSet, vref), [], [e] -> 
                E.ValueSet(FSharpMemberOrFunctionOrValue(cenv, vref), ConvExpr cenv env e) 

            | TOp.LValueOp(LByrefGet, vref), [], [] -> 
                ConvValRef cenv env m vref 

            | TOp.Array, [ty], xa -> 
                    E.NewArray(ConvType cenv ty, ConvExprs cenv env xa)                             

            | TOp.While _, [], [Expr.Lambda(_, _, _, [_], test, _, _);Expr.Lambda(_, _, _, [_], body, _, _)]  -> 
                    E.WhileLoop(ConvExpr cenv env test, ConvExpr cenv env body) 
        
            | TOp.For(_, dir), [], [Expr.Lambda(_, _, _, [_], lim0, _, _); Expr.Lambda(_, _, _, [_], SimpleArrayLoopUpperBound, lm, _); SimpleArrayLoopBody cenv.g (arr, elemTy, body)] ->
                let lim1 = 
                    let len = mkCallArrayLength cenv.g lm elemTy arr // Array.length arr
                    mkCallSubtractionOperator cenv.g lm cenv.g.int32_ty len (mkOne cenv.g lm) // len - 1
                E.FastIntegerForLoop(ConvExpr cenv env lim0, ConvExpr cenv env lim1, ConvExpr cenv env body, dir <> FSharpForLoopDown) 

            | TOp.For(_, dir), [], [Expr.Lambda(_, _, _, [_], lim0, _, _); Expr.Lambda(_, _, _, [_], lim1, lm, _); body]  -> 
                let lim1 =
                    if dir = CSharpForLoopUp then
                        mkCallSubtractionOperator cenv.g lm cenv.g.int32_ty lim1 (mkOne cenv.g lm) // len - 1
                    else lim1
                E.FastIntegerForLoop(ConvExpr cenv env lim0, ConvExpr cenv env lim1, ConvExpr cenv env body, dir <> FSharpForLoopDown) 

            | TOp.ILCall(_, _, _, isNewObj, valUseFlags, _isProp, _, ilMethRef, enclTypeArgs, methTypeArgs, _tys), [], callArgs -> 
                ConvILCall cenv env (isNewObj, valUseFlags, ilMethRef, enclTypeArgs, methTypeArgs, callArgs, m)

            | TOp.TryFinally _, [_resty], [Expr.Lambda(_, _, _, [_], e1, _, _); Expr.Lambda(_, _, _, [_], e2, _, _)] -> 
                E.TryFinally(ConvExpr cenv env e1, ConvExpr cenv env e2) 

            | TOp.TryCatch _, [_resty], [Expr.Lambda(_, _, _, [_], e1, _, _); Expr.Lambda(_, _, _, [vf], ef, _, _); Expr.Lambda(_, _, _, [vh], eh, _, _)] -> 
                let vfR = ConvVal cenv vf
                let envf = env.BindVal vf
                let vhR = ConvVal cenv vh
                let envh = env.BindVal vh
                E.TryWith(ConvExpr cenv env e1, vfR, ConvExpr cenv envf ef, vhR, ConvExpr cenv envh eh) 

            | TOp.Bytes bytes, [], [] -> E.Const(box bytes, ConvType cenv (tyOfExpr cenv.g expr))

            | TOp.UInt16s arr, [], [] -> E.Const(box arr, ConvType cenv (tyOfExpr cenv.g expr))
              
            | TOp.UnionCaseProof _, _, [e]       -> ConvExprPrim cenv env e  // Note: we erase the union case proof conversions when converting to quotations
            | TOp.UnionCaseTagGet tycr, tyargs, [arg1]          -> 
                let typR = ConvType cenv (mkAppTy tycr tyargs)
                E.UnionCaseTag(ConvExpr cenv env arg1, typR) 

            | TOp.TraitCall (TTrait(tys, nm, memFlags, argtys, _rty, _colution)), _, _                    -> 
                let tysR = ConvTypes cenv tys
                let tyargsR = ConvTypes cenv tyargs
                let argtysR = ConvTypes cenv argtys
                let argsR = ConvExprs cenv env args
                E.TraitCall(tysR, nm, memFlags, argtysR, tyargsR, argsR) 

            | TOp.RefAddrGet, [ty], [e]  -> 
                let replExpr = mkRecdFieldGetAddrViaExprAddr(e, mkRefCellContentsRef cenv.g, [ty], m)
                ConvExprPrim cenv env replExpr

            | _ -> wfail (sprintf "unhandled construct in AST", m)
        | _ -> 
            wfail (sprintf "unhandled construct in AST", expr.Range)


    and ConvLetBind cenv env (bind : Binding) = 
        match bind.Expr with 
        // Map for values bound by the 
        //     'let v = isinst e in .... if nonnull v then ...v .... ' 
        // construct arising out the compilation of pattern matching. We decode these back to the form
        //     'if istype e then ...unbox e .... ' 
        // It's bit annoying that pattern matching does this tranformation. Like all premature optimization we pay a 
        // cost here to undo it.
        | Expr.Op(TOp.ILAsm([ I_isinst _ ], _), [ty], [e], _) -> 
            None, env.BindIsInstVal bind.Var (ty, e)
    
        // Remove let <compilerGeneratedVar> = <var> from quotation tree
        | Expr.Val _ when bind.Var.IsCompilerGenerated -> 
            None, env.BindSubstVal bind.Var bind.Expr

        // Remove let <compilerGeneratedVar> = () from quotation tree
        | Expr.Const(Const.Unit, _, _) when bind.Var.IsCompilerGenerated -> 
            None, env.BindSubstVal bind.Var bind.Expr

        // Remove let unionCase = ... from quotation tree
        | Expr.Op(TOp.UnionCaseProof _, _, [e], _) -> 
            None, env.BindSubstVal bind.Var e

        | _ ->
            let v = bind.Var
            let vR = ConvVal cenv v 
            let rhsR = ConvExpr cenv env bind.Expr
            let envinner = env.BindVal v
            Some(vR, rhsR), envinner

    and ConvILCall (cenv:SymbolEnv) env (isNewObj, valUseFlags, ilMethRef, enclTypeArgs, methTypeArgs, callArgs, m) =
        let isNewObj = (isNewObj || (match valUseFlags with CtorValUsedAsSuperInit | CtorValUsedAsSelfInit -> true | _ -> false))
        let methName = ilMethRef.Name
        let isPropGet = methName.StartsWith("get_", System.StringComparison.Ordinal)
        let isPropSet = methName.StartsWith("set_", System.StringComparison.Ordinal)
        let isProp = isPropGet || isPropSet
        
        let tcref, subClass = 
            // this does not matter currently, type checking fails to resolve it when a TP references a union case subclass
            try
                // if the type is an union case class, lookup will fail 
                Import.ImportILTypeRef cenv.amap m ilMethRef.DeclaringTypeRef, None
            with _ ->
                let e = ilMethRef.DeclaringTypeRef
                let parent = ILTypeRef.Create(e.Scope, e.Enclosing.Tail, e.Enclosing.Head)
                Import.ImportILTypeRef cenv.amap m parent, Some e.Name
                
        let enclosingType = generalizedTyconRef tcref
        
        let makeCall minfo =
            ConvObjectModelCallLinear cenv env (isNewObj, minfo, enclTypeArgs, methTypeArgs, callArgs) id   

        let makeFSCall isMember (vr: ValRef) =
            let memOrVal =
                if isMember then
                    let minfo = MethInfo.FSMeth(cenv.g, enclosingType, vr, None)
                    FSharpMemberOrFunctionOrValue(cenv, minfo)
                else
                    FSharpMemberOrFunctionOrValue(cenv, vr)
            makeCall memOrVal

        // takes a possibly fake ValRef and tries to resolve it to an F# expression
        let makeFSExpr isMember (vr: ValRef) =
            let nlr = vr.nlr 
            let enclosingEntity = 
                try
                    nlr.EnclosingEntity.Deref 
                with _ ->
                    failwithf "Failed to resolve type '%s'" (nlr.EnclosingEntity.CompiledName)
            let ccu = nlr.EnclosingEntity.nlr.Ccu
            let vName = nlr.ItemKey.PartialKey.LogicalName // this is actually compiled name
            let findByName =
                enclosingEntity.MembersOfFSharpTyconSorted |> List.filter (fun v -> v.CompiledName = vName)
            match findByName with
            | [v] -> 
                makeFSCall isMember v
            | [] ->
                let typR = ConvType cenv (mkAppTy tcref enclTypeArgs)
                if enclosingEntity.IsModuleOrNamespace then
                    let findModuleMemberByName = 
                        enclosingEntity.ModuleOrNamespaceType.AllValsAndMembers 
                        |> Seq.filter (fun v -> 
                            v.CompiledName = vName &&
                                match v.DeclaringEntity with
                                | Parent p -> p.PublicPath = enclosingEntity.PublicPath
                                | _ -> false 
                        ) |> List.ofSeq
                    match findModuleMemberByName with
                    | [v] ->
                        let vr = VRefLocal v
                        makeFSCall isMember vr
                    | [] ->
                        let isPropGet = vName.StartsWith("get_", System.StringComparison.Ordinal)
                        let isPropSet = vName.StartsWith("set_", System.StringComparison.Ordinal)
                        if isPropGet || isPropSet then
                            let name = PrettyNaming.ChopPropertyName vName          
                            let findByName =
                                enclosingEntity.ModuleOrNamespaceType.AllValsAndMembers 
                                |> Seq.filter (fun v -> v.CompiledName = name)
                                |> List.ofSeq
                            match findByName with
                            | [ v ] ->
                                let m = FSharpMemberOrFunctionOrValue(cenv, VRefLocal v)
                                if isPropGet then
                                    E.Value m
                                else     
                                    let valR = ConvExpr cenv env callArgs.Head
                                    E.ValueSet (m, valR)
                            | _ -> failwith "Failed to resolve module value unambigously"
                        else
                            failwith "Failed to resolve module member" 
                    | _ ->
                        failwith "Failed to resolve overloaded module member"
                elif enclosingEntity.IsRecordTycon then
                    if isProp then
                        let name = PrettyNaming.ChopPropertyName vName                                    
                        let projR = ConvRecdFieldRef cenv (RFRef(tcref, name))
                        let objR = ConvLValueExpr cenv env callArgs.Head
                        if isPropGet then
                            E.FSharpFieldGet(Some objR, typR, projR)
                        else
                            let valR = ConvExpr cenv env callArgs.Tail.Head
                            E.FSharpFieldSet(Some objR, typR, projR, valR)
                    elif vName = ".ctor" then
                        let argsR = ConvExprs cenv env callArgs
                        E.NewRecord(typR, argsR)
                    else
                        failwith "Failed to recognize record type member"
                elif enclosingEntity.IsUnionTycon then
                    if vName = "GetTag" || vName = "get_Tag" then
                        let objR = ConvExpr cenv env callArgs.Head
                        E.UnionCaseTag(objR, typR) 
                    elif vName.StartsWith("New") then
                        let name = vName.Substring(3)
                        let mkR = ConvUnionCaseRef cenv (UCRef(tcref, name))
                        let argsR = ConvExprs cenv env callArgs
                        E.NewUnionCase(typR, mkR, argsR)
                    elif vName.StartsWith("Is") then
                        let name = vName.Substring(2)
                        let mkR = ConvUnionCaseRef cenv (UCRef(tcref, name))
                        let objR = ConvExpr cenv env callArgs.Head
                        E.UnionCaseTest(objR, typR, mkR)
                    else 
                        match subClass with
                        | Some name ->
                            let ucref = UCRef(tcref, name)
                            let mkR = ConvUnionCaseRef cenv ucref                                        
                            let objR = ConvLValueExpr cenv env callArgs.Head
                            let projR = FSharpField(cenv, ucref, ucref.Index)
                            E.UnionCaseGet(objR, typR, mkR, projR)
                        | _ ->
                            failwith "Failed to recognize union type member"
                else
                    let names = enclosingEntity.MembersOfFSharpTyconSorted |> List.map (fun v -> v.CompiledName) |> String.concat ", "
                    failwithf "Member '%s' not found in type %s, found: %s" vName enclosingEntity.DisplayName names
            | _ -> // member is overloaded
                match nlr.ItemKey.TypeForLinkage with
                | None -> failwith "Type of signature could not be resolved"
                | Some keyTy ->
                    let findBySig =
                        findByName |> List.tryFind (fun v -> ccu.MemberSignatureEquality(keyTy, v.Type))
                    match findBySig with
                    | Some v ->
                        makeFSCall isMember v
                    | _ ->
                        failwith "Failed to recognize F# member"

        // First try to resolve it to IL metadata
        let try1 = 
            if tcref.IsILTycon then 
                try 
                    let mdef = resolveILMethodRefWithRescope unscopeILType tcref.ILTyconRawMetadata ilMethRef 
                    let minfo = MethInfo.CreateILMeth(cenv.amap, m, enclosingType, mdef)                     
                    FSharpMemberOrFunctionOrValue(cenv, minfo) |> makeCall |> Some
                with _ -> 
                    None
            else
                None

        // Otherwise try to bind it to an F# symbol
        match try1 with
        | Some res -> res
        | None ->
          try
            // Try to bind the call to an F# method call
            let memberParentName = if tcref.IsModuleOrNamespace then None else Some tcref.LogicalName
            // this logical name is not correct in the presence of CompiledName
            let logicalName = ilMethRef.Name 
            let isMember = memberParentName.IsSome
            if isMember then 
                match ilMethRef.Name, ilMethRef.DeclaringTypeRef.Name with
                | "Invoke", "Microsoft.FSharp.Core.FSharpFunc`2" ->
                    let objR = ConvLValueExpr cenv env callArgs.Head
                    let argR = ConvExpr cenv env callArgs.Tail.Head
                    let typR = ConvType cenv enclTypeArgs.Head
                    E.Application(objR, [typR], [argR])
                | _ ->
                let isCtor = (ilMethRef.Name = ".ctor")
                let isStatic = isCtor || ilMethRef.CallingConv.IsStatic
                let scoref = ilMethRef.DeclaringTypeRef.Scope
                let typars1 = tcref.Typars(m)
                let typars2 = [ 1 .. ilMethRef.GenericArity ] |> List.map (fun _ -> NewRigidTypar "T" m)
                let tinst1 = typars1 |> generalizeTypars
                let tinst2 = typars2 |> generalizeTypars
                // TODO: this will not work for curried methods in F# classes.
                // This is difficult to solve as the information in the ILMethodRef
                // is not sufficient to resolve to a symbol unambiguously in these cases.
                let argtys = [ ilMethRef.ArgTypes |> List.map (ImportILTypeFromMetadata cenv.amap m scoref tinst1 tinst2) ]
                let rty = 
                    match ImportReturnTypeFromMetaData cenv.amap m ilMethRef.ReturnType scoref tinst1 tinst2 with 
                    | None -> if isCtor then  enclosingType else cenv.g.unit_ty
                    | Some ty -> ty

                let linkageType = 
                    let ty = mkIteratedFunTy (List.map (mkRefTupledTy cenv.g) argtys) rty
                    let ty = if isStatic then ty else mkFunTy enclosingType ty 
                    tryMkForallTy (typars1 @ typars2) ty

                let argCount = List.sum (List.map List.length argtys)  + (if isStatic then 0 else 1)
                let key = ValLinkageFullKey({ MemberParentMangledName=memberParentName; MemberIsOverride=false; LogicalName=logicalName; TotalArgCount= argCount }, Some linkageType)

                let (PubPath p) = tcref.PublicPath.Value
                let enclosingNonLocalRef = mkNonLocalEntityRef tcref.nlr.Ccu p
                let vref = mkNonLocalValRef enclosingNonLocalRef key
                makeFSExpr isMember vref 

            else 
                let key = ValLinkageFullKey({ MemberParentMangledName=memberParentName; MemberIsOverride=false; LogicalName=logicalName; TotalArgCount= 0 }, None)
                let vref = mkNonLocalValRef tcref.nlr key
                makeFSExpr isMember vref 

          with e -> 
            failwithf "An IL call to '%s' could not be resolved: %s" (ilMethRef.ToString()) e.Message

    and ConvObjectModelCallLinear cenv env (isNewObj, v:FSharpMemberOrFunctionOrValue, enclTyArgs, methTyArgs, callArgs) contf =
        let enclTyArgsR = ConvTypes cenv enclTyArgs
        let methTyArgsR = ConvTypes cenv methTyArgs
        let obj, callArgs = 
            if v.IsInstanceMember then 
                match callArgs with 
                | obj :: rest -> Some obj, rest
                | _ -> failwith (sprintf "unexpected shape of arguments: %A" callArgs)
            else
                None, callArgs
        let objR = Option.map (ConvLValueExpr cenv env) obj
        // tailcall
        ConvExprsLinear cenv env callArgs (contf << fun callArgsR -> 
            if isNewObj then 
                E.NewObject(v, enclTyArgsR, callArgsR) 
            else 
                E.Call(objR, v, enclTyArgsR, methTyArgsR, callArgsR))


    and ConvExprs cenv env args = List.map (ConvExpr cenv env) args 

    // Process a list of expressions in a tail-recursive way. Identical to "ConvExprs" but the result is eventually passed to contf.
    and ConvExprsLinear cenv env args contf = 
        match args with 
        | [] -> contf []
        | [arg] -> ConvExprLinear cenv env arg (fun argR -> contf [argR])
        | arg::rest -> ConvExprLinear cenv env arg (fun argR -> ConvExprsLinear cenv env rest (fun restR -> contf (argR :: restR)))

    and ConvTargetsLinear cenv env tgs contf = 
        match tgs with 
        | [] -> contf []
        | TTarget(vars, rhs, _)::rest -> 
            let varsR = (List.rev vars) |> List.map (ConvVal cenv)
            ConvExprLinear cenv env rhs (fun targetR -> 
            ConvTargetsLinear cenv env rest (fun restR -> 
            contf ((varsR, targetR) :: restR)))

    and ConvValRef cenv env m (vref:ValRef) =
        let v = vref.Deref
        if env.isinstVals.ContainsVal v then 
            let (ty, e) = env.isinstVals.[v]
            ConvExprPrim cenv env (mkCallUnbox cenv.g m ty e)
        elif env.substVals.ContainsVal v then 
            let e = env.substVals.[v]
            ConvExprPrim cenv env e
        elif v.BaseOrThisInfo = CtorThisVal then 
            E.ThisValue(ConvType cenv v.Type) 
        elif v.BaseOrThisInfo = BaseVal then 
            E.BaseValue(ConvType cenv v.Type) 
        else 
            E.Value(FSharpMemberOrFunctionOrValue(cenv, vref)) 

    and ConvVal cenv (v:Val) =  
        let vref = mkLocalValRef v 
        FSharpMemberOrFunctionOrValue(cenv, vref) 

    and ConvConst cenv env m c ty =
        match TryEliminateDesugaredConstants cenv.g m c with 
        | Some e -> ConvExprPrim cenv env e
        | None ->
            let tyR = ConvType cenv ty
            match c with 
            | Const.Bool    i ->  E.Const(box i, tyR)
            | Const.SByte   i ->  E.Const(box i, tyR)
            | Const.Byte    i ->  E.Const(box i, tyR)
            | Const.Int16   i ->  E.Const(box i, tyR)
            | Const.UInt16  i ->  E.Const(box i, tyR)
            | Const.Int32   i ->  E.Const(box i, tyR)
            | Const.UInt32  i ->  E.Const(box i, tyR)
            | Const.Int64   i ->  E.Const(box i, tyR)
            | Const.UInt64  i ->  E.Const(box i, tyR)
            | Const.IntPtr  i ->  E.Const(box (nativeint i), tyR)
            | Const.UIntPtr i ->  E.Const(box (unativeint i), tyR)
            | Const.Decimal i ->  E.Const(box i, tyR)
            | Const.Double  i ->  E.Const(box i, tyR)
            | Const.Single  i ->  E.Const(box i, tyR)
            | Const.String  i ->  E.Const(box i, tyR)
            | Const.Char    i ->  E.Const(box i, tyR)
            | Const.Unit      ->  E.Const(box (), tyR)
            | Const.Zero      ->  E.DefaultValue (ConvType cenv ty)

    and ConvDecisionTree cenv env dtreeRetTy x m = 
        ConvDecisionTreePrim cenv env dtreeRetTy x |> Mk cenv m dtreeRetTy

    and ConvDecisionTreePrim cenv env dtreeRetTy x = 
        match x with 
        | TDSwitch(e1, csl, dfltOpt, m) -> 
            let acc = 
                match dfltOpt with 
                | Some d -> ConvDecisionTreePrim cenv env dtreeRetTy d 
                | None -> wfail( "FSharp.Compiler.Service cannot yet return this kind of pattern match", m)
            (csl, acc) ||> List.foldBack (fun (TCase(discrim, dtree)) acc -> 
                    let acc = acc |> Mk cenv m dtreeRetTy
                    match discrim with 
                    | DecisionTreeTest.UnionCase (ucref, tyargs) -> 
                        let objR = ConvExpr cenv env e1
                        let ucR = ConvUnionCaseRef cenv ucref 
                        let utypR = ConvType cenv (mkAppTy ucref.TyconRef tyargs)
                        E.IfThenElse (E.UnionCaseTest (objR, utypR, ucR) |> Mk cenv m cenv.g.bool_ty, ConvDecisionTree cenv env dtreeRetTy dtree m, acc) 
                    | DecisionTreeTest.Const (Const.Bool true) -> 
                        let e1R = ConvExpr cenv env e1
                        E.IfThenElse (e1R, ConvDecisionTree cenv env dtreeRetTy dtree m, acc) 
                    | DecisionTreeTest.Const (Const.Bool false) -> 
                        let e1R = ConvExpr cenv env e1
                        // Note, reverse the branches
                        E.IfThenElse (e1R, acc, ConvDecisionTree cenv env dtreeRetTy dtree m) 
                    | DecisionTreeTest.Const c -> 
                        let ty = tyOfExpr cenv.g e1
                        let eq = mkCallEqualsOperator cenv.g m ty e1 (Expr.Const (c, m, ty))
                        let eqR = ConvExpr cenv env eq 
                        E.IfThenElse (eqR, ConvDecisionTree cenv env dtreeRetTy dtree m, acc) 
                    | DecisionTreeTest.IsNull -> 
                        // Decompile cached isinst tests
                        match e1 with 
                        | Expr.Val(vref, _, _) when env.isinstVals.ContainsVal vref.Deref  ->
                            let (ty, e) =  env.isinstVals.[vref.Deref]
                            let tyR = ConvType cenv ty
                            let eR = ConvExpr cenv env e
                            // note: reverse the branches - a null test is a failure of an isinst test
                            E.IfThenElse (E.TypeTest (tyR, eR) |> Mk cenv m cenv.g.bool_ty, acc, ConvDecisionTree cenv env dtreeRetTy dtree m) 
                        | _ -> 
                            let ty = tyOfExpr cenv.g e1
                            let eq = mkCallEqualsOperator cenv.g m ty e1 (Expr.Const (Const.Zero, m, ty))
                            let eqR = ConvExpr cenv env eq 
                            E.IfThenElse (eqR, ConvDecisionTree cenv env dtreeRetTy dtree m, acc) 
                    | DecisionTreeTest.IsInst (_srcty, tgty) -> 
                        let e1R = ConvExpr cenv env e1
                        E.IfThenElse (E.TypeTest (ConvType cenv tgty, e1R)  |> Mk cenv m cenv.g.bool_ty, ConvDecisionTree cenv env dtreeRetTy dtree m, acc) 
                    | DecisionTreeTest.ActivePatternCase _ -> wfail("unexpected Test.ActivePatternCase test in quoted expression", m)
                    | DecisionTreeTest.ArrayLength _ -> wfail("FSharp.Compiler.Service cannot yet return array pattern matching", m))

        | TDSuccess (args, n) -> 
                // TAST stores pattern bindings in reverse order for some reason
                // Reverse them here to give a good presentation to the user
                let args = List.rev args
                let argsR = ConvExprs cenv env args          
                E.DecisionTreeSuccess(n, argsR)
          
        | TDBind(bind, rest) -> 
                // The binding may be a compiler-generated binding that gets removed in the quotation presentation
                match ConvLetBind cenv env bind with 
                | None, env -> ConvDecisionTreePrim cenv env dtreeRetTy rest 
                | Some(bindR), env -> E.Let(bindR, ConvDecisionTree cenv env dtreeRetTy rest bind.Var.Range) 

    /// Wrap the conversion in a function to make it on-demand.  Any pattern matching on the FSharpExpr will
    /// force the evaluation of the entire conversion process eagerly.
    let ConvExprOnDemand cenv env expr = 
        FSharpExpr(cenv, Some(fun () -> ConvExpr cenv env expr), E.Unused, expr.Range, tyOfExpr cenv.g expr)



/// The contents of the F# assembly as provided through the compiler API
type FSharpAssemblyContents(cenv: SymbolEnv, mimpls: TypedImplFile list) = 

    new (g, thisCcu, thisCcuType, tcImports, mimpls) = FSharpAssemblyContents(SymbolEnv(g, thisCcu, thisCcuType, tcImports), mimpls)

    member __.ImplementationFiles = 
        [ for mimpl in mimpls -> FSharpImplementationFileContents(cenv, mimpl)]

and FSharpImplementationFileDeclaration = 
    | Entity of FSharpEntity * FSharpImplementationFileDeclaration list
    | MemberOrFunctionOrValue  of FSharpMemberOrFunctionOrValue * FSharpMemberOrFunctionOrValue list list * FSharpExpr
    | InitAction of FSharpExpr

and FSharpImplementationFileContents(cenv, mimpl) = 
<<<<<<< HEAD
    let (TImplFile(qname, _pragmas, ModuleOrNamespaceExprWithSig(_mty, mdef, _), hasExplicitEntryPoint, isScript, _anonRecdTypes)) = mimpl 
=======
    let (TImplFile(qname, _pragmas, ModuleOrNamespaceExprWithSig(_, mdef, _), hasExplicitEntryPoint, isScript)) = mimpl 
>>>>>>> c5d58714
    let rec getDecls2 (ModuleOrNamespaceExprWithSig(_mty, def, _m)) = getDecls def
    and getBind (bind: Binding) = 
        let v = bind.Var
        assert v.IsCompiledAsTopLevel
        let topValInfo = InferArityOfExprBinding cenv.g AllowTypeDirectedDetupling.Yes v bind.Expr
        let tps, _ctorThisValOpt, _baseValOpt, vsl, body, _bodyty = IteratedAdjustArityOfLambda cenv.g cenv.amap topValInfo bind.Expr
        let v = FSharpMemberOrFunctionOrValue(cenv, mkLocalValRef v)
        let gps = v.GenericParameters
        let vslR = List.map (List.map (FSharpExprConvert.ConvVal cenv)) vsl 
        let env = ExprTranslationEnv.Empty.BindTypars (Seq.zip tps gps |> Seq.toList)
        let env = env.BindCurriedVals vsl 
        let e = FSharpExprConvert.ConvExprOnDemand cenv env body
        FSharpImplementationFileDeclaration.MemberOrFunctionOrValue(v, vslR, e) 

    and getDecls mdef = 
        match mdef with 
        | TMDefRec(_isRec, tycons, mbinds, _m) ->
            [ for tycon in tycons do 
                  let entity = FSharpEntity(cenv, mkLocalEntityRef tycon)
                  yield FSharpImplementationFileDeclaration.Entity(entity, []) 
              for mbind in mbinds do 
                  match mbind with 
                  | ModuleOrNamespaceBinding.Module(mspec, def) -> 
                      let entity = FSharpEntity(cenv, mkLocalEntityRef mspec)
                      yield FSharpImplementationFileDeclaration.Entity (entity, getDecls def) 
                  | ModuleOrNamespaceBinding.Binding(bind) -> 
                      yield getBind bind ]
        | TMAbstract(mexpr) -> getDecls2 mexpr
        | TMDefLet(bind, _m)  ->
            [ yield getBind bind  ]
        | TMDefDo(expr, _m)  ->
            [ let expr = FSharpExprConvert.ConvExprOnDemand cenv ExprTranslationEnv.Empty expr
              yield FSharpImplementationFileDeclaration.InitAction(expr)  ]
        | TMDefs(mdefs) -> 
            [ for mdef in mdefs do yield! getDecls mdef ]

    member __.QualifiedName = qname.Text
    member __.FileName = qname.Range.FileName
    member __.Declarations = getDecls mdef 
    member __.HasExplicitEntryPoint = hasExplicitEntryPoint
    member __.IsScript = isScript


module BasicPatterns = 
    let (|Value|_|) (e:FSharpExpr) = match e.E with E.Value (v) -> Some (v) | _ -> None
    let (|Const|_|) (e:FSharpExpr) = match e.E with E.Const (v, ty) -> Some (v, ty) | _ -> None
    let (|TypeLambda|_|) (e:FSharpExpr) = match e.E with E.TypeLambda (v, e) -> Some (v, e) | _ -> None
    let (|Lambda|_|) (e:FSharpExpr) = match e.E with E.Lambda (v, e) -> Some (v, e) | _ -> None
    let (|Application|_|) (e:FSharpExpr) = match e.E with E.Application (f, tys, e) -> Some (f, tys, e) | _ -> None
    let (|IfThenElse|_|) (e:FSharpExpr) = match e.E with E.IfThenElse (e1, e2, e3) -> Some (e1, e2, e3) | _ -> None
    let (|Let|_|) (e:FSharpExpr) = match e.E with E.Let ((v, e), b) -> Some ((v, e), b) | _ -> None
    let (|LetRec|_|) (e:FSharpExpr) = match e.E with E.LetRec (ves, b) -> Some (ves, b) | _ -> None
    let (|NewRecord|_|) (e:FSharpExpr) = match e.E with E.NewRecord (ty, es) -> Some (ty, es) | _ -> None
    let (|NewUnionCase|_|) (e:FSharpExpr) = match e.E with E.NewUnionCase (e, tys, es) -> Some (e, tys, es) | _ -> None
    let (|NewTuple|_|) (e:FSharpExpr) = match e.E with E.NewTuple (ty, es) -> Some (ty, es) | _ -> None
    let (|TupleGet|_|) (e:FSharpExpr) = match e.E with E.TupleGet (ty, n, es) -> Some (ty, n, es) | _ -> None
    let (|Call|_|) (e:FSharpExpr) = match e.E with E.Call (a, b, c, d, e) -> Some (a, b, c, d, e) | _ -> None
    let (|NewObject|_|) (e:FSharpExpr) = match e.E with E.NewObject (a, b, c) -> Some (a, b, c) | _ -> None
    let (|FSharpFieldGet|_|) (e:FSharpExpr) = match e.E with E.FSharpFieldGet (a, b, c) -> Some (a, b, c) | _ -> None
    let (|FSharpFieldSet|_|) (e:FSharpExpr) = match e.E with E.FSharpFieldSet (a, b, c, d) -> Some (a, b, c, d) | _ -> None
    let (|UnionCaseGet|_|) (e:FSharpExpr) = match e.E with E.UnionCaseGet (a, b, c, d) -> Some (a, b, c, d) | _ -> None
    let (|UnionCaseTag|_|) (e:FSharpExpr) = match e.E with E.UnionCaseTag (a, b) -> Some (a, b) | _ -> None
    let (|UnionCaseTest|_|) (e:FSharpExpr) = match e.E with E.UnionCaseTest (a, b, c) -> Some (a, b, c) | _ -> None
    let (|NewArray|_|) (e:FSharpExpr) = match e.E with E.NewArray (a, b) -> Some (a, b) | _ -> None
    let (|Coerce|_|) (e:FSharpExpr) = match e.E with E.Coerce (a, b) -> Some (a, b) | _ -> None
    let (|Quote|_|) (e:FSharpExpr) = match e.E with E.Quote (a) -> Some (a) | _ -> None
    let (|TypeTest|_|) (e:FSharpExpr) = match e.E with E.TypeTest (a, b) -> Some (a, b) | _ -> None
    let (|Sequential|_|) (e:FSharpExpr) = match e.E with E.Sequential (a, b) -> Some (a, b) | _ -> None
    let (|FastIntegerForLoop|_|) (e:FSharpExpr) = match e.E with E.FastIntegerForLoop (a, b, c, d) -> Some (a, b, c, d) | _ -> None
    let (|WhileLoop|_|) (e:FSharpExpr) = match e.E with E.WhileLoop (a, b) -> Some (a, b) | _ -> None
    let (|TryFinally|_|) (e:FSharpExpr) = match e.E with E.TryFinally (a, b) -> Some (a, b) | _ -> None
    let (|TryWith|_|) (e:FSharpExpr) = match e.E with E.TryWith (a, b, c, d, e) -> Some (a, b, c, d, e) | _ -> None
    let (|NewDelegate|_|) (e:FSharpExpr) = match e.E with E.NewDelegate (ty, e) -> Some (ty, e) | _ -> None
    let (|DefaultValue|_|) (e:FSharpExpr) = match e.E with E.DefaultValue (ty) -> Some (ty) | _ -> None
    let (|AddressSet|_|) (e:FSharpExpr) = match e.E with E.AddressSet (a, b) -> Some (a, b) | _ -> None
    let (|ValueSet|_|) (e:FSharpExpr) = match e.E with E.ValueSet (a, b) -> Some (a, b) | _ -> None
    let (|AddressOf|_|) (e:FSharpExpr) = match e.E with E.AddressOf (a) -> Some (a) | _ -> None
    let (|ThisValue|_|) (e:FSharpExpr) = match e.E with E.ThisValue (a) -> Some (a) | _ -> None
    let (|BaseValue|_|) (e:FSharpExpr) = match e.E with E.BaseValue (a) -> Some (a) | _ -> None
    let (|ILAsm|_|) (e:FSharpExpr) = match e.E with E.ILAsm (a, b, c) -> Some (a, b, c) | _ -> None
    let (|ILFieldGet|_|) (e:FSharpExpr) = match e.E with E.ILFieldGet (a, b, c) -> Some (a, b, c) | _ -> None
    let (|ILFieldSet|_|) (e:FSharpExpr) = match e.E with E.ILFieldSet (a, b, c, d) -> Some (a, b, c, d) | _ -> None
    let (|ObjectExpr|_|) (e:FSharpExpr) = match e.E with E.ObjectExpr (a, b, c, d) -> Some (a, b, c, d) | _ -> None
    let (|DecisionTree|_|) (e:FSharpExpr) = match e.E with E.DecisionTree (a, b) -> Some (a, b) | _ -> None
    let (|DecisionTreeSuccess|_|) (e:FSharpExpr) = match e.E with E.DecisionTreeSuccess (a, b) -> Some (a, b) | _ -> None
    let (|UnionCaseSet|_|) (e:FSharpExpr) = match e.E with E.UnionCaseSet (a, b, c, d, e) -> Some (a, b, c, d, e) | _ -> None
    let (|TraitCall|_|) (e:FSharpExpr) = match e.E with E.TraitCall (a, b, c, d, e, f) -> Some (a, b, c, d, e, f) | _ -> None
<|MERGE_RESOLUTION|>--- conflicted
+++ resolved
@@ -1223,11 +1223,7 @@
     | InitAction of FSharpExpr
 
 and FSharpImplementationFileContents(cenv, mimpl) = 
-<<<<<<< HEAD
-    let (TImplFile(qname, _pragmas, ModuleOrNamespaceExprWithSig(_mty, mdef, _), hasExplicitEntryPoint, isScript, _anonRecdTypes)) = mimpl 
-=======
-    let (TImplFile(qname, _pragmas, ModuleOrNamespaceExprWithSig(_, mdef, _), hasExplicitEntryPoint, isScript)) = mimpl 
->>>>>>> c5d58714
+    let (TImplFile(qname, _pragmas, ModuleOrNamespaceExprWithSig(_, mdef, _), hasExplicitEntryPoint, isScript, _anonRecdTypes)) = mimpl 
     let rec getDecls2 (ModuleOrNamespaceExprWithSig(_mty, def, _m)) = getDecls def
     and getBind (bind: Binding) = 
         let v = bind.Var
