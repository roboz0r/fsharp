--- conflicted
+++ resolved
@@ -86,7 +86,7 @@
     let entityIsUnresolved(entity:EntityRef) = 
         match entity with
         | ERefNonLocal(NonLocalEntityRef(ccu, _)) -> 
-            ccu.IsUnresolvedReference && ValueOption.isNone entity.TryDeref
+            ccu.IsUnresolvedReference && entity.TryDeref.IsNone
         | _ -> false
 
     let checkEntityIsResolved(entity:EntityRef) = 
@@ -756,10 +756,10 @@
 
 
     let isUnresolved() = 
-        entityIsUnresolved v.TyconRef || ValueOption.isNone v.TryUnionCase 
+        entityIsUnresolved v.TyconRef || v.TryUnionCase.IsNone
     let checkIsResolved() = 
         checkEntityIsResolved v.TyconRef
-        if ValueOption.isNone v.TryUnionCase then 
+        if v.TryUnionCase.IsNone then 
             invalidOp (sprintf "The union case '%s' could not be found in the target type" v.CaseName)
 
     member __.IsUnresolved = 
@@ -873,14 +873,9 @@
     let isUnresolved() = 
         d.TryDeclaringTyconRef |> Option.exists entityIsUnresolved ||
         match d with 
-<<<<<<< HEAD
         | AnonField _ -> false
         | RecdOrClass v ->  v.TryRecdField.IsNone 
         | Union (v, _) -> v.TryUnionCase.IsNone 
-=======
-        | RecdOrClass v -> ValueOption.isNone v.TryRecdField 
-        | Union (v, _) -> ValueOption.isNone v.TryUnionCase 
->>>>>>> 4529c8fd
         | ILField _ -> false
 
     let checkIsResolved() = 
@@ -888,10 +883,10 @@
         match d with 
         | AnonField _ -> ()
         | RecdOrClass v -> 
-            if ValueOption.isNone v.TryRecdField then 
+            if v.TryRecdField.IsNone then 
                 invalidOp (sprintf "The record field '%s' could not be found in the target type" v.FieldName)
         | Union (v, _) -> 
-            if ValueOption.isNone v.TryUnionCase then 
+            if v.TryUnionCase.IsNone then 
                 invalidOp (sprintf "The union case '%s' could not be found in the target type" v.CaseName)
         | ILField _ -> ()
 
@@ -1383,7 +1378,7 @@
     let isUnresolved() = 
         match fsharpInfo() with 
         | None -> false
-        | Some v -> ValueOption.isNone v.TryDeref
+        | Some v -> v.TryDeref.IsNone
 
     let checkIsResolved() = 
         if isUnresolved() then 
@@ -2083,12 +2078,8 @@
 
     member __.GenericArguments = 
        protect <| fun () -> 
-<<<<<<< HEAD
-        match stripTyparEqns typ with 
+        match stripTyparEqns ty with 
         | TType_anon (_, tyargs) 
-=======
-        match stripTyparEqns ty with 
->>>>>>> 4529c8fd
         | TType_app (_, tyargs) 
         | TType_tuple (_, tyargs) -> (tyargs |> List.map (fun ty -> FSharpType(cenv, ty)) |> makeReadOnlyCollection) 
         | TType_fun(d, r) -> [| FSharpType(cenv, d); FSharpType(cenv, r) |] |> makeReadOnlyCollection
@@ -2123,13 +2114,13 @@
     member __.IsAnonRecordType = 
        isResolved() &&
        protect <| fun () -> 
-        match stripTyparEqns typ with 
+        match stripTyparEqns ty with 
         | TType_anon _ -> true 
         | _ -> false
 
     member __.AnonRecordTypeDetails = 
        protect <| fun () -> 
-        match stripTyparEqns typ with 
+        match stripTyparEqns ty with 
         | TType_anon (anonInfo, _) -> FSharpAnonRecordTypeDetails(cenv, anonInfo)
         | _ -> invalidOp "not an anonymous record type"
 
@@ -2187,12 +2178,8 @@
             | TType_tuple (_, l1) -> 10400 + List.sumBy hashType l1
             | TType_fun (dty, rty) -> 10500 + hashType dty + hashType rty
             | TType_measure _ -> 10600 
-<<<<<<< HEAD
             | TType_anon (_,l1) -> 10800 + List.sumBy hashType l1
-        hashType typ
-=======
         hashType ty
->>>>>>> 4529c8fd
 
     member x.Format(denv: FSharpDisplayContext) = 
        protect <| fun () -> 
