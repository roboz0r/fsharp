--- conflicted
+++ resolved
@@ -449,11 +449,7 @@
     
     let emptyStringSet = HashSet<string>()
 
-<<<<<<< HEAD
-    let GetRangeOfExprLeftOfDot(pos:pos, parseTreeOpt) =
-=======
     let GetRangeOfExprLeftOfDot(pos: pos, parseTreeOpt) =
->>>>>>> 88d18d99
         match parseTreeOpt with 
         | None -> None 
         | Some(parseTree) ->
@@ -550,11 +546,7 @@
         })
     
     /// searches for the expression island suitable for the evaluation by the debugger
-<<<<<<< HEAD
-    let TryFindExpressionIslandInPosition(pos:pos, parseTreeOpt) = 
-=======
     let TryFindExpressionIslandInPosition(pos: pos, parseTreeOpt) = 
->>>>>>> 88d18d99
         match parseTreeOpt with 
         | None -> None 
         | Some(parseTree) ->
@@ -799,11 +791,7 @@
         and walkType = function
             | SynType.LongIdent ident -> 
                 // we protect it with try..with because System.Exception : rangeOfLidwd may raise
-<<<<<<< HEAD
-                // at FSharp.Compiler.Ast.LongIdentWithDots.get_Range() in D:\j\workspace\release_ci_pa---3f142ccc\src\fsharp\ast.fs:line 156
-=======
                 // at FSharp.Compiler.Ast.LongIdentWithDots.get_Range() in D:\j\workspace\release_ci_pa---3f142ccc\src\fsharp\ast.fs: line 156
->>>>>>> 88d18d99
                 try ifPosInRange ident.Range (fun _ -> Some EntityKind.Type) with _ -> None
             | SynType.App(ty, _, types, _, _, _, _) -> 
                 walkType ty |> Option.orElse (List.tryPick walkType types)
