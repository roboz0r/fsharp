// Copyright (c) Microsoft Corporation.  All Rights Reserved.  See License.txt in the project root for license information.

namespace FSharp.Compiler.SourceCodeServices

open FSharp.Compiler
open FSharp.Compiler.Range
open FSharp.Compiler.PrettyNaming
open System.Collections.Generic
open System.Runtime.CompilerServices
open FSharp.Compiler.AbstractIL.Internal.Library

module UnusedOpens =

    let symbolHash = HashIdentity.FromFunctions (fun (x: FSharpSymbol) -> x.GetEffectivelySameAsHash()) (fun x y -> x.IsEffectivelySameAs(y))

    /// Represents one namespace or module opened by an 'open' statement
    type OpenedModule(entity: FSharpEntity, isNestedAutoOpen: bool) = 

        /// Compute an indexed table of the set of symbols revealed by 'open', on-demand
        let revealedSymbols : Lazy<HashSet<FSharpSymbol>> =
           lazy
            let symbols = 
               [| for ent in entity.NestedEntities do
                      yield ent :> FSharpSymbol
                      
                      if ent.IsFSharpRecord then
                          for rf in ent.FSharpFields do
                              yield rf  :> FSharpSymbol
                      
                      if ent.IsFSharpUnion && not (Symbol.hasAttribute<RequireQualifiedAccessAttribute> ent.Attributes) then
                          for unionCase in ent.UnionCases do
                              yield unionCase :> FSharpSymbol

                      if Symbol.hasAttribute<ExtensionAttribute> ent.Attributes then
                          for fv in ent.MembersFunctionsAndValues do
                              // fv.IsExtensionMember is always false for C# extension methods returning by `MembersFunctionsAndValues`,
                              // so we have to check Extension attribute instead. 
                              // (note: fv.IsExtensionMember has proper value for symbols returning by GetAllUsesOfAllSymbolsInFile though)
                              if Symbol.hasAttribute<ExtensionAttribute> fv.Attributes then
                                  yield fv :> FSharpSymbol
                      
                  for apCase in entity.ActivePatternCases do
                      yield apCase :> FSharpSymbol

                  // The IsNamespace and IsFSharpModule cases are handled by looking at DeclaringEntity below
                  if not entity.IsNamespace && not entity.IsFSharpModule then
                      for fv in entity.MembersFunctionsAndValues do 
                          yield fv :> FSharpSymbol |]

            HashSet<_>(symbols, symbolHash)

        member __.Entity = entity
        member __.IsNestedAutoOpen = isNestedAutoOpen
        member __.RevealedSymbolsContains(symbol) = revealedSymbols.Force().Contains symbol

    type OpenedModuleGroup = 
        { OpenedModules: OpenedModule list }
        
        static member Create (modul: FSharpEntity) =
            let rec getModuleAndItsAutoOpens (isNestedAutoOpen: bool) (modul: FSharpEntity) =
                [ yield OpenedModule (modul, isNestedAutoOpen)
                  for ent in modul.NestedEntities do
                    if ent.IsFSharpModule && Symbol.hasAttribute<AutoOpenAttribute> ent.Attributes then
                      yield! getModuleAndItsAutoOpens true ent ]
            { OpenedModules = getModuleAndItsAutoOpens false modul }

    /// Represents single open statement.
    type OpenStatement =
        { /// All namespaces and modules which this open declaration effectively opens, including the AutoOpen ones
          OpenedGroups: OpenedModuleGroup list

          /// The range of open statement itself
          Range: range

          /// The scope on which this open declaration is applied
          AppliedScope: range }

    /// Gets the open statements, their scopes and their resolutions
    let getOpenStatements (openDeclarations: FSharpOpenDeclaration[]) : OpenStatement[] = 
        openDeclarations
        |> Array.filter (fun x -> not x.IsOwnNamespace)
        |> Array.choose (fun openDecl ->
             match openDecl.LongId, openDecl.Range with
             | firstId :: _, Some range ->
                 if firstId.idText = MangledGlobalName then 
                     None
                 else
                     Some { OpenedGroups = openDecl.Modules |> List.map OpenedModuleGroup.Create
                            Range = range
                            AppliedScope = openDecl.AppliedScope }
             | _ -> None)

    /// Only consider symbol uses which are the first part of a long ident, i.e. with no qualifying identifiers
    let filterSymbolUses (getSourceLineStr: int -> string) (symbolUses: FSharpSymbolUse[]) : FSharpSymbolUse[] =
        symbolUses
        |> Array.filter (fun su ->
             match su.Symbol with
             | :? FSharpMemberOrFunctionOrValue as fv when fv.IsExtensionMember -> 
                // Extension members should be taken into account even though they have a prefix (as they do most of the time)
                true

             | :? FSharpMemberOrFunctionOrValue as fv when not fv.IsModuleValueOrMember -> 
                // Local values can be ignored
                false

             | :? FSharpMemberOrFunctionOrValue when su.IsFromDefinition -> 
                // Value definitions should be ignored
                false

             | :? FSharpGenericParameter -> 
                // Generic parameters can be ignored, they never come into scope via 'open'
                false

             | :? FSharpUnionCase when su.IsFromDefinition -> 
                false

             | :? FSharpField as field when
                     field.DeclaringEntity.IsSome && field.DeclaringEntity.Value.IsFSharpRecord ->
                // Record fields are used in name resolution
                true

             | :? FSharpField as field when field.IsUnionCaseField ->
                 false

             | _ ->
                // For the rest of symbols we pick only those which are the first part of a long ident, because it's they which are
                // contained in opened namespaces / modules. For example, we pick `IO` from long ident `IO.File.OpenWrite` because
                // it's `open System` which really brings it into scope.
                let partialName = QuickParse.GetPartialLongNameEx (getSourceLineStr su.RangeAlternate.StartLine, su.RangeAlternate.EndColumn - 1)
                List.isEmpty partialName.QualifyingIdents)

    /// Split symbol uses into cases that are easy to handle (via DeclaringEntity) and those that don't have a good DeclaringEntity
    let splitSymbolUses (symbolUses: FSharpSymbolUse[]) : FSharpSymbolUse[] * FSharpSymbolUse[] =
        symbolUses |> Array.partition (fun symbolUse ->
            let symbol = symbolUse.Symbol
            match symbol with
            | :? FSharpMemberOrFunctionOrValue as f ->
                match f.DeclaringEntity with
                | Some ent when ent.IsNamespace || ent.IsFSharpModule -> true
                | _ -> false
            | _ -> false)

    /// Given an 'open' statement, find fresh modules/namespaces referred to by that statement where there is some use of a revealed symbol
    /// in the scope of the 'open' is from that module.
    ///
    /// Performance will be roughly NumberOfOpenStatements x NumberOfSymbolUses
    let isOpenStatementUsed (symbolUses2: FSharpSymbolUse[]) (symbolUsesRangesByDeclaringEntity: Dictionary<FSharpEntity, range list>) 
                            (usedModules: Dictionary<FSharpEntity, range list>) (openStatement: OpenStatement) =

        // Don't re-check modules whose symbols are already known to have been used
        let openedGroupsToExamine =
            openStatement.OpenedGroups |> List.choose (fun openedGroup ->
                let openedEntitiesToExamine =
                    openedGroup.OpenedModules 
                    |> List.filter (fun openedEntity ->
                        not (usedModules.BagExistsValueForKey(openedEntity.Entity, fun scope -> rangeContainsRange scope openStatement.AppliedScope)))
                             
                match openedEntitiesToExamine with
                | [] -> None
                | _ when openedEntitiesToExamine |> List.exists (fun x -> not x.IsNestedAutoOpen) -> Some { OpenedModules = openedEntitiesToExamine }
                | _ -> None)

        // Find the opened groups that are used by some symbol use
        let newlyUsedOpenedGroups = 
            openedGroupsToExamine |> List.filter (fun openedGroup ->
                openedGroup.OpenedModules |> List.exists (fun openedEntity ->
                    symbolUsesRangesByDeclaringEntity.BagExistsValueForKey(openedEntity.Entity, fun symbolUseRange ->
                        rangeContainsRange openStatement.AppliedScope symbolUseRange &&
                        Range.posGt symbolUseRange.Start openStatement.Range.End) || 
                    
                    symbolUses2 |> Array.exists (fun symbolUse ->
                        rangeContainsRange openStatement.AppliedScope symbolUse.RangeAlternate &&
                        Range.posGt symbolUse.RangeAlternate.Start openStatement.Range.End &&
                        openedEntity.RevealedSymbolsContains symbolUse.Symbol)))

        // Return them as interim used entities
        let newlyOpenedModules = newlyUsedOpenedGroups |> List.collect (fun openedGroup -> openedGroup.OpenedModules)
        for openedModule in newlyOpenedModules do
            let scopes =
                match usedModules.TryGetValue openedModule.Entity with
                | true, scopes -> openStatement.AppliedScope :: scopes
                | _ -> [openStatement.AppliedScope]
            usedModules.[openedModule.Entity] <- scopes
        newlyOpenedModules.Length > 0
                                          
    /// Incrementally filter out the open statements one by one. Filter those whose contents are referred to somewhere in the symbol uses.
    /// Async to allow cancellation.
    let rec filterOpenStatementsIncremental symbolUses2 (symbolUsesRangesByDeclaringEntity: Dictionary<FSharpEntity, range list>) (openStatements: OpenStatement list)
                                            (usedModules: Dictionary<FSharpEntity, range list>) acc = 
        async { 
            match openStatements with
            | openStatement :: rest ->
                if isOpenStatementUsed symbolUses2 symbolUsesRangesByDeclaringEntity usedModules openStatement then
                    return! filterOpenStatementsIncremental symbolUses2 symbolUsesRangesByDeclaringEntity rest usedModules acc
                else
                    // The open statement has not been used, include it in the results
                    return! filterOpenStatementsIncremental symbolUses2 symbolUsesRangesByDeclaringEntity rest usedModules (openStatement :: acc)
            | [] -> return List.rev acc
        }

    let entityHash = HashIdentity.FromFunctions (fun (x: FSharpEntity) -> x.GetEffectivelySameAsHash()) (fun x y -> x.IsEffectivelySameAs(y))

    /// Filter out the open statements whose contents are referred to somewhere in the symbol uses.
    /// Async to allow cancellation.
    let filterOpenStatements (symbolUses1: FSharpSymbolUse[], symbolUses2: FSharpSymbolUse[]) openStatements =
        async {
            // the key is a namespace or module, the value is a list of FSharpSymbolUse range of symbols defined in the 
            // namespace or module. So, it's just symbol uses ranges grouped by namespace or module where they are _defined_. 
            let symbolUsesRangesByDeclaringEntity = Dictionary<FSharpEntity, range list>(entityHash)
            for symbolUse in symbolUses1 do
                match symbolUse.Symbol with
                | :? FSharpMemberOrFunctionOrValue as f ->
                    match f.DeclaringEntity with
                    | Some entity when entity.IsNamespace || entity.IsFSharpModule -> 
                        symbolUsesRangesByDeclaringEntity.BagAdd(entity, symbolUse.RangeAlternate)
                    | _ -> ()
                | _ -> ()

            let! results = filterOpenStatementsIncremental symbolUses2 symbolUsesRangesByDeclaringEntity (List.ofArray openStatements) (Dictionary(entityHash)) []
            return results |> List.map (fun os -> os.Range)
        }

    /// Get the open statements whose contents are not referred to anywhere in the symbol uses.
    /// Async to allow cancellation.
    let getUnusedOpens (checkFileResults: FSharpCheckFileResults, getSourceLineStr: int -> string) : Async<range list> =
        async {
            let! symbolUses = checkFileResults.GetAllUsesOfAllSymbolsInFile()
            let symbolUses = filterSymbolUses getSourceLineStr symbolUses
            let symbolUses = splitSymbolUses symbolUses
            let openStatements = getOpenStatements checkFileResults.OpenDeclarations
            return! filterOpenStatements symbolUses openStatements
        }
 
module SimplifyNames = 
<<<<<<< HEAD
    type SimplifiableRange = {
        Range: range
        RelativeName: string
    }
=======
    type SimplifiableRange =
        {
          Range: range
          RelativeName: string
        }
>>>>>>> 522dd906

    let getPlidLength (plid: string list) = (plid |> List.sumBy String.length) + plid.Length    

    let getSimplifiableNames (checkFileResults: FSharpCheckFileResults, getSourceLineStr: int -> string) : Async<SimplifiableRange list> =
        async {
            let result = ResizeArray()
            let! symbolUses = checkFileResults.GetAllUsesOfAllSymbolsInFile()
            let symbolUses =
                symbolUses
                |> Array.filter (fun symbolUse -> not symbolUse.IsFromOpenStatement)
                |> Array.Parallel.map (fun symbolUse ->
                    let lineStr = getSourceLineStr symbolUse.RangeAlternate.StartLine
                    // for `System.DateTime.Now` it returns ([|"System"; "DateTime"|], "Now")
                    let partialName = QuickParse.GetPartialLongNameEx(lineStr, symbolUse.RangeAlternate.EndColumn - 1)
                    // `symbolUse.RangeAlternate.Start` does not point to the start of plid, it points to start of `name`,
                    // so we have to calculate plid's start ourselves.
                    let plidStartCol = symbolUse.RangeAlternate.EndColumn - partialName.PartialIdent.Length - (getPlidLength partialName.QualifyingIdents)
                    symbolUse, partialName.QualifyingIdents, plidStartCol, partialName.PartialIdent)
                |> Array.filter (fun (_, plid, _, name) -> name <> "" && not (List.isEmpty plid))
                |> Array.groupBy (fun (symbolUse, _, plidStartCol, _) -> symbolUse.RangeAlternate.StartLine, plidStartCol)
                |> Array.map (fun (_, xs) -> xs |> Array.maxBy (fun (symbolUse, _, _, _) -> symbolUse.RangeAlternate.EndColumn))

            for symbolUse, plid, plidStartCol, name in symbolUses do
                if not symbolUse.IsFromDefinition then
                    let posAtStartOfName =
                        let r = symbolUse.RangeAlternate
                        if r.StartLine = r.EndLine then Range.mkPos r.StartLine (r.EndColumn - name.Length)
                        else r.Start   

                    let getNecessaryPlid (plid: string list) : Async<string list> =
                        let rec loop (rest: string list) (current: string list) =
                            async {
                                match rest with
                                | [] -> return current
                                | headIdent :: restPlid ->
                                    let! res = checkFileResults.IsRelativeNameResolvableFromSymbol(posAtStartOfName, current, symbolUse.Symbol)
                                    if res then return current
                                    else return! loop restPlid (headIdent :: current)
                            }
                        loop (List.rev plid) []
                    
                    let! necessaryPlid = getNecessaryPlid plid 
                    
                    match necessaryPlid with
                    | necessaryPlid when necessaryPlid = plid -> ()
                    | necessaryPlid ->
                        let r = symbolUse.RangeAlternate
                        let necessaryPlidStartCol = r.EndColumn - name.Length - (getPlidLength necessaryPlid)
                    
                        let unnecessaryRange = 
                            Range.mkRange r.FileName (Range.mkPos r.StartLine plidStartCol) (Range.mkPos r.EndLine necessaryPlidStartCol)
                    
                        let relativeName = (String.concat "." plid) + "." + name
                        result.Add({Range = unnecessaryRange; RelativeName = relativeName})

            return List.ofSeq result
        }

module UnusedDeclarations = 
    let isPotentiallyUnusedDeclaration (symbol: FSharpSymbol) : bool =
<<<<<<< HEAD
        match symbol with
        // Determining that a record, DU or module is used anywhere requires inspecting all their enclosed entities (fields, cases and func / vals)
        // for usages, which is too expensive to do. Hence we never gray them out.
        | :? FSharpEntity as e when e.IsFSharpRecord || e.IsFSharpUnion || e.IsInterface || e.IsFSharpModule || e.IsClass || e.IsNamespace -> false
=======

        match symbol with

        // Determining that a record, DU or module is used anywhere requires inspecting all their enclosed entities (fields, cases and func / vals)
        // for usages, which is too expensive to do. Hence we never gray them out.
        | :? FSharpEntity as e when e.IsFSharpRecord || e.IsFSharpUnion || e.IsInterface || e.IsFSharpModule || e.IsClass || e.IsNamespace -> false

>>>>>>> 522dd906
        // FCS returns inconsistent results for override members; we're skipping these symbols.
        | :? FSharpMemberOrFunctionOrValue as f when 
                f.IsOverrideOrExplicitInterfaceImplementation ||
                f.IsBaseValue ||
                f.IsConstructor -> false
<<<<<<< HEAD
=======

>>>>>>> 522dd906
        // Usage of DU case parameters does not give any meaningful feedback; we never gray them out.
        | :? FSharpParameter -> false
        | _ -> true

    let getUnusedDeclarationRanges (symbolsUses: FSharpSymbolUse[]) (isScript: bool) =
        let definitions =
            symbolsUses
            |> Array.filter (fun su -> 
                su.IsFromDefinition && 
                su.Symbol.DeclarationLocation.IsSome && 
                (isScript || su.IsPrivateToFile) && 
                not (su.Symbol.DisplayName.StartsWith "_") &&
                isPotentiallyUnusedDeclaration su.Symbol)

        let usages =
            let usages = 
                symbolsUses
                |> Array.filter (fun su -> not su.IsFromDefinition)
                |> Array.choose (fun su -> su.Symbol.DeclarationLocation)
            HashSet(usages)

        let unusedRanges =
            definitions
            |> Array.map (fun defSu -> defSu, usages.Contains defSu.Symbol.DeclarationLocation.Value)
            |> Array.groupBy (fun (defSu, _) -> defSu.RangeAlternate)
            |> Array.filter (fun (_, defSus) -> defSus |> Array.forall (fun (_, isUsed) -> not isUsed))
            |> Array.map (fun (m, _) -> m)

        Array.toList unusedRanges
    
    let getUnusedDeclarations(checkFileResults: FSharpCheckFileResults, isScriptFile: bool) : Async<range list> = 
        async {
            let! allSymbolUsesInFile = checkFileResults.GetAllUsesOfAllSymbolsInFile()
            let unusedRanges = getUnusedDeclarationRanges allSymbolUsesInFile isScriptFile
            return unusedRanges
        }<|MERGE_RESOLUTION|>--- conflicted
+++ resolved
@@ -232,18 +232,11 @@
         }
  
 module SimplifyNames = 
-<<<<<<< HEAD
-    type SimplifiableRange = {
-        Range: range
-        RelativeName: string
-    }
-=======
     type SimplifiableRange =
         {
           Range: range
           RelativeName: string
         }
->>>>>>> 522dd906
 
     let getPlidLength (plid: string list) = (plid |> List.sumBy String.length) + plid.Length    
 
@@ -304,29 +297,19 @@
 
 module UnusedDeclarations = 
     let isPotentiallyUnusedDeclaration (symbol: FSharpSymbol) : bool =
-<<<<<<< HEAD
+
         match symbol with
+
         // Determining that a record, DU or module is used anywhere requires inspecting all their enclosed entities (fields, cases and func / vals)
         // for usages, which is too expensive to do. Hence we never gray them out.
         | :? FSharpEntity as e when e.IsFSharpRecord || e.IsFSharpUnion || e.IsInterface || e.IsFSharpModule || e.IsClass || e.IsNamespace -> false
-=======
-
-        match symbol with
-
-        // Determining that a record, DU or module is used anywhere requires inspecting all their enclosed entities (fields, cases and func / vals)
-        // for usages, which is too expensive to do. Hence we never gray them out.
-        | :? FSharpEntity as e when e.IsFSharpRecord || e.IsFSharpUnion || e.IsInterface || e.IsFSharpModule || e.IsClass || e.IsNamespace -> false
-
->>>>>>> 522dd906
+
         // FCS returns inconsistent results for override members; we're skipping these symbols.
         | :? FSharpMemberOrFunctionOrValue as f when 
                 f.IsOverrideOrExplicitInterfaceImplementation ||
                 f.IsBaseValue ||
                 f.IsConstructor -> false
-<<<<<<< HEAD
-=======
-
->>>>>>> 522dd906
+
         // Usage of DU case parameters does not give any meaningful feedback; we never gray them out.
         | :? FSharpParameter -> false
         | _ -> true
