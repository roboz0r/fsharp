--- conflicted
+++ resolved
@@ -5771,12 +5771,8 @@
         
         let genTargetInfoOpt =
             if generateTargetNow then
-<<<<<<< HEAD
-                incr targetNext // generate the targets in-order only
-=======
                 // Fenerate the targets in-order only
                 targetNext.Value <- targetNext.Value + 1
->>>>>>> 97c3d7b4
                 Some(GenDecisionTreeTarget cenv cgbuf stackAtTargets targetInfo sequel)
             else
                 None
@@ -5818,12 +5814,8 @@
         let genTargetInfoOpt =
             if generateTargetNow then
                 // Here we are generating the target immediately
-<<<<<<< HEAD
-                incr targetNext // generate the targets in-order only
-=======
                 // Generate the targets in-order only
                 targetNext.Value <- targetNext.Value + 1
->>>>>>> 97c3d7b4
                 cgbuf.SetMarkToHereIfNecessary inplabOpt
                 Some(GenDecisionTreeTarget cenv cgbuf stackAtTargets targetInfo sequel)
             else
@@ -6110,13 +6102,6 @@
             let thisVars = (match e with Expr.Obj _ -> [] | _ when isLocalTypeFunc -> [] | _ -> Option.map mkLocalValRef thisVars |> Option.toList)
             let canUseStaticField = (match e with Expr.Obj _ -> false | _ -> true)
             let clo, _, eenvclo = GetIlxClosureInfo cenv m ILBoxity.AsObject isLocalTypeFunc canUseStaticField thisVars {eenv with letBoundVars=(mkLocalValRef boundv) :: eenv.letBoundVars} e
-<<<<<<< HEAD
-            clo.cloFreeVars |> List.iter (fun fv ->
-                if Zset.contains fv forwardReferenceSet then
-                    match StorageForVal cenv.g m fv eenvclo with
-                    | Env (_, ilField, _) -> fixups := (boundv, fv, (fun () -> GenLetRecFixup cenv cgbuf eenv (clo.cloSpec, access, ilField, exprForVal m fv, m))) :: !fixups
-                    | _ -> error (InternalError("GenLetRec: " + fv.LogicalName + " was not in the environment", m)) )
-=======
             for fv in clo.cloFreeVars do
                 if Zset.contains fv forwardReferenceSet then
                     match StorageForVal cenv.g m fv eenvclo with
@@ -6124,7 +6109,6 @@
                         let fixup = (boundv, fv, (fun () -> GenLetRecFixup cenv cgbuf eenv (clo.cloSpec, access, ilField, exprForVal m fv, m)))
                         fixups.Value <- fixup :: fixups.Value
                     | _ -> error (InternalError("GenLetRec: " + fv.LogicalName + " was not in the environment", m))
->>>>>>> 97c3d7b4
 
         | Expr.Val (vref, _, _) ->
             let fv = vref.Deref
@@ -6157,9 +6141,6 @@
             let forwardReferenceSet = Zset.remove bind.Var forwardReferenceSet
 
             // Execute and discard any fixups that can now be committed
-<<<<<<< HEAD
-            fixups := !fixups |> List.filter (fun (boundv, fv, action) -> if (Zset.contains boundv forwardReferenceSet || Zset.contains fv forwardReferenceSet) then true else (action(); false))
-=======
             let newFixups =
                 fixups.Value |> List.filter (fun (boundv, fv, action) ->
                     if (Zset.contains boundv forwardReferenceSet || Zset.contains fv forwardReferenceSet) then
@@ -6168,7 +6149,6 @@
                         action()
                         false)
             fixups.Value <- newFixups
->>>>>>> 97c3d7b4
 
             forwardReferenceSet)
     ()
@@ -7307,17 +7287,11 @@
            match repr with
            | Local(_, _, Some (_, g))
            | Env(_, _, Some (_, g)) ->
-<<<<<<< HEAD
-               match !g with
-               | NamedLocalIlxClosureInfoGenerator f -> g := NamedLocalIlxClosureInfoGenerated (f eenv)
-               | NamedLocalIlxClosureInfoGenerated _ -> ()
-=======
                match g.Value with
                | NamedLocalIlxClosureInfoGenerator f ->
                    g.Value <- NamedLocalIlxClosureInfoGenerated (f eenv)
                | NamedLocalIlxClosureInfoGenerated _ ->
                    ()
->>>>>>> 97c3d7b4
            | _ -> ()
        | _ -> ())
 
