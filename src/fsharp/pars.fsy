// Copyright (c) Microsoft Corporation.  All Rights Reserved.  See License.txt in the project root for license information.

%{

#nowarn "1182"  // generated code has lots of unused "parseState"

open System

open Internal.Utilities
open Internal.Utilities.Text.Parsing
open Internal.Utilities.Library
open Internal.Utilities.Library.Extras

open FSharp.Compiler
open FSharp.Compiler.AbstractIL
open FSharp.Compiler.AbstractIL
open FSharp.Compiler.ErrorLogger
open FSharp.Compiler.Features
open FSharp.Compiler.ParseHelpers
open FSharp.Compiler.Syntax
open FSharp.Compiler.Syntax.PrettyNaming
open FSharp.Compiler.SyntaxTreeOps
open FSharp.Compiler.SyntaxTreeOps
open FSharp.Compiler.Text
open FSharp.Compiler.Text.Position
open FSharp.Compiler.Text.Range
open FSharp.Compiler.Xml

#if DEBUG
let debugPrint s =
    if Internal.Utilities.Text.Parsing.Flags.debug then 
        printfn "\n%s" s
#else
let debugPrint s = ignore s
#endif

let exprFromParseError (e:SynExpr) = SynExpr.FromParseError (e, e.Range)

let patFromParseError (e:SynPat) = SynPat.FromParseError(e, e.Range)

// record bindings returned by the recdExprBindings rule has shape:
// (binding, separator-before-this-binding)
// this function converts arguments from form
// binding1 (binding2*sep1, binding3*sep2...) sepN
// to form
// binding1*sep1, binding2*sep2
let rebindRanges first fields lastSep = 
    let rec run (name, value) l acc = 
        match l with
        | [] -> List.rev ((name, value, lastSep) :: acc)
        | (f, m) :: xs -> run f xs ((name, value, m) :: acc)
    run first fields []

let mkUnderscoreRecdField m = LongIdentWithDots([ident("_", m)], []), false

let mkRecdField lidwd = lidwd, true

let mkSynDoBinding (vis, strict, expr, m) = 
    match vis with
    | Some vis -> errorR(Error(FSComp.SR.parsDoCannotHaveVisibilityDeclarations (vis.ToString()), m))
    | None -> ()
    SynBinding(None,
             (if strict then SynBindingKind.Do else SynBindingKind.StandaloneExpression),
             false, false, [], PreXmlDoc.Empty, SynInfo.emptySynValData,
             (if strict then SynPat.Const(SynConst.Unit, m) else SynPat.Wild m),
             None, expr, m, DebugPointAtBinding.NoneAtDo)

let mkSynDoDecl (e: SynExpr) = 
    let spExpr = if IsControlFlowExpression e then DebugPointAtBinding.NoneAtDo else DebugPointAtBinding.Yes e.Range
    SynModuleDecl.DoExpr(spExpr, e, e.Range)

let addAttribs attrs p =  SynPat.Attrib(p, attrs, p.Range)


// This function is called by the generated parser code. Returning initiates error recovery 
// It must be called precisely "parse_error_rich"
let parse_error_rich = Some (fun (ctxt: ParseErrorContext<_>) -> 
    errorR(SyntaxError(box ctxt, ctxt.ParseState.LexBuffer.LexemeRange)))

let reportParseErrorAt m s = errorR(Error(s, m))

let unionRangeWithPos (r:range) p =
    let r2 = mkRange r.FileName p p
    unionRanges r r2

let raiseParseErrorAt m s = 
    reportParseErrorAt m s; 
    // This initiates error recovery
    raise RecoverableParseError 

/// Report a good error at the end of file, e.g. for non-terminated strings
let checkEndOfFileError t = 
  match t with 
  | LexCont.IfDefSkip(_, _, _, m) ->
      reportParseErrorAt m (FSComp.SR.parsEofInHashIf())

  | LexCont.String (_, _, LexerStringStyle.SingleQuote, kind, m) -> 
     if kind.IsInterpolated then
         reportParseErrorAt m (FSComp.SR.parsEofInInterpolatedString())
     else
         reportParseErrorAt m (FSComp.SR.parsEofInString())

  | LexCont.String (_, _, LexerStringStyle.TripleQuote, kind, m) ->
     if kind.IsInterpolated then
         reportParseErrorAt m (FSComp.SR.parsEofInInterpolatedTripleQuoteString())
     else
         reportParseErrorAt m (FSComp.SR.parsEofInTripleQuoteString())

  | LexCont.String (_, _, LexerStringStyle.Verbatim, kind, m) ->
     if kind.IsInterpolated then
         reportParseErrorAt m (FSComp.SR.parsEofInInterpolatedVerbatimString())
     else
         reportParseErrorAt m (FSComp.SR.parsEofInVerbatimString())

  | LexCont.Comment (_, _, _, m) ->
     reportParseErrorAt m (FSComp.SR.parsEofInComment())

  | LexCont.SingleLineComment (_, _, _, m) ->
     reportParseErrorAt m (FSComp.SR.parsEofInComment())

  | LexCont.StringInComment (_, _, LexerStringStyle.SingleQuote, _, m) ->
     reportParseErrorAt m (FSComp.SR.parsEofInStringInComment())

  | LexCont.StringInComment (_, _, LexerStringStyle.Verbatim, _, m) ->
     reportParseErrorAt m (FSComp.SR.parsEofInVerbatimStringInComment())

  | LexCont.StringInComment (_, _, LexerStringStyle.TripleQuote, _, m) ->
     reportParseErrorAt m (FSComp.SR.parsEofInTripleQuoteStringInComment())

  | LexCont.MLOnly (_, _, m) ->
     reportParseErrorAt m (FSComp.SR.parsEofInIfOcaml())

  | LexCont.EndLine(_, _, LexerEndlineContinuation.Skip(_, m)) ->
     reportParseErrorAt m (FSComp.SR.parsEofInDirective())

  | LexCont.EndLine(endifs, nesting, LexerEndlineContinuation.Token)
  | LexCont.Token(endifs, nesting) -> 
      match endifs with 
      | [] -> ()
      | (_, m) :: _  -> reportParseErrorAt m (FSComp.SR.parsNoHashEndIfFound())
      match nesting with 
      | [] -> ()
      | (_, _, m) :: _  -> reportParseErrorAt m (FSComp.SR.parsEofInInterpolatedStringFill())

type BindingSet = BindingSetPreAttrs of range * bool * bool * (SynAttributes -> SynAccess option -> SynAttributes * SynBinding list) * range

let mkClassMemberLocalBindings(isStatic, initialRangeOpt, attrs, vis, BindingSetPreAttrs(_, isRec, isUse, declsPreAttrs, bindingSetRange)) = 
   let ignoredFreeAttrs, decls = declsPreAttrs attrs vis
   let wholeRange = 
       match initialRangeOpt with 
       | None -> bindingSetRange
       | Some m -> unionRanges m bindingSetRange
       // decls could have a leading attribute
       |> fun m -> (m, decls) ||> unionRangeWithListBy (fun (SynBinding(range = m)) -> m)
   if not (isNil ignoredFreeAttrs) then warning(Error(FSComp.SR.parsAttributesIgnored(), wholeRange));
   if isUse then errorR(Error(FSComp.SR.parsUseBindingsIllegalInImplicitClassConstructors(), wholeRange))
   SynMemberDefn.LetBindings (decls, isStatic, isRec, wholeRange)

let mkLocalBindings (mWhole, BindingSetPreAttrs(_, isRec, isUse, declsPreAttrs, _), body) = 
   let ignoredFreeAttrs, decls = declsPreAttrs [] None 
   if not (isNil ignoredFreeAttrs) then warning(Error(FSComp.SR.parsAttributesIgnored(), mWhole))
   SynExpr.LetOrUse (isRec, isUse, decls, body, mWhole) 

let mkDefnBindings (mWhole, BindingSetPreAttrs(_, isRec, isUse, declsPreAttrs, _bindingSetRange), attrs, vis, attrsm) = 
    if isUse then warning(Error(FSComp.SR.parsUseBindingsIllegalInModules(), mWhole))
    let freeAttrs, decls = declsPreAttrs attrs vis
    // decls might have an extended range due to leading attributes
    let mWhole = (mWhole, decls) ||> unionRangeWithListBy (fun (SynBinding(range = m)) -> m)
    let letDecls = [ SynModuleDecl.Let (isRec, decls, mWhole) ] 
    let attrDecls = if not (isNil freeAttrs) then [ SynModuleDecl.Attributes (freeAttrs, attrsm) ] else [] 
    attrDecls @ letDecls

let idOfPat (parseState:IParseState) m p = 
    match p with
    | SynPat.Wild r when parseState.LexBuffer.SupportsFeature LanguageFeature.WildCardInForLoop ->
        mkSynId r "_"
    | SynPat.Named (id, false, _, _) -> id
    | SynPat.LongIdent(LongIdentWithDots([id], _), _, None, SynArgPats.Pats [], None, _) -> id
    | _ -> raiseParseErrorAt m (FSComp.SR.parsIntegerForLoopRequiresSimpleIdentifier())

let checkForMultipleAugmentations m a1 a2 = 
    if not (isNil a1) && not (isNil a2) then raiseParseErrorAt m (FSComp.SR.parsOnlyOneWithAugmentationAllowed())
    a1 @ a2

let rangeOfLongIdent(lid:LongIdent) =
    System.Diagnostics.Debug.Assert(not lid.IsEmpty, "the parser should never produce a long-id that is the empty list") 
    (lid.Head.idRange, lid) ||> unionRangeWithListBy (fun id -> id.idRange) 

%} 

// Producing these changes the lex state, e.g. string --> token, or nesting level of braces in interpolated strings
%token <byte[] * SynByteStringKind * ParseHelpers.LexerContinuation> BYTEARRAY
%token <string * SynStringKind * ParseHelpers.LexerContinuation> STRING 
%token <string * SynStringKind * ParseHelpers.LexerContinuation> INTERP_STRING_BEGIN_END
%token <string * SynStringKind * ParseHelpers.LexerContinuation> INTERP_STRING_BEGIN_PART 
%token <string * ParseHelpers.LexerContinuation> INTERP_STRING_PART 
%token <string * ParseHelpers.LexerContinuation> INTERP_STRING_END 
%token <ParseHelpers.LexerContinuation> LBRACE RBRACE

%token <string * string> KEYWORD_STRING // Like __SOURCE_DIRECTORY__
%token <string> IDENT 
%token <string> HASH_IDENT 
%token <string> INFIX_STAR_STAR_OP 
%token <string> INFIX_COMPARE_OP 
%token <string> INFIX_AT_HAT_OP 
%token <string> INFIX_BAR_OP 
%token <string> PREFIX_OP
%token <string> INFIX_STAR_DIV_MOD_OP 
%token <string> INFIX_AMP_OP 
%token <string> PLUS_MINUS_OP 
%token <string> ADJACENT_PREFIX_OP 
%token <string> FUNKY_OPERATOR_NAME

/* bool indicates if INT8 was 'bad' max_int+1, e.g. '128'  */
%token <sbyte * bool> INT8 
%token <int16 * bool> INT16
%token <int32 * bool> INT32 INT32_DOT_DOT
%token <int64 * bool> INT64
%token <int64 * bool> NATIVEINT

%token <byte> UINT8
%token <uint16> UINT16
%token <uint32> UINT32
%token <uint64> UINT64
%token <uint64> UNATIVEINT
%token <single> IEEE32
%token <double> IEEE64
%token <char> CHAR
%token <System.Decimal> DECIMAL 
%token <(string * string)> BIGNUM
%token <bool> LET YIELD YIELD_BANG AND_BANG
%token <bool> LESS GREATER /* here the bool indicates if the tokens are part of a type application or type parameter declaration, e.g. C<int>, detected by the lex filter */
%token <string> PERCENT_OP BINDER 
%token <string * bool> LQUOTE RQUOTE  RQUOTE_DOT 
%token BAR_BAR UPCAST DOWNCAST NULL RESERVED MODULE NAMESPACE DELEGATE CONSTRAINT BASE
%token AND AS ASSERT OASSERT ASR BEGIN DO DONE DOWNTO ELSE ELIF END DOT_DOT DOT_DOT_HAT
%token EXCEPTION FALSE FOR FUN FUNCTION IF IN JOIN_IN FINALLY DO_BANG 
%token LAZY OLAZY  MATCH MATCH_BANG  MUTABLE NEW OF 
%token OPEN OR REC THEN TO TRUE TRY TYPE VAL INLINE INTERFACE INSTANCE CONST
%token WHEN WHILE WITH HASH AMP AMP_AMP QUOTE LPAREN RPAREN RPAREN_COMING_SOON RPAREN_IS_HERE STAR COMMA RARROW GREATER_BAR_RBRACK LPAREN_STAR_RPAREN
%token QMARK QMARK_QMARK DOT COLON COLON_COLON COLON_GREATER  COLON_QMARK_GREATER COLON_QMARK COLON_EQUALS SEMICOLON 
%token SEMICOLON_SEMICOLON LARROW EQUALS  LBRACK  LBRACK_BAR  LBRACE_BAR  LBRACK_LESS 
%token BAR_RBRACK BAR_RBRACE UNDERSCORE
%token BAR RBRACK RBRACE_COMING_SOON RBRACE_IS_HERE MINUS DOLLAR
%token GREATER_RBRACK STRUCT SIG 
%token STATIC MEMBER CLASS ABSTRACT OVERRIDE DEFAULT CONSTRUCTOR INHERIT 
%token EXTERN VOID PUBLIC PRIVATE INTERNAL GLOBAL

/* for parser 'escape hatch' out of expression context without consuming the 'recover' token */
%token TYPE_COMING_SOON TYPE_IS_HERE MODULE_COMING_SOON MODULE_IS_HERE

/* for high-precedence tyapps and apps */
%token HIGH_PRECEDENCE_BRACK_APP   /* inserted for f[x], but not f [x] */
%token HIGH_PRECEDENCE_PAREN_APP   /* inserted for f(x) and f<int>(x), but not f (x) */
%token HIGH_PRECEDENCE_TYAPP /* inserted for x<y>, but not x<y */

/* for offside rule */
%token <bool> OLET      /* LexFilter #light converts 'LET' tokens to 'OLET' when starting (CtxtLetDecl(blockLet=true)) */
%token <string> OBINDER /* LexFilter #light converts 'BINDER' tokens to 'OBINDER' when starting (CtxtLetDecl(blockLet=true)) */
%token <bool> OAND_BANG /* LexFilter #light converts 'AND_BANG' tokens to 'OAND_BANG' when starting (CtxtLetDecl(blockLet=true)) */
%token ODO              /* LexFilter #light converts 'DO' tokens to 'ODO' */
%token ODO_BANG         /* LexFilter #light converts 'DO_BANG' tokens to 'ODO_BANG' */
%token OTHEN            /* LexFilter #light converts 'THEN' tokens to 'OTHEN' */
%token OELSE            /* LexFilter #light converts 'ELSE' tokens to 'OELSE' except if immeditely followed by 'if', when they become 'ELIF' */
%token OWITH            /* LexFilter #light converts SOME (but not all) 'WITH' tokens to 'OWITH' */ 
%token OFUNCTION        /* LexFilter #light converts 'FUNCTION' tokens to 'OFUNCTION' */ 
%token OFUN             /* LexFilter #light converts 'FUN' tokens to 'OFUN' */


%token ORESET           /* LexFilter uses internally to force a complete reset on a ';;' */

%token OBLOCKBEGIN      /* LexFilter #light inserts for:
                                  - just after first '=' or ':' when in 'CtxtModuleHead', i.e. after 'module' and sequence of dot/identifier/access tokens
                                  - just after first '=' when in 'CtxtMemberHead'
                                  - just after first '=' when in 'CtxtType' 
                                  - just after 'do' in any context (when opening CtxtDo)
                                  - just after 'finally' in any context 
                                  - just after 'with' (when opening CtxtWithAsAugment)
                                  - just after 'else' (when opening CtxtElse)
                                  - just after 'then' (when opening CtxtThen)
                                  - just after 'interface' (when pushing CtxtParen(INTERFACE), i.e. next token is DEFAULT | OVERRIDE | INTERFACE | NEW | TYPE | STATIC | END | MEMBER | ABSTRACT  | INHERIT | LBRACK_LESS)
                                  - just after 'class' (when pushing CtxtParen(CLASS)
                                  - just after 'class' 
                           But not when opening these CtxtSeqBlocks:
                                  - just after first non-dot/identifier token past 'namespace' 
                                  - just after first '=' when in 'CtxtLetDecl' or 'CtxtWithAsLet' 
                                  - just after 'lazy' in any context
                                  - just after '->' in any context                                  
                                  - when opening CtxtNamespaceHead, CtxtModuleHead 
                        */
%token OBLOCKSEP        /* LexFilter #light inserts when transforming CtxtSeqBlock(NotFirstInSeqBlock, _, AddBlockEnd) to CtxtSeqBlock(FirstInSeqBlock, _, AddBlockEnd) on exact alignment */

/*    REVIEW: merge OEND, ODECLEND, OBLOCKEND and ORIGHT_BLOCK_END into one token */
%token OEND             /* LexFilter #light inserts when closing CtxtFun, CtxtMatchClauses, CtxtWithAsLet _        */
%token ODECLEND         /* LexFilter #light inserts when closing CtxtDo and CtxtLetDecl(block) */
%token ORIGHT_BLOCK_END /* LexFilter #light inserts when closing CtxtSeqBlock(_, _, AddOneSidedBlockEnd) */
%token OBLOCKEND OBLOCKEND_COMING_SOON OBLOCKEND_IS_HERE       /* LexFilter #light inserts when closing CtxtSeqBlock(_, _, AddBlockEnd) */

%token OINTERFACE_MEMBER /* inserted for non-paranthetical use of 'INTERFACE', i.e. not INTERFACE/END */
%token FIXED
%token <token> ODUMMY

/* These are artificial */
%token <string> LEX_FAILURE
%token <ParseHelpers.LexerContinuation> COMMENT WHITESPACE HASH_LINE HASH_LIGHT INACTIVECODE LINE_COMMENT STRING_TEXT EOF
%token <range * string * ParseHelpers.LexerContinuation> HASH_IF HASH_ELSE HASH_ENDIF 

%start signatureFile implementationFile interaction typedSequentialExprEOF typEOF
%type <SynExpr> typedSequentialExprEOF
%type <ParsedImplFile> implementationFile
%type <ParsedSigFile> signatureFile
%type <ParsedScriptInteraction> interaction
%type <Ident> ident
%type <SynType> typ typEOF
%type <SynTypeDefnSig list> tyconSpfnList
%type <SynArgPats * Range> atomicPatsOrNamePatPairs
%type <SynPat list> atomicPatterns
%type <Range * SynExpr> patternResult
%type <SynExpr> declExpr
%type <SynExpr> minusExpr
%type <SynExpr> appExpr
%type <SynExpr> argExpr
%type <SynExpr> declExprBlock
%type <SynPat> headBindingPattern
%type <SynExpr> atomicExprAfterType
%type <SynExpr> typedSequentialExprBlock
%type <SynExpr * bool> atomicExpr
%type <SynTypeDefnSimpleRepr> tyconDefnOrSpfnSimpleRepr
%type <Choice<SynEnumCase, SynUnionCase> list> unionTypeRepr
%type <SynMemberDefns> tyconDefnAugmentation
%type <SynExceptionDefn> exconDefn
%type <SynExceptionDefnRepr> exconCore
%type <SynModuleDecl list> moduleDefnsOrExprPossiblyEmptyOrBlock
%type <LongIdentWithDots> path
%type <LongIdentWithDots> pathOp
/*     LESS    GREATER        parsedOk   typeArgs           m for each   mWhole  */
%type <range * range option * bool     * SynType list * range list * range> typeArgsActual
/*     LESS    GREATER        typeArgs           m for each   mWhole  */
%type <range * range option * SynType list * range list * range> typeArgsNoHpaDeprecated
%type <SynTypar> typar

/* About precedence rules: 
 * 
 * Tokens and dummy-terminals are given precedence below (lowest first).
 * A rule has precedence of the first token or the dummy terminal given after %prec.
 * The precedence resolve shift/reduce conflicts:
 *   (a) If either rule has no precedence:
 *       S/R: shift over reduce, and
 *       R/R: reduce earlier rule over later rule.
 *   (b) If both rules have precedence:
 *       S/R: choose highest precedence action (precedence of reduce rule vs shift token)
 *            if same precedence: leftassoc gives reduce, rightassoc gives shift, nonassoc error.
 *       R/R: reduce the rule that comes first (textually first in the yacc file)
 *
 * Advice from: http://dinosaur.compilertools.net/yacc/
 *
 *   'Conflicts resolved by precedence are not counted in the number of S/R and R/R
 *    conflicts reported by Yacc. This means that mistakes in the moduleSpfn of
 *    precedences may disguise errors in the input grammar; it is a good idea to be
 *    sparing with precedences, and use them in an essentially ``cookbook'' fashion,
 *    until some experience has been gained'
 *
 * Observation:
 *   It is possible to eliminate conflicts by giving precedence to rules and tokens.
 *   Dummy tokens can be used for the rule and the tokens also need precedence.
 *   The danger is that giving precedence to the tokens may twist the grammar elsewhere.
 *   Maybe it would be good to assign precedence at given locations, e.g.
 *
 *   order: precShort precLong
 *
 *   rule: TokA TokB %@precShort        {action1}     -- assign prec to rule.
 *       | TokA TokB TokC@precLong TokD {action2}     -- assign prec to TokC at this point.
 *
 * Observation: reduce/reduce
 *   If there is a common prefix with a reduce/reduce conflict,
 *   e.g "OPEN path" for topopens and moduleDefns then can factor
 *   opendef = "OPEN path" which can be on both paths.
 *
 * Debugging and checking precedence rules.
 *   - comment out a rule's %prec and see what conflicts are introduced.
 *
 * Dummy terminals (like prec_type_prefix) can assign precedence to a rule.
 * Doc says rule and (shift) token precedence resolves shift/reduce conflict.
 * It seems like dummy terminals can not assign precedence to the shift,
 * but including the tokens in the precedences below will order them.
 * e.g. prec_type_prefix lower precedence than RARROW, LBRACK, IDENT, STAR (all extend types).
 */

/* start with lowest */

%nonassoc prec_args_error             /* less than RPAREN */
%nonassoc prec_atomexpr_lparen_error  /* less than RPAREN */

%right AS

/* prec_wheretyp_prefix = "where typ" lower than extensions, i.e. "WHEN" */
%nonassoc prec_wheretyp_prefix        /* lower than WHEN and RPAREN */
%nonassoc RPAREN RPAREN_COMING_SOON RPAREN_IS_HERE

%right WHEN

/* prec_pat_pat_action = "pattern when expr -> expr"
 * Lower than match extensions - i.e. BAR.
 */
%nonassoc prec_pat_pat_action          /* lower than BAR */

/* "a then b" as an object constructor is very low precedence */
/* Lower than "if a then b" */
%left prec_then_before
%nonassoc prec_then_if 
%left  BAR

%right SEMICOLON  prec_semiexpr_sep OBLOCKSEP
%right prec_defn_sep

/* prec_atompat_pathop = precedence of at atomic pattern, e.g "Constructor".
 * Lower than possible pattern extensions, so "pathOp . extension" does shift not reduce.
 * possible extensions are:
 *  - constant terminals.
 *  - null
 *  - LBRACK = [
 *  - TRUE, FALSE
 
 */
%nonassoc prec_atompat_pathop
%nonassoc INT8 UINT8 INT16 UINT16 INT32 UINT32 INT64 UINT64 NATIVEINT UNATIVEINT IEEE32 IEEE64 CHAR KEYWORD_STRING STRING BYTEARRAY BIGNUM DECIMAL
%nonassoc INTERP_STRING_BEGIN INTERP_STRING_PART INTERP_STRING_END
%nonassoc LPAREN LBRACE LBRACK_BAR 
%nonassoc TRUE FALSE UNDERSCORE NULL


/* prec_typ_prefix        lower than "T  -> T  -> T" extensions.
 * prec_tuptyp_prefix     lower than "T * T * T * T" extensions.
 * prec_tuptyptail_prefix lower than "T * T * T * T" extensions.
 * Lower than possible extensions:
 *  - STAR, IDENT, RARROW
 *  - LBRACK = [ - for "base[]" types              
 * Shifts not reduces.
 */
%nonassoc prec_typ_prefix             /* lower than STAR, IDENT, RARROW etc */
%nonassoc prec_tuptyp_prefix          /* ditto */
%nonassoc prec_tuptyptail_prefix      /* ditto */
%nonassoc prec_toptuptyptail_prefix      /* ditto */
        
%right    RARROW
%nonassoc IDENT LBRACK

/* prec_opt_attributes_none = precedence of no attributes
 * These can prefix LET-moduleDefns.
 * Committing to an opt_attribute (reduce) forces the decision that a following LET is a moduleDefn.
 * At the top-level, it could turn out to be an expr, so prefer to shift and find out...
 */
%nonassoc prec_opt_attributes_none    /* lower than LET, NEW */

/* LET, NEW higher than SEMICOLON so shift
 *   "seqExpr = seqExpr; . let x = y in z"
 *   "seqExpr = seqExpr; . new...."
 */
%nonassoc LET NEW

       
/* Redundant dummies: expr_let, expr_function, expr_fun, expr_match */
/* Resolves conflict: expr_try, expr_if */
%nonassoc expr_let
%nonassoc decl_let
%nonassoc expr_function expr_fun expr_match expr_try expr_do
%nonassoc decl_match decl_do
%nonassoc expr_if                     /* lower than ELSE to disambiguate "if _ then if _ then _ else _" */
%nonassoc ELSE   

/* prec_atomtyp_path = precedence of atomType "path"
 * Lower than possible extension "path<T1, T2>" to allow "path . <" shift.
 * Extensions: LESS
 */
%nonassoc prec_atomtyp_path           /* lower than LESS */
%nonassoc prec_atomtyp_get_path       /* lower than LESS */

/* prec_no_more_attr_bindings = precedence of "moreLocalBindings = ."
 * Lower precedence than AND so further bindings are shifted.
 */
%nonassoc prec_no_more_attr_bindings  /* lower than AND */
%nonassoc OPEN

/* prec_interfaces_prefix - lower than extensions, i.e. INTERFACE */
%nonassoc prec_interfaces_prefix      /* lower than INTERFACE */
%nonassoc INTERFACE

%right LARROW 
%right COLON_EQUALS 
%nonassoc pat_tuple expr_tuple
%left COMMA
%nonassoc open_range_expr
%left DOT_DOT /* for matrix.[1..2, 3..4] the ".." has higher precedence than expression "2 COMMA 3" */
%nonassoc interpolation_fill /* "...{3,N4}..." .NET style fill has higher precedence than "e COMMA e" */
%nonassoc paren_pat_colon
%nonassoc paren_pat_attribs
%left OR BAR_BAR JOIN_IN
%left AND
%left AND_BANG
%left  AMP AMP_AMP 
%nonassoc pat_conj
%nonassoc expr_not
%left COLON_GREATER  COLON_QMARK_GREATER
%left INFIX_COMPARE_OP DOLLAR LESS GREATER EQUALS  INFIX_BAR_OP INFIX_AMP_OP 
%right INFIX_AT_HAT_OP
%right COLON_COLON
%nonassoc pat_isinst 
%left COLON_QMARK
%left PLUS_MINUS_OP MINUS expr_prefix_plus_minus ADJACENT_PREFIX_OP
%left  INFIX_STAR_DIV_MOD_OP STAR PERCENT_OP
%right INFIX_STAR_STAR_OP
%left  QMARK_QMARK
%left head_expr_adjacent_minus
%left expr_app expr_assert expr_lazy LAZY ASSERT
%left arg_expr_adjacent_minus
%left expr_args
%right matching_bar
%left pat_app
%left pat_args
%left PREFIX_OP
%left DOT QMARK
%left HIGH_PRECEDENCE_BRACK_APP
%left HIGH_PRECEDENCE_PAREN_APP
%left HIGH_PRECEDENCE_TYAPP

%nonassoc prec_interaction_empty

%%

/*--------------------------------------------------------------------------*/
/* F# Interactive */

/* A SEMICOLON_SEMICOLON (or EOF) will mark the end of all interaction blocks. */
/* The end of interaction blocks must be determined without needing to lookahead one more token. */
/* A lookahead token would be dropped between parser calls. See bug 1027. */

/* An interaction in F# Interactive */
interaction:
  | interactiveItemsTerminator
     { ParsedScriptInteraction.Definitions ($1, lhs parseState) }

  | SEMICOLON 
     { warning(Error(FSComp.SR.parsUnexpectedSemicolon(), rhs parseState 1))
       ParsedScriptInteraction.Definitions ([], lhs parseState) }

  | OBLOCKSEP
     { ParsedScriptInteraction.Definitions ([], lhs parseState) }


interactiveTerminator: 
  | SEMICOLON_SEMICOLON {}
  | EOF     { checkEndOfFileError $1 }


/* An group of items considered to be one interaction, plus a terminator */
/* Represents the sequence of items swallowed in one interaction by F# Interactive */
/* It is important to make this as large as possible given the chunk of input */
/* text. More or less identical to 'moduleDefns' but where SEMICOLON_SEMICOLON is */
/* not part of the grammar of topSeps and HASH interactions are not part of */
/* the swalloed blob, since things like #use must be processed separately. */
/* REVIEW: limiting the input chunks until the next # directive can lead to */ 
/* discrepencies between whole-file type checking in FSI and FSC. */

interactiveItemsTerminator:
  | interactiveTerminator  
     { [] }

  | interactiveDefns interactiveTerminator 
     { $1 }

  | interactiveExpr  interactiveTerminator 
     { $1 }

  | interactiveHash  interactiveTerminator 
     { $1 }

  | interactiveDefns interactiveSeparators interactiveItemsTerminator 
     { $1 @ $3 }

  | interactiveExpr  interactiveSeparators interactiveItemsTerminator 
     { $1 @ $3 }

  | interactiveHash  interactiveSeparators interactiveItemsTerminator 
     { $1 @ $3 }


/* A group of definitions as part of in one interaction in F# Interactive */
interactiveDefns:
  | moduleDefn
      { $1 }

  | moduleDefn interactiveDefns
      { $1 @ $2 }


/* An expression as part of one interaction in F# Interactive */
interactiveExpr:
  | opt_attributes opt_declVisibility declExpr
      { match $2 with
        | Some vis -> errorR(Error(FSComp.SR.parsUnexpectedVisibilityDeclaration(vis.ToString()), rhs parseState 3))
        | _ -> ()
        let attrDecls = if not (isNil $1) then [ SynModuleDecl.Attributes ($1, rangeOfNonNilAttrs $1) ] else [] in 
        attrDecls @ [ mkSynDoDecl($3)] }


/* A #directive interaction in F# Interactive */
interactiveHash:      
  | hashDirective 
      { [SynModuleDecl.HashDirective($1, rhs parseState 1)] }


/* One or more separators between interactions in F# Interactive */
interactiveSeparators: 
  | interactiveSeparator { } 

  | interactiveSeparator interactiveSeparators { }

/* One separator between interactions in F# Interactive */
interactiveSeparator: 
  | SEMICOLON { } 
  | OBLOCKSEP { }  

/*--------------------------------------------------------------------------*/
/* #directives - used by both F# Interactive directives and #nowarn etc.    */


/* A #directive in a module, namespace or an interaction */
hashDirective:
  | HASH IDENT hashDirectiveArgs                            
     { let m = match $3 with [] -> rhs2  parseState 1 2 | _ -> rhs2  parseState 1 3
       ParsedHashDirective ($2, $3, m) }


/* The arguments to a #directive */
hashDirectiveArgs: 
  | /* EMPTY */
     { [] } 

  | hashDirectiveArgs hashDirectiveArg 
     { $1 @ [$2] }


/* One argument to a #directive */
hashDirectiveArg:
  | string 
      { let s, kind = $1
        ParsedHashDirectiveArgument.String (s, kind, lhs parseState) }
  | sourceIdentifier 
      { let c,v = $1
        ParsedHashDirectiveArgument.SourceIdentifier (c, v, lhs parseState) }


/*--------------------------------------------------------------------------*/
/* F# Language Proper - signature files */

/* The contents of a signature file */
signatureFile: 
  | fileNamespaceSpecs EOF 
     { checkEndOfFileError $2; $1 }

  | fileNamespaceSpecs error EOF 
     { $1 }

  /* If this rule fires it is kind of catastrophic: error recovery yields no results! */
  /* This will result in NO intellisense for the file! Ideally we wouldn't need this rule */
  /* Note: the compiler assumes there is at least one "fragment", so an empty one is used (see 4488) */
  | error EOF 
     { let emptySigFileFrag = ParsedSigFileFragment.AnonModule([], rhs parseState 1) in 
       ParsedSigFile ([], [emptySigFileFrag]) }     



/* The start of a module declaration */
moduleIntro: 
  | moduleKeyword opt_attributes opt_access opt_rec path
      { if not (isNil $2) then
            parseState.LexBuffer.CheckLanguageFeatureErrorRecover LanguageFeature.AttributesToRightOfModuleKeyword <| rhs parseState 4
<<<<<<< HEAD
        $4, $5.Lid, grabXmlDoc(parseState, 1), $3, $2 }
=======
        $4, $5.Lid, $3, $2 }
>>>>>>> 97c3d7b4


/* The start of a namespace declaration */
namespaceIntro: 
  | NAMESPACE opt_rec path 
      { $2, $3.Lid, grabXmlDoc(parseState, [], 1)  }


/* The contents of a signature file */
fileNamespaceSpecs: 
  | fileModuleSpec  
      { ParsedSigFile ([], [ ($1 (false, [], PreXmlDoc.Empty)) ]) }

  | fileModuleSpec  fileNamespaceSpecList 
      { // If there are namespaces, the first fileModuleImpl may only contain # directives 
        let decls = 
            match ($1 (false, [], PreXmlDoc.Empty)) with 
            | ParsedSigFileFragment.AnonModule(decls, m) -> decls  
            | ParsedSigFileFragment.NamespaceFragment(_, _, _, decls, _, _, _) -> decls 
            | ParsedSigFileFragment.NamedModule(SynModuleOrNamespaceSig(_, _, _, _, _, _, _, m)) ->
                raiseParseErrorAt m (FSComp.SR.parsOnlyHashDirectivesAllowed())
        let decls = 
            decls |> List.collect (function 
                | (SynModuleSigDecl.HashDirective (hd, _)) -> [hd]
                | d ->  
                     reportParseErrorAt d.Range (FSComp.SR.parsOnlyHashDirectivesAllowed())
                     [])
        ParsedSigFile (decls, $2) } 


fileNamespaceSpecList: 
  | fileNamespaceSpec fileNamespaceSpecList 
     { $1 :: $2 }

  | fileNamespaceSpec 
     { [$1] }

fileNamespaceSpec: 
  | namespaceIntro deprecated_opt_equals fileModuleSpec 
     { let isRec, path, xml = $1 in ($3 (isRec, path, xml)) }


/* The single module declaration that can make up a signature file */
fileModuleSpec: 
  | opt_attributes opt_declVisibility moduleIntro moduleSpfnsPossiblyEmptyBlock 
    { if Option.isSome $2 then errorR(Error(FSComp.SR.parsVisibilityDeclarationsShouldComePriorToIdentifier(), rhs parseState 2))
      let m2 = rhs parseState 3
      let mDeclsAndAttrs = (List.map (fun (a: SynAttributeList) -> a.Range) $1) @ (List.map (fun (d: SynModuleSigDecl) -> d.Range) $4)
      let m = (m2, mDeclsAndAttrs) ||> unionRangeWithListBy id
<<<<<<< HEAD
      let isRec, path2, xml, vis, attribs2 = $3 
      (fun (isRec2, path, _) -> 
        if not (isNil path) then errorR(Error(FSComp.SR.parsNamespaceOrModuleNotBoth(), m2))
        let lid = path@path2 
        ParsedSigFileFragment.NamedModule(SynModuleOrNamespaceSig(lid, (isRec || isRec2), SynModuleOrNamespaceKind.NamedModule, $4, xml, $1 @ attribs2, vis, m)))  }
=======
      let isRec, path2, vis, attribs2 = $3
      let xmlDoc = grabXmlDoc(parseState, $1, 1)
      (fun (isRec2, path, _) -> 
        if not (isNil path) then errorR(Error(FSComp.SR.parsNamespaceOrModuleNotBoth(), m2))
        let lid = path@path2 
        ParsedSigFileFragment.NamedModule(SynModuleOrNamespaceSig(lid, (isRec || isRec2), SynModuleOrNamespaceKind.NamedModule, $4, xmlDoc, $1 @ attribs2, vis, m)))  }
>>>>>>> 97c3d7b4

  | moduleSpfnsPossiblyEmptyBlock 
    { let m = (rhs parseState 1) 
      (fun (isRec, path, xml) -> 
        match path with
        | [] -> ParsedSigFileFragment.AnonModule($1, m)  
        | _ ->
            let lastDeclRange = List.tryLast $1 |> Option.map (fun decl -> decl.Range) |> Option.defaultValue (rhs parseState 1)
            let m = mkRange lastDeclRange.FileName (lhs parseState).Start lastDeclRange.End
            ParsedSigFileFragment.NamespaceFragment(path, isRec, SynModuleOrNamespaceKind.DeclaredNamespace, $1, xml, [], m))  } 


moduleSpfnsPossiblyEmptyBlock: 
  | moduleSpfnsPossiblyEmpty
      { $1 }

  | OBLOCKBEGIN moduleSpfnsPossiblyEmpty oblockend  opt_OBLOCKSEP
      { $2 }

  | OBLOCKBEGIN moduleSpfnsPossiblyEmpty recover 
       { // The lex filter ensures we can only get a mismatch in OBLOCKBEGIN/OBLOCKEND tokens if there was some other kind of error, hence we don't need to report this error
         // reportParseErrorAt (rhs parseState 1) (FSComp.SR.parsUnClosedBlockInHashLight())   
         $2 
       }

  | OBLOCKBEGIN error oblockend                
       { [] }
      

moduleSpfnsPossiblyEmpty: 
  | moduleSpfns
      { $1 }

  | error
      { [] }

  | /* EMPTY */
      { [] }
      

moduleSpfns: 
  | moduleSpfn  opt_topSeparators moduleSpfns 
     { $1 :: $3 } 

  | error topSeparators moduleSpfns 
     { (* silent recovery *) $3 }

  | moduleSpfn  opt_topSeparators 
     { [$1] } 


moduleSpfn: 
  | hashDirective 
      { SynModuleSigDecl.HashDirective ($1, rhs2 parseState 1 1)  } 

  | valSpfn 
      { $1 }

  | opt_attributes opt_declVisibility moduleIntro colonOrEquals namedModuleAbbrevBlock 
      { if Option.isSome $2 then errorR(Error(FSComp.SR.parsVisibilityDeclarationsShouldComePriorToIdentifier(), rhs parseState 2))
<<<<<<< HEAD
        let isRec, path, xml, vis, attribs2 = $3 
=======
        let isRec, path, vis, attribs2 = $3
>>>>>>> 97c3d7b4
        if isRec then raiseParseErrorAt (rhs parseState 3) (FSComp.SR.parsInvalidUseOfRec())
        if not (isSingleton path) then raiseParseErrorAt (rhs parseState 3) (FSComp.SR.parsModuleAbbreviationMustBeSimpleName())
        if not (isNil $1) then raiseParseErrorAt (rhs parseState 1) (FSComp.SR.parsIgnoreAttributesOnModuleAbbreviation())
        if not (isNil attribs2) then raiseParseErrorAt (rhs parseState 3) (FSComp.SR.parsIgnoreAttributesOnModuleAbbreviation())
        match vis with
        | Some vis -> raiseParseErrorAt (rhs parseState 1) (FSComp.SR.parsIgnoreVisibilityOnModuleAbbreviationAlwaysPrivate(vis.ToString()))
        | _ -> SynModuleSigDecl.ModuleAbbrev(List.head path, $5, rhs2 parseState 1 5) } 

  | opt_attributes opt_declVisibility moduleIntro colonOrEquals moduleSpecBlock
<<<<<<< HEAD
      { let isRec, path, xml, vis, attribs2 = $3
        if not (isSingleton path) then raiseParseErrorAt (rhs parseState 3) (FSComp.SR.parsModuleDefnMustBeSimpleName())
        if isRec then raiseParseErrorAt (rhs parseState 3) (FSComp.SR.parsInvalidUseOfRec())
        let info = SynComponentInfo($1 @ attribs2, None, [], path, xml, false, vis, rhs parseState 3)
=======
      { let isRec, path, vis, attribs2 = $3
        let xmlDoc = grabXmlDoc(parseState, $1, 1)
        if not (isSingleton path) then raiseParseErrorAt (rhs parseState 3) (FSComp.SR.parsModuleDefnMustBeSimpleName())
        if isRec then raiseParseErrorAt (rhs parseState 3) (FSComp.SR.parsInvalidUseOfRec())
        let info = SynComponentInfo($1 @ attribs2, None, [], path, xmlDoc, false, vis, rhs parseState 3)
>>>>>>> 97c3d7b4
        if Option.isSome $2 then errorR(Error(FSComp.SR.parsVisibilityDeclarationsShouldComePriorToIdentifier(), rhs parseState 2))
        let m = (rhs2 parseState 1 4, $5) ||> unionRangeWithListBy (fun (d: SynModuleSigDecl) -> d.Range)
        SynModuleSigDecl.NestedModule(info, isRec, $5, m) }

<<<<<<< HEAD
  | opt_attributes opt_declVisibility typeKeyword tyconSpfnList
      { if Option.isSome $2 then
            errorR (Error (FSComp.SR.parsVisibilityDeclarationsShouldComePriorToIdentifier (), rhs parseState 2))

        match $4 with
        | [] -> raiseParseErrorAt (rhs2 parseState 3 4) (FSComp.SR.parsUnexpectedEmptyModuleDefn ())
        | SynTypeDefnSig (SynComponentInfo (cas, a, cs, b, c, d, d2, d3), e, f, g) :: tail ->
            let attrs = $1 @ cas
            let mTc =
                let keywordM = rhs parseState 3
                (keywordM, attrs) ||> unionRangeWithListBy (fun (a: SynAttributeList) -> a.Range) |> unionRanges g
            let tc = (SynTypeDefnSig(SynComponentInfo(attrs, a, cs, b, c, d, d2, d3), e, f, mTc))
            let m = (mTc, tail) ||> unionRangeWithListBy (fun (a: SynTypeDefnSig) -> a.Range)

            SynModuleSigDecl.Types (tc :: tail, m) }
=======
  | opt_attributes opt_declVisibility typeKeyword tyconSpfn tyconSpfnList
      { if Option.isSome $2 then errorR (Error (FSComp.SR.parsVisibilityDeclarationsShouldComePriorToIdentifier (), rhs parseState 2))
        let (SynTypeDefnSig (SynComponentInfo (cas, a, cs, b, _xmlDoc, d, d2, d3), e, f, g)) = $4
        _xmlDoc.MarkAsInvalid()
        let attrs = $1 @ cas
        let mTc =
            let keywordM = rhs parseState 3
            (keywordM, attrs) ||> unionRangeWithListBy (fun (a: SynAttributeList) -> a.Range) |> unionRanges g
        let xmlDoc = grabXmlDoc(parseState, $1, 1)
        let tc = (SynTypeDefnSig(SynComponentInfo(attrs, a, cs, b, xmlDoc, d, d2, d3), e, f, mTc))
        let m = (mTc, $5) ||> unionRangeWithListBy (fun (a: SynTypeDefnSig) -> a.Range)
        SynModuleSigDecl.Types (tc :: $5, m) }
>>>>>>> 97c3d7b4

  | opt_attributes opt_declVisibility exconSpfn
      { if Option.isSome $2 then errorR(Error(FSComp.SR.parsVisibilityDeclarationsShouldComePriorToIdentifier(), rhs parseState 2))
        let (SynExceptionSig(SynExceptionDefnRepr(cas, a, b, c, d, d2), e, f)) = $3
        let xmlDoc = grabXmlDoc(parseState, $1, 1)
        let ec = SynExceptionSig(SynExceptionDefnRepr($1@cas, a, b, xmlDoc, d, d2), e, f)
        SynModuleSigDecl.Exception(ec, rhs parseState 3) }

  | openDecl
      { SynModuleSigDecl.Open($1, (rhs parseState 1)) }

valSpfn: 
  | opt_attributes opt_declVisibility VAL opt_attributes opt_inline opt_mutable opt_access nameop opt_explicitValTyparDecls COLON topTypeWithTypeConstraints optLiteralValueSpfn
      { if Option.isSome $2 then errorR(Error(FSComp.SR.parsVisibilityDeclarationsShouldComePriorToIdentifier(), rhs parseState 2))
        let attr1, attr2, isInline, isMutable, vis2, id, doc, explicitValTyparDecls, (ty, arity), konst = ($1), ($4), ($5), ($6), ($7), ($8), grabXmlDoc(parseState, $1, 1), ($9), ($11), ($12)
        if not (isNil attr2) then errorR(Deprecated(FSComp.SR.parsAttributesMustComeBeforeVal(), rhs parseState 4))
        let m = rhs2 parseState 1 11 
        let valSpfn = SynValSig((attr1@attr2), id, explicitValTyparDecls, ty, arity, isInline, isMutable, doc, vis2, konst, m) 
        SynModuleSigDecl.Val(valSpfn, m)
      }

/* The optional literal value on a literal specification in a signature */
optLiteralValueSpfn: 
  | /* EMPTY */
      { None }

  | EQUALS declExpr 
      { Some($2) }

  | EQUALS OBLOCKBEGIN declExpr oblockend opt_ODECLEND
      { Some($3) }
  

/* A block of definitions in a module in a signature file */
moduleSpecBlock: 

  /* #light-syntax, with no sig/end or begin/end */
  | OBLOCKBEGIN moduleSpfns oblockend 
      { $2 }

  /* #light-syntax, with sig/end or begin/end */
  | OBLOCKBEGIN sigOrBegin moduleSpfnsPossiblyEmpty END oblockend 
      { $3 }

  /* non-#light-syntax, with sig/end or begin/end */
  |             sigOrBegin moduleSpfnsPossiblyEmpty END 
      { $2 }


tyconSpfnList:  
  | AND tyconSpfn tyconSpfnList
     { let xmlDoc = grabXmlDoc(parseState, [], 1)
       let tyconSpfn =
           if xmlDoc.IsEmpty then $2 else
           let (SynTypeDefnSig(SynComponentInfo (a, typars, c, lid, _xmlDoc, fixity, vis, rangeOfLid), typeRepr, members, range)) = $2
           _xmlDoc.MarkAsInvalid()
           SynTypeDefnSig(SynComponentInfo (a, typars, c, lid, xmlDoc, fixity, vis, rangeOfLid), typeRepr, members, range)
       tyconSpfn :: $3 }

  |
     { [] }


/* A type definition in a signature */
tyconSpfn: 
  | typeNameInfo  EQUALS tyconSpfnRhsBlock 
      { let lhsm = rhs parseState 1 
        $3 lhsm $1 }
  | typeNameInfo  opt_classSpfn       
      { SynTypeDefnSig($1, SynTypeDefnSigRepr.Simple (SynTypeDefnSimpleRepr.None (lhs parseState), lhs parseState), $2, lhs parseState) }


/* The right-hand-side of a type definition in a signature */
tyconSpfnRhsBlock: 
  /* This rule allows members to be given for record and union types in the #light syntax */
  /* without the use of 'with' ... 'end'. For example: */
  /*     type R = */
  /*         { a : int } */
  /*         member r.A = a */
  /* It also takes into account that any existing 'with' */
  /* block still needs to be considered and may occur indented or undented from the core type */
  /* representation. */
  | OBLOCKBEGIN  tyconSpfnRhs opt_OBLOCKSEP classSpfnMembers opt_classSpfn oblockend opt_classSpfn  
     { let m = lhs parseState 
       (fun lhsm nameInfo -> 
           $2 lhsm nameInfo (checkForMultipleAugmentations m ($4 @ $5) $7)) }

  | tyconSpfnRhs opt_classSpfn
     { let m = lhs parseState 
       (fun lhsm nameInfo -> 
           $1 lhsm nameInfo $2) }


/* The right-hand-side of a type definition in a signature */
tyconSpfnRhs: 
  | tyconDefnOrSpfnSimpleRepr 
     { (fun lhsm nameInfo augmentation -> 
           let declRange = unionRanges lhsm $1.Range
           let mWhole = (declRange, augmentation) ||> unionRangeWithListBy (fun (mem: SynMemberSig) -> mem.Range)
           SynTypeDefnSig(nameInfo, SynTypeDefnSigRepr.Simple ($1, $1.Range), augmentation, mWhole)) }

  | tyconClassSpfn 
     { let objectModelRange = lhs parseState 
       let needsCheck, (kind, decls) = $1
       (fun nameRange nameInfo augmentation -> 
           if needsCheck && isNil decls then
              reportParseErrorAt nameRange (FSComp.SR.parsEmptyTypeDefinition())
           
           let declRange = unionRanges nameRange objectModelRange
           let mWhole = (declRange, augmentation) ||> unionRangeWithListBy (fun (mem: SynMemberSig) -> mem.Range)
           SynTypeDefnSig(nameInfo, SynTypeDefnSigRepr.ObjectModel (kind, decls, objectModelRange), augmentation, mWhole)) }

  | DELEGATE OF topType
     { let m = lhs parseState 
       let ty, arity = $3
       let invoke = SynMemberSig.Member(SynValSig([], mkSynId m "Invoke", inferredTyparDecls, ty, arity, false, false, PreXmlDoc.Empty, None, None, m), AbstractMemberFlags SynMemberKind.Member, m) 
       (fun nameRange nameInfo augmentation -> 
           if not (isNil augmentation) then raiseParseErrorAt m (FSComp.SR.parsAugmentationsIllegalOnDelegateType())
           let mWhole = unionRanges nameRange m
           SynTypeDefnSig(nameInfo, SynTypeDefnSigRepr.ObjectModel (SynTypeDefnKind.Delegate (ty, arity), [invoke], m), [], mWhole)) }


/* The right-hand-side of an object type definition in a signature */
tyconClassSpfn: 
  | classSpfnBlockKindUnspecified
     { let needsCheck, decls = $1 
       needsCheck, (SynTypeDefnKind.Unspecified, decls) }

  | classOrInterfaceOrStruct classSpfnBlock END
     { false, ($1, $2) }

  | classOrInterfaceOrStruct classSpfnBlock recover 
     { reportParseErrorAt (rhs parseState 1) (FSComp.SR.parsUnmatchedClassInterfaceOrStruct())
       false, ($1, $2) }

  | classOrInterfaceOrStruct error END
     { // silent recovery 
       false, ($1, []) }


/* The right-hand-side of an object type definition in a signature with no explicit kind */
classSpfnBlockKindUnspecified:
  | OBLOCKBEGIN  classSpfnMembers oblockend 
     { true, $2 }

  | OBLOCKBEGIN  classSpfnMembers recover
     { if not $3 then reportParseErrorAt (rhs parseState 3) (FSComp.SR.parsUnexpectedEndOfFileTypeSignature())
       false, $2 }

  /* NOTE: these rules enable the non-#light syntax to omit the kind of a type. */
  | BEGIN  classSpfnBlock END 
     { false, $2 }

  | BEGIN  classSpfnBlock recover
     { false, $2 }


/* The right-hand-side of an object type definition in a signature */
classSpfnBlock:
  | OBLOCKBEGIN  classSpfnMembers oblockend 
      { $2 }

  | OBLOCKBEGIN  classSpfnMembers recover 
      { if not $3 then reportParseErrorAt (rhs parseState 3) (FSComp.SR.parsUnexpectedEndOfFileTypeSignature())
        $2 }
  | classSpfnMembers 
      { $1 }

/* The members of an object type definition in a signature, possibly empty */
classSpfnMembers:  
  | classSpfnMembersAtLeastOne 
     { $1 } 

  |  /* EMPTY */
     { [] }


/* The members of an object type definition in a signature */
classSpfnMembersAtLeastOne:  
  | classMemberSpfn opt_seps classSpfnMembers 
     { $1 :: $3 } 


/* A object member in a signature */
classMemberSpfn:
  | opt_attributes opt_declVisibility memberSpecFlags opt_inline opt_access nameop opt_explicitValTyparDecls COLON topTypeWithTypeConstraints classMemberSpfnGetSet optLiteralValueSpfn
     { if Option.isSome $2 then errorR(Error(FSComp.SR.parsVisibilityDeclarationsShouldComePriorToIdentifier(), rhs parseState 2))
       let isInline, doc, vis2, id, explicitValTyparDecls, (ty, arity), optLiteralValue = $4, grabXmlDoc(parseState, $1, 1), $5, $6, $7, $9, $11
       let getSetRangeOpt, getSet = $10 
       let getSetAdjuster arity = match arity, getSet with SynValInfo([], _), SynMemberKind.Member -> SynMemberKind.PropertyGet | _ -> getSet
       let wholeRange = 
           let m = rhs parseState 3 
           match getSetRangeOpt with 
           | None -> unionRanges m ty.Range
           | Some m2 -> unionRanges m m2
           |> fun m -> (m, $1) ||> unionRangeWithListBy (fun (a: SynAttributeList) -> a.Range)
       let valSpfn = SynValSig($1, id, explicitValTyparDecls, ty, arity, isInline, false, doc, vis2, optLiteralValue, wholeRange)
       let _, flags = $3 
       SynMemberSig.Member(valSpfn, flags (getSetAdjuster arity), wholeRange) }

  | opt_attributes opt_declVisibility interfaceMember appType  
     { if Option.isSome $2 then errorR(Error(FSComp.SR.parsVisibilityDeclarationsShouldComePriorToIdentifier(), rhs parseState 2))
       SynMemberSig.Interface ($4, unionRanges (rhs parseState 3) ($4).Range) }

  | opt_attributes opt_declVisibility INHERIT appType 
     { if Option.isSome $2 then errorR(Error(FSComp.SR.parsVisibilityDeclarationsShouldComePriorToIdentifier(), rhs parseState 2))
       SynMemberSig.Inherit ($4, unionRanges (rhs parseState 3) ($4).Range) }

  | opt_attributes opt_declVisibility VAL fieldDecl 
     { let wholeRange = rhs2 parseState 1 4
       if Option.isSome $2 then errorR (Error (FSComp.SR.parsVisibilityDeclarationsShouldComePriorToIdentifier (), rhs parseState 2))
       let fld = $4 $1 false wholeRange
       SynMemberSig.ValField (fld, wholeRange) }

  | opt_attributes opt_declVisibility STATIC VAL fieldDecl 
     { let wholeRange = rhs2 parseState 1 5
       if Option.isSome $2 then errorR (Error (FSComp.SR.parsVisibilityDeclarationsShouldComePriorToIdentifier (), rhs parseState 2))
       SynMemberSig.ValField($5 $1 true wholeRange, wholeRange) }

  | opt_attributes  opt_declVisibility STATIC typeKeyword tyconSpfn 
     { if Option.isSome $2 then errorR(Error(FSComp.SR.parsVisibilityDeclarationsShouldComePriorToIdentifier(), rhs parseState 2))
       SynMemberSig.NestedType($5, rhs2 parseState 1 5) }

  | opt_attributes opt_declVisibility NEW COLON topTypeWithTypeConstraints  
     { let vis, doc, (ty, valSynInfo) = $2, grabXmlDoc(parseState, $1, 1), $5
       let m = unionRanges (rhs parseState 1) ty.Range 
       let isInline = false 
       let valSpfn = SynValSig ($1, mkSynId (rhs parseState 3) "new", noInferredTypars, ty, valSynInfo, isInline, false, doc, vis, None, m)
       SynMemberSig.Member(valSpfn, CtorMemberFlags, m) }


/* The optional "with get, set" on a member in a signature */
classMemberSpfnGetSet:
  | /* EMPTY */ 
    { None, SynMemberKind.Member }

  | WITH classMemberSpfnGetSetElements 
    { Some (rhs2 parseState 1 2), $2 }

  | OWITH classMemberSpfnGetSetElements OEND
    { Some (rhs2 parseState 1 2), $2 }

  | OWITH classMemberSpfnGetSetElements error
    {  reportParseErrorAt (rhs parseState 1) (FSComp.SR.parsUnmatchedWith())
       Some (rhs2 parseState 1 2), $2 }


/* The "get, set" on a property member in a signature */
classMemberSpfnGetSetElements:
  | nameop 
    { (let (id:Ident) = $1 
       if id.idText = "get" then SynMemberKind.PropertyGet 
       else if id.idText = "set" then SynMemberKind.PropertySet 
       else raiseParseErrorAt (rhs parseState 1) (FSComp.SR.parsGetOrSetRequired())) }

  | nameop COMMA nameop
    { let (id:Ident) = $1 
      if not ((id.idText = "get" && $3.idText = "set") ||
              (id.idText = "set" && $3.idText = "get")) then 
         raiseParseErrorAt (rhs2 parseState 1 3) (FSComp.SR.parsGetOrSetRequired())
      SynMemberKind.PropertyGetSet }

memberSpecFlags: 
  | memberFlags { $1 }  
  | ABSTRACT        { (false, AbstractMemberFlags) }
  | ABSTRACT MEMBER { (false, AbstractMemberFlags) }


/* Part of an exception definition in a signature file */
exconSpfn: 
  | exconCore opt_classSpfn 
     { SynExceptionSig($1, $2, lhs parseState) }
  

/* The optional augmentation on a type definition in a signature */
opt_classSpfn: 
  | WITH classSpfnBlock declEnd 
     { $2 } 

  | /* EMPTY */                   
     { [] }


/*--------------------------------------------------------------------------*/
/* F# Language Proper - implementation files */

/* The contents of an implementation file */
implementationFile: 
  | fileNamespaceImpls EOF 
     { checkEndOfFileError $2; $1 }

  | fileNamespaceImpls error EOF 
     { $1 }

  /* If this rule fires it is kind of catastrophic: error recovery yields no results! */
  /* This will result in NO intellisense for the file! Ideally we wouldn't need this rule */
  /* Note: the compiler assumes there is at least one "fragment", so an empty one is used (see 4488) */
  | error EOF 
     { let emptyImplFileFrag = ParsedImplFileFragment.AnonModule([], rhs parseState 1) in 
       ParsedImplFile ([], [emptyImplFileFrag]) }


/* The sequence of namespace definitions or a single module definition that makes up an implementation file */
fileNamespaceImpls: 
  | fileModuleImpl   
      { ParsedImplFile ([], [ ($1 (false, [], PreXmlDoc.Empty)) ]) }

  | fileModuleImpl fileNamespaceImplList 
      { // If there are namespaces, the first fileModuleImpl may only contain # directives 
        let decls = 
            match ($1 (false, [], PreXmlDoc.Empty)) with 
            | ParsedImplFileFragment.AnonModule(decls, m) -> decls  
            | ParsedImplFileFragment.NamespaceFragment(_, _, _, decls, _, _, _) -> decls 
            | ParsedImplFileFragment.NamedModule(SynModuleOrNamespace(_, _, _, _, _, _, _, m)) ->
                raiseParseErrorAt m (FSComp.SR.parsOnlyHashDirectivesAllowed())
        let decls = 
            decls |> List.collect (function 
                | (SynModuleDecl.HashDirective (hd, _)) -> [hd]
                | d ->  
                     reportParseErrorAt d.Range (FSComp.SR.parsOnlyHashDirectivesAllowed())
                     [])
        ParsedImplFile (decls, $2) } 


/* The sequence of namespace definitions that can make up an implementation file */
fileNamespaceImplList: 
  | fileNamespaceImpl fileNamespaceImplList 
     { $1 :: $2 }

  | fileNamespaceImpl 
     { [$1] }


/* A single namespace definition in an implementation file */
fileNamespaceImpl: 
  | namespaceIntro deprecated_opt_equals fileModuleImpl 
     { let isRec, path, xml = $1 in ($3 (isRec, path, xml)) }


/* A single module definition in an implementation file */
fileModuleImpl: 
  | opt_attributes opt_declVisibility moduleIntro moduleDefnsOrExprPossiblyEmptyOrBlock
    { if Option.isSome $2 then errorR(Error(FSComp.SR.parsVisibilityDeclarationsShouldComePriorToIdentifier(), rhs parseState 2))
      let m2 = rhs parseState 3
      let mDeclsAndAttrs = (List.map (fun (a: SynAttributeList) -> a.Range) $1) @ (List.map (fun (d: SynModuleDecl) -> d.Range) $4)
      let m = (m2, mDeclsAndAttrs) ||> unionRangeWithListBy id
<<<<<<< HEAD
      let isRec2, path2, xml, vis, attribs2 = $3 
      (fun (isRec, path, _) -> 
        if not (isNil path) then errorR(Error(FSComp.SR.parsNamespaceOrModuleNotBoth(), m2))
        let lid = path@path2 
        ParsedImplFileFragment.NamedModule(SynModuleOrNamespace(lid, (isRec || isRec2), SynModuleOrNamespaceKind.NamedModule, $4, xml, $1@attribs2, vis, m))) }
=======
      let isRec2, path2, vis, attribs2 = $3
      let xmlDoc = grabXmlDoc(parseState, $1, 1)
      (fun (isRec, path, _) -> 
        if not (isNil path) then errorR(Error(FSComp.SR.parsNamespaceOrModuleNotBoth(), m2))
        let lid = path@path2 
        ParsedImplFileFragment.NamedModule(SynModuleOrNamespace(lid, (isRec || isRec2), SynModuleOrNamespaceKind.NamedModule, $4, xmlDoc, $1@attribs2, vis, m))) }
>>>>>>> 97c3d7b4

  | moduleDefnsOrExprPossiblyEmptyOrBlock 
    { let m = (rhs parseState 1) 
      (fun (isRec, path, xml) -> 
        match path with 
        | [] -> ParsedImplFileFragment.AnonModule($1, m)  
        | _ ->
            let lastDeclRange = List.tryLast $1 |> Option.map (fun decl -> decl.Range) |> Option.defaultValue (rhs parseState 1)
            let m = mkRange lastDeclRange.FileName (lhs parseState).Start lastDeclRange.End
            ParsedImplFileFragment.NamespaceFragment(path, isRec, SynModuleOrNamespaceKind.DeclaredNamespace, $1, xml, [], m)) } 


/* A collection/block of definitions or expressions making up a module or namespace, possibly empty */
moduleDefnsOrExprPossiblyEmptyOrBlock:
  | OBLOCKBEGIN moduleDefnsOrExprPossiblyEmpty oblockend opt_OBLOCKSEP
     { $2 }

  | OBLOCKBEGIN moduleDefnsOrExprPossiblyEmpty recover 
     { // The lex filter ensures we can only get a mismatch in OBLOCKBEGIN/OBLOCKEND tokens if there was some other kind of error, hence we don't need to report this error
       // reportParseErrorAt (rhs parseState 1) (FSComp.SR.parsUnClosedBlockInHashLight())   
       $2 }

  | OBLOCKBEGIN error oblockend                
     { []  }

  | moduleDefnsOrExprPossiblyEmpty
     { $1 }


/* A collection of definitions or expressions making up a module or namespace, possibly empty */
moduleDefnsOrExprPossiblyEmpty:
  | moduleDefnsOrExpr
     { $1 }

  | /* EMPTY */
     { [] }


/* A collection of definitions or expressions making up a module or namespace */
/* A naked expression is only allowed at the start of a module/file, or straight after a topSeparators */
moduleDefnsOrExpr:
  | opt_attributes opt_declVisibility declExpr topSeparators moduleDefnsOrExpr 
      { match $2 with
        | Some vis -> errorR(Error(FSComp.SR.parsUnexpectedVisibilityDeclaration(vis.ToString()), rhs parseState 3))
        | _ -> ()
        let attrDecls = if not (isNil $1) then [ SynModuleDecl.Attributes ($1, rangeOfNonNilAttrs $1) ] else [] 
        attrDecls @ mkSynDoDecl ($3) :: $5 }

  | opt_attributes opt_declVisibility declExpr topSeparators
      { match $2 with
        | Some vis -> errorR(Error(FSComp.SR.parsUnexpectedVisibilityDeclaration(vis.ToString()), rhs parseState 3))
        | _ -> ()
        let attrDecls = if not (isNil $1) then [ SynModuleDecl.Attributes ($1, rangeOfNonNilAttrs $1) ] else [] 
        attrDecls @ [ mkSynDoDecl($3) ] }

  | opt_attributes opt_declVisibility declExpr
      { match $2 with
        | Some vis -> errorR(Error(FSComp.SR.parsUnexpectedVisibilityDeclaration(vis.ToString()), rhs parseState 3))
        | _ -> ()
        let attrDecls = if not (isNil $1) then [ SynModuleDecl.Attributes ($1, rangeOfNonNilAttrs $1) ] else [] 
        attrDecls @ [ mkSynDoDecl($3) ] }

  | moduleDefns 
      { $1 } 

  | opt_attributes error
     { if not (isNil $1) then [ SynModuleDecl.Attributes ($1, rangeOfNonNilAttrs $1) ] else [] }


/* A sequence of definitions in a namespace or module */
moduleDefns:
  | moduleDefnOrDirective moduleDefns 
      { $1 @ $2 } 

  | moduleDefnOrDirective topSeparators moduleDefnsOrExpr 
      { $1 @ $3 } 

  | moduleDefnOrDirective
      { $1 }

  | moduleDefnOrDirective topSeparators
      { $1 }

  | error topSeparators moduleDefnsOrExpr 
      { $3 } 


/* A single definition in a namespace, module or F# Interactive file*/
moduleDefnOrDirective:
  | moduleDefn 
      { $1  } 

  | hashDirective 
      { [ SynModuleDecl.HashDirective ($1, rhs2 parseState 1 1) ] } 


/* A single definition in a namespace, module or interaction. */
/* This is used by both "fsi" interactions and "source file" fragments defined by moduleDefns */
moduleDefn:

  /* 'let' definitions in non-#light*/
  | opt_attributes opt_declVisibility defnBindings                   %prec decl_let 
      { if Option.isSome $2 then errorR(Error(FSComp.SR.parsVisibilityDeclarationsShouldComePriorToIdentifier(), rhs parseState 2))
        parseState.ResetSynArgNameGenerator()
        let (BindingSetPreAttrs(_, _, _, _, mWhole)) = $3 
        mkDefnBindings (mWhole, $3, $1, $2, mWhole)  }

  /* 'let' or 'do' definitions in #light */
  | opt_attributes opt_declVisibility hardwhiteLetBindings          %prec decl_let 
      { let hwlb, m = $3
        if Option.isSome $2 then errorR(Error(FSComp.SR.parsVisibilityDeclarationsShouldComePriorToIdentifier(), rhs parseState 2))
        parseState.ResetSynArgNameGenerator()
        mkDefnBindings (m, hwlb, $1, $2, m)  }

  /* 'do' definitions in non-#light*/
  | opt_attributes opt_declVisibility doBinding %prec decl_let 
      { if Option.isSome $2 then errorR(Error(FSComp.SR.parsVisibilityDeclarationsShouldComePriorToIdentifier(), rhs parseState 2))
        let mWhole = rhs parseState 3 
        mkDefnBindings (mWhole, $3, $1, $2, mWhole) }
  
  /* 'type' definitions */
  | opt_attributes opt_declVisibility typeKeyword tyconDefn tyconDefnList
      { if Option.isSome $2 then errorR(Error(FSComp.SR.parsVisibilityDeclarationsShouldComePriorToIdentifier(), rhs parseState 2))
        let xmlDoc = grabXmlDoc(parseState, $1, 1)
        let (SynTypeDefn(SynComponentInfo(cas, a, cs, b, _xmlDoc, d, d2, d3), e, f, g, h)) = $4
        _xmlDoc.MarkAsInvalid()
        let attrs = $1@cas
        let mTc = (h, attrs)  ||> unionRangeWithListBy (fun (a: SynAttributeList) -> a.Range)
        let tc = (SynTypeDefn(SynComponentInfo(attrs, a, cs, b, xmlDoc, d, d2, d3), e, f, g, mTc))
        let types = tc :: $5
        [ SynModuleDecl.Types(types, (rhs parseState 3, types) ||> unionRangeWithListBy (fun t -> t.Range) ) ] }

  /* 'exception' definitions */
  | opt_attributes opt_declVisibility exconDefn
      { if Option.isSome $2 then errorR(Error(FSComp.SR.parsVisibilityDeclarationsShouldComePriorToIdentifier(), rhs parseState 2))
        let (SynExceptionDefn(SynExceptionDefnRepr(cas, a, b, c, d, d2), e, f)) = $3 
        let f = (f, $1) ||> unionRangeWithListBy (fun a -> a.Range)
        let xmlDoc = grabXmlDoc(parseState, $1, 1)
        let ec = (SynExceptionDefn(SynExceptionDefnRepr($1@cas, a, b, xmlDoc, d, d2), e, f))
        [ SynModuleDecl.Exception(ec, f) ] }

  /* 'module' definitions */
  | opt_attributes opt_declVisibility moduleIntro EQUALS namedModuleDefnBlock
      { if Option.isSome $2 then errorR(Error(FSComp.SR.parsVisibilityDeclarationsShouldComePriorToIdentifier(), rhs parseState 2))
<<<<<<< HEAD
        let attribs, (isRec, path, xml, vis, attribs2) = $1, $3 
=======
        let attribs, (isRec, path, vis, attribs2) = $1, $3
        let xmlDoc = grabXmlDoc(parseState, $1, 1)
>>>>>>> 97c3d7b4
        match $5 with
        | Choice1Of2 eqn -> 
            if Option.isSome $2 then errorR(Error(FSComp.SR.parsVisibilityDeclarationsShouldComePriorToIdentifier(), rhs parseState 2))
            if isRec then raiseParseErrorAt (rhs parseState 3) (FSComp.SR.parsInvalidUseOfRec())
            if not (isSingleton path) then raiseParseErrorAt (rhs parseState 3) (FSComp.SR.parsModuleAbbreviationMustBeSimpleName())
            if not (isNil attribs) then raiseParseErrorAt (rhs parseState 1) (FSComp.SR.parsIgnoreAttributesOnModuleAbbreviation())
            if not (isNil attribs2) then raiseParseErrorAt (rhs parseState 3) (FSComp.SR.parsIgnoreAttributesOnModuleAbbreviation())
            match vis with
            | Some vis -> raiseParseErrorAt (rhs parseState 1) (FSComp.SR.parsIgnoreAttributesOnModuleAbbreviationAlwaysPrivate(vis.ToString()))
            | None -> ()
            [ SynModuleDecl.ModuleAbbrev(List.head path, eqn, (rhs parseState 3, eqn) ||> unionRangeWithListBy (fun id -> id.idRange) ) ]
        | Choice2Of2 def -> 
            if not (isSingleton path) then raiseParseErrorAt (rhs parseState 3) (FSComp.SR.parsModuleAbbreviationMustBeSimpleName())
<<<<<<< HEAD
            let info = SynComponentInfo(attribs @ attribs2, None, [], path, xml, false, vis, rhs parseState 3)
=======
            let info = SynComponentInfo(attribs @ attribs2, None, [], path, xmlDoc, false, vis, rhs parseState 3)
>>>>>>> 97c3d7b4
            [ SynModuleDecl.NestedModule(info, isRec, def, false, (rhs2 parseState 1 4, def) ||> unionRangeWithListBy (fun d -> d.Range) ) ] }

  /* unattached custom attributes */
  | attributes recover
      { errorR(Error(FSComp.SR.parsAttributeOnIncompleteCode(), rhs parseState 1))
        [ SynModuleDecl.Attributes($1, rhs parseState 1) ] }

  /* 'open' declarations */
  | openDecl
      { [ SynModuleDecl.Open($1, (rhs parseState 1)) ] }

openDecl:
  /* 'open' declarations */
  | OPEN path
      { SynOpenDeclTarget.ModuleOrNamespace($2.Lid, (rhs parseState 2)) }

  | OPEN typeKeyword appType
      { SynOpenDeclTarget.Type($3, (rhs parseState 3)) }

/* The right-hand-side of a module abbreviation definition */ 
/* This occurs on the right of a module abbreviation (#light encloses the r.h.s. with OBLOCKBEGIN/OBLOCKEND) */
/* We don't use it in signature files */
namedModuleAbbrevBlock:
  | OBLOCKBEGIN path oblockend 
     { $2.Lid }

  | path 
     { $1.Lid  }
       

/* The right-hand-side of a module definition */ 
namedModuleDefnBlock:
  | OBLOCKBEGIN wrappedNamedModuleDefn oblockend 
     { Choice2Of2 $2  }

  | OBLOCKBEGIN wrappedNamedModuleDefn recover
     { // The lex filter ensures we can only get a mismatch in OBLOCKBEGIN/OBLOCKEND tokens if there was some other kind of error, hence we don't need to report this error
       Choice2Of2 $2 }

  | OBLOCKBEGIN moduleDefnsOrExpr oblockend 
       { // There is an ambiguity here 
         // In particular, consider the following two:
         //
         // module M2 = 
         //    System.DateTime.Now
         // module M2 = 
         //    Microsoft.FSharp.Core.List
         // The second is a module abbreviation, the first a module containing a single expression.
         // The resolution is in favour of the module abbreviation, i.e. anything of the form 
         //    module M2 = ID.ID.ID.ID
         // will be taken as a module abbreviation, regardles of the identifiers themselves.
         //
         // This is similar to the ambiguitty between 
         //    type X = int
         // and 
         //    type X = OneValue
         // However in that case we do use type name lookup to make the resolution.

         match $2 with 
         | [ SynModuleDecl.DoExpr (_, LongOrSingleIdent(false, LongIdentWithDots(path, _), None, _), _) ] -> 
             Choice1Of2  path
         | _ -> 
             Choice2Of2 $2 
       }

  | OBLOCKBEGIN moduleDefnsOrExpr recover 
     { // The lex filter ensures we can only get a mismatch in OBLOCKBEGIN/OBLOCKEND tokens if there was some other kind of error, hence we don't need to report this error
       // reportParseErrorAt (rhs parseState 1) (FSComp.SR.parsUnClosedBlockInHashLight())   
       Choice2Of2 $2 }

  | OBLOCKBEGIN error oblockend                
     { Choice2Of2 [] }

  | wrappedNamedModuleDefn 
     { Choice2Of2 $1 }

  | path 
     { Choice1Of2 $1.Lid }


/* A module definition that inccludes a 'begin'...'end' (rarely used in F# with #light syntax) */ 
wrappedNamedModuleDefn:
  | structOrBegin moduleDefnsOrExprPossiblyEmpty END 
     { $2 }

  | structOrBegin moduleDefnsOrExprPossiblyEmpty recover 
     { reportParseErrorAt (rhs parseState 1) (FSComp.SR.parsUnmatchedBeginOrStruct())  
       $2 }

  | structOrBegin error END                      
     { [] }


tyconDefnAugmentation: 
  | WITH classDefnBlock declEnd
     { $2 }


/* An optional list of custom attributes */
opt_attributes:
  | attributes                                
      { $1 }

  |            %prec prec_opt_attributes_none 
      { [] }

/* A list of sets of custom attributes */
attributes: 
  | attributeList                     
     { $1 }

  | attributeList attributes
     { $1 @ $2 }


/* One set of custom attributes, including [< ... >] */
attributeList:
  | LBRACK_LESS attributeListElements opt_seps GREATER_RBRACK opt_OBLOCKSEP
      { mkAttributeList $2 (rhs2 parseState 1 4) }

  | LBRACK_LESS error GREATER_RBRACK opt_OBLOCKSEP
      { mkAttributeList [] (rhs2 parseState 1 3) }

  | LBRACK_LESS attributeListElements opt_seps ends_coming_soon_or_recover
      { if not $4 then reportParseErrorAt (rhs parseState 1) (FSComp.SR.parsUnmatchedLBrackLess())
        mkAttributeList $2 (rhs2 parseState 1 2) }

  | LBRACK_LESS ends_coming_soon_or_recover
      { if not $2 then reportParseErrorAt (rhs parseState 1) (FSComp.SR.parsUnmatchedLBrackLess())
        mkAttributeList [] (rhs parseState 1) }


/* One set of custom attributes, not including [< ... >] */
attributeListElements: 
  | attribute                     
     { [$1] }

  | attributeListElements seps attribute 
     { $1 @ [$3] }


/* One custom attribute */
attribute:
  /* A custom attribute */
  | path opt_HIGH_PRECEDENCE_APP opt_atomicExprAfterType 
     { let arg = match $3 with None -> mkSynUnit $1.Range | Some e -> e 
       ({ TypeName=$1; ArgExpr=arg; Target=None; AppliesToGetterAndSetter=false; Range=$1.Range } : SynAttribute) }

  /* A custom attribute with an attribute target */
  | attributeTarget path opt_HIGH_PRECEDENCE_APP opt_atomicExprAfterType 
     { let arg = match $4 with None -> mkSynUnit $2.Range | Some e -> e 
       ({ TypeName=$2; ArgExpr=arg; Target=$1; AppliesToGetterAndSetter=false; Range=$2.Range } : SynAttribute) }

  /* A custom attribute with an attribute target */
  | attributeTarget OBLOCKBEGIN path oblockend opt_HIGH_PRECEDENCE_APP opt_atomicExprAfterType 
     { let arg = match $6 with None -> mkSynUnit $3.Range | Some e -> e 
       ({ TypeName=$3; ArgExpr=arg; Target=$1; AppliesToGetterAndSetter=false; Range=$3.Range } : SynAttribute) }


/* The target of a custom attribute */
attributeTarget: 
  | moduleKeyword COLON 
      { Some(ident("module", (rhs parseState 1))) } 

  | typeKeyword COLON 
      { Some(ident("type", (rhs parseState 1))) } 

  | ident COLON { Some($1) } 

  /* return */
  | YIELD COLON 
      { if $1 then reportParseErrorAt (rhs parseState 1) (FSComp.SR.parsSyntaxError())
        Some(ident("return", (rhs parseState 1))) } 

/* Flags on a member */
memberFlags: 
  | STATIC MEMBER   { (true, StaticMemberFlags) }  
  | MEMBER          { (false, NonVirtualMemberFlags) }
  | OVERRIDE        { (false, OverrideMemberFlags) }
  | DEFAULT        { (false, OverrideMemberFlags) }

/* The name of a type in a signature or implementation, possibly with type parameters and constraints */
typeNameInfo: 
  | opt_attributes tyconNameAndTyparDecls opt_typeConstraints
<<<<<<< HEAD
     { let typars, lid, fixity, vis, xmlDoc = $2
=======
     { let typars, lid, fixity, vis = $2
       let xmlDoc = grabXmlDoc(parseState, $1, 1)
>>>>>>> 97c3d7b4
       SynComponentInfo ($1, typars, $3, lid, xmlDoc, fixity, vis, rangeOfLid lid) }

/* Part of a set of type definitions */
tyconDefnList:  
  | AND tyconDefn tyconDefnList 
     { let xmlDoc = grabXmlDoc(parseState, [], 1)
       let tyconDefn =
           if xmlDoc.IsEmpty then $2 else
           let (SynTypeDefn(SynComponentInfo (a, typars, c, lid, _xmlDoc, fixity, vis, rangeOfLid), typeRepr, members, implicitConstructor, range)) = $2
           _xmlDoc.MarkAsInvalid()
           SynTypeDefn(SynComponentInfo (a, typars, c, lid, xmlDoc, fixity, vis, rangeOfLid), typeRepr, members, implicitConstructor, range)
       tyconDefn :: $3 }
  |                             
     { [] }

/* A type definition */
tyconDefn: 
  | typeNameInfo 
     { SynTypeDefn($1, SynTypeDefnRepr.Simple(SynTypeDefnSimpleRepr.None($1.Range), $1.Range), [], None, $1.Range) }

  | typeNameInfo opt_equals tyconDefnRhsBlock 
     { if not $2 then (
            let (SynComponentInfo(_, _, _, lid, _, _, _, _)) = $1 
            // While the spec doesn't allow long idents here, the parser doesn't enforce this, so take one ident
            let typeNameId = List.last lid
            raiseParseErrorAt (rhs parseState 2) (FSComp.SR.parsEqualsMissingInTypeDefinition(typeNameId.ToString()))
       )
       let nameRange = rhs parseState 1
       let (tcDefRepr:SynTypeDefnRepr), members = $3 nameRange
       let declRange = unionRanges (rhs parseState 1) tcDefRepr.Range
       let mWhole = (declRange, members) ||> unionRangeWithListBy (fun (mem:SynMemberDefn) -> mem.Range)    
       SynTypeDefn($1, tcDefRepr, members, None, mWhole) }

  | typeNameInfo tyconDefnAugmentation
     { let m = (rhs parseState 1, $2) ||> unionRangeWithListBy (fun mem -> mem.Range)
       SynTypeDefn($1, SynTypeDefnRepr.ObjectModel(SynTypeDefnKind.Augmentation, [], m), $2, None, m) }

  | typeNameInfo opt_attributes opt_declVisibility opt_HIGH_PRECEDENCE_APP  simplePatterns optAsSpec EQUALS tyconDefnRhsBlock
     { let vis, spats, az = $3, $5, $6
       let nameRange = rhs parseState 1
       let (tcDefRepr, members) = $8 nameRange
       let (SynComponentInfo(_, _, _, lid, _, _, _, _)) = $1
       // Gets the XML doc comments prior to the implicit constructor
       let xmlDoc = grabXmlDoc(parseState, $2, 2)
       let memberCtorPattern = SynMemberDefn.ImplicitCtor (vis, $2, spats, az, xmlDoc, rangeOfLid lid)
       let tcDefRepr = 
         match tcDefRepr with
         | SynTypeDefnRepr.ObjectModel (k, cspec, m) -> SynTypeDefnRepr.ObjectModel (k, memberCtorPattern :: cspec, m)
         | _ -> reportParseErrorAt (rhs2 parseState 1 5) (FSComp.SR.parsOnlyClassCanTakeValueArguments()); tcDefRepr
       let declRange = unionRanges (rhs parseState 1) tcDefRepr.Range
       let mWhole = (declRange, members) ||> unionRangeWithListBy (fun (mem:SynMemberDefn) -> mem.Range)
       
       SynTypeDefn($1, tcDefRepr, members, Some memberCtorPattern, mWhole) }


/* The right-hand-side of a type definition */
tyconDefnRhsBlock: 
  /* This rule allows members to be given for record and union types in the #light syntax */
  /* without the use of 'with' ... 'end'. For example: */
  /*     type R = */
  /*         { a : int } */
  /*         member r.A = a */
  /* It also takes into account that any existing 'with' */
  /* block still needs to be considered and may occur indented or undented from the core type */
  /* representation. */
  | OBLOCKBEGIN  tyconDefnRhs opt_OBLOCKSEP classDefnMembers opt_classDefn oblockend opt_classDefn  
     { let m = unionRanges (rhs parseState 1) (match $7 with [] -> (match $5 with [] -> (rhs parseState 4) | _ -> (rhs parseState 5)) | _ -> (rhs parseState 7))
       (fun nameRange -> $2 nameRange (checkForMultipleAugmentations m ($4 @ $5) $7)) }

  | OBLOCKBEGIN  tyconDefnRhs opt_OBLOCKSEP classDefnMembers opt_classDefn recover
     { if not $6 then reportParseErrorAt (rhs parseState 6) (FSComp.SR.parsUnexpectedEndOfFileTypeDefinition())
       let m = unionRanges (rhs parseState 1) (match $5 with [] -> (rhs parseState 4) | _ -> (rhs parseState 5))
       (fun nameRange -> $2 nameRange (checkForMultipleAugmentations m ($4 @ $5) [])) }

  | tyconDefnRhs opt_classDefn
     { let m = rhs parseState 1
       (fun nameRange -> $1 nameRange $2) }


/* The right-hand-side of a type definition */
tyconDefnRhs: 

  /* A simple type definition */
  | tyconDefnOrSpfnSimpleRepr 
     { let m = $1.Range
       (fun nameRange augmentation -> SynTypeDefnRepr.Simple ($1, m), augmentation) }

  /* An object type definition */
  | tyconClassDefn 
     { let needsCheck, (kind, decls), mopt = $1 
       let m = match mopt with 
               | None -> (lhs parseState).StartRange // create a zero-width range
               | Some m -> m
       (fun nameRange augmentation -> 
           if needsCheck && isNil decls then 
               reportParseErrorAt nameRange (FSComp.SR.parsEmptyTypeDefinition())
           SynTypeDefnRepr.ObjectModel (kind, decls, m), augmentation) }

  /* A delegate type definition */
  | DELEGATE OF topType
     { let m = lhs parseState 
       let ty, arity = $3
       (fun nameRange augmentation -> 
           let valSpfn = SynValSig([], mkSynId m "Invoke", inferredTyparDecls, ty, arity, false, false, PreXmlDoc.Empty, None, None, m) 
           let invoke = SynMemberDefn.AbstractSlot(valSpfn, AbstractMemberFlags SynMemberKind.Member, m) 
           if not (isNil augmentation) then raiseParseErrorAt m (FSComp.SR.parsAugmentationsIllegalOnDelegateType())
           SynTypeDefnRepr.ObjectModel (SynTypeDefnKind.Delegate (ty, arity), [invoke], m), []) }


/* The right-hand-side of a object type definition */
tyconClassDefn: 
  | classDefnBlockKindUnspecified
     { let needsCheck, decls, mopt = $1 
       needsCheck, (SynTypeDefnKind.Unspecified, decls), mopt }

  | classOrInterfaceOrStruct classDefnBlock END 
     { false, ($1, $2), Some (rhs2 parseState 1 3) }

  | classOrInterfaceOrStruct classDefnBlock recover 
     { reportParseErrorAt (rhs parseState 1) (FSComp.SR.parsUnmatchedClassInterfaceOrStruct())
       let m = (rhs parseState 1, $2) ||> unionRangeWithListBy (fun (d:SynMemberDefn) -> d.Range)
       false, ($1, $2), Some(m) }

  | classOrInterfaceOrStruct error END
     { // silent recovery 
       false, ($1, []), Some (rhs2 parseState 1 3) }


/* The right-hand-side of a object type definition where the class/interface/struct kind has not been specified */
classDefnBlockKindUnspecified:
  | OBLOCKBEGIN  classDefnMembers recover
     { if not $3 then reportParseErrorAt (rhs parseState 3) (FSComp.SR.parsUnexpectedEndOfFileTypeDefinition())
       let mopt =
           match $2 with
           | _ :: _ -> Some( (rhs parseState 1, $2) ||> unionRangeWithListBy (fun (d:SynMemberDefn) -> d.Range) )
           | _ -> None
       false, $2, mopt }

  | OBLOCKBEGIN  classDefnMembers oblockend 
     { let mopt =
           match $2 with
           | _ :: _ -> Some( (rhs parseState 1, $2) ||> unionRangeWithListBy (fun (d:SynMemberDefn) -> d.Range) )
           | _ -> None
       true, $2, mopt }


/* The contents of an object type definition or type augmentation */
classDefnBlock:
  | OBLOCKBEGIN  classDefnMembers recover 
      { if not $3 then reportParseErrorAt (rhs parseState 3) (FSComp.SR.parsUnexpectedEndOfFileTypeDefinition())
        $2 }

  | OBLOCKBEGIN  classDefnMembers oblockend 
      { $2 }

  | classDefnMembers 
      { $1 }


/* The members of an object type definition or type augmentation, possibly empty */
classDefnMembers:  
  | classDefnMembersAtLeastOne
     { $1 }

  /* REVIEW: Error recovery rules that are followed by potentially empty productions are suspicious! */
  | error classDefnMembers 
     { $2 }

  | /* EMPTY */
     { [] }
  

/* The members of an object type definition or type augmentation */
classDefnMembersAtLeastOne:
  | classDefnMember opt_seps classDefnMembers
     { match $1, $3 with
       | [ SynMemberDefn.Interface (_, Some [], m) ], nextMember :: _ ->
           warning(IndentationProblem(FSComp.SR.lexfltTokenIsOffsideOfContextStartedEarlier(warningStringOfPos m.Start), nextMember.Range))
       | _ -> ()
       $1 @ $3 }


/* The "with get, set" part of a member definition */
classDefnMemberGetSet: 
  | WITH classDefnMemberGetSetElements
     { $2  }

  | OWITH classDefnMemberGetSetElements OEND
     { $2  }

  | OWITH classDefnMemberGetSetElements error
     { reportParseErrorAt (rhs parseState 1) (FSComp.SR.parsUnmatchedWith())
       $2  }

/* The "get, set" part of a member definition */
classDefnMemberGetSetElements: 
  | classDefnMemberGetSetElement 
     { [$1]  }
  | classDefnMemberGetSetElement AND classDefnMemberGetSetElement
     { [$1;$3] }

classDefnMemberGetSetElement: 
  | opt_inline opt_attributes bindingPattern opt_topReturnTypeWithTypeConstraints EQUALS typedSequentialExprBlock 
     { let mRhs = ($6 : SynExpr).Range 
       ($1, $2, $3, $4, $6, mRhs) }


/* The core of a member definition */
memberCore:  
  /* Methods and simple getter properties */
  | opt_inline bindingPattern opt_topReturnTypeWithTypeConstraints EQUALS typedSequentialExprBlock  
     { let mRhs = $5.Range 
       let optReturnType = $3 
       let bindingBuilder, mBindLhs = $2 
       (fun vis memFlagsBuilder attrs rangeStart ->
            let xmlDoc = grabXmlDocAtRangeStart(parseState, attrs, rangeStart)
            let memberFlags = Some (memFlagsBuilder SynMemberKind.Member)
            let mWholeBindLhs = (mBindLhs, attrs) ||> unionRangeWithListBy (fun (a: SynAttributeList) -> a.Range)
            let binding = (bindingBuilder xmlDoc) (vis, $1, false, mWholeBindLhs, DebugPointAtBinding.NoneAtInvisible, optReturnType, $5, mRhs, [], attrs, memberFlags)
            let memberRange = unionRanges rangeStart mRhs
            [ SynMemberDefn.Member (binding, memberRange) ]) }

  /* Properties with explicit get/set, also indexer properties */
  | opt_inline bindingPattern opt_topReturnTypeWithTypeConstraints classDefnMemberGetSet  
     { let mWhole = (rhs parseState 2, $4) ||> unionRangeWithListBy (fun (_, _, _, _, _, m2) -> m2) 
       let propertyNameBindingBuilder, _ = $2 
       let optPropertyType = $3 
       let isMutable = false
       (fun visNoLongerUsed memFlagsBuilder attrs rangeStart -> 
             let mutable hasGet = false
             let mutable hasSet = false
             let xmlDoc = grabXmlDocAtRangeStart(parseState, attrs, rangeStart)

             // Iterate over 1 or 2 'get'/'set' entries
             $4 |> List.choose (fun (optInline, optAttrs, (bindingBuilder, mBindLhs), optReturnType, expr, exprm) ->

                   let optInline = $1 || optInline 
                   // optional attributes are only applied to getters and setters
                   // the "top level" attrs will be applied to both
                   let optAttrs =
                       optAttrs |> List.map (fun attrList ->
                           { attrList with Attributes = attrList.Attributes |> List.map (fun a -> { a with AppliesToGetterAndSetter = true } ) })

                   let attrs = attrs @ optAttrs

                   let binding = (bindingBuilder xmlDoc) (visNoLongerUsed, optInline, isMutable, mBindLhs, DebugPointAtBinding.NoneAtInvisible, optReturnType, expr, exprm, [], attrs, Some (memFlagsBuilder SynMemberKind.Member))
                   let (SynBinding (vis, _, isInline, _, attrs, doc, valSynData, pv, _, _, mBindLhs, spBind)) = binding 
                   let memberKind = 
                         let getset = 
                               let rec go p = 
                                   match p with 
                                   | SynPat.LongIdent (LongIdentWithDots([id], _), _, _, _, _, _) -> id.idText
                                   | SynPat.Named (nm, _, _, _) | SynPat.As (_, SynPat.Named (nm, _, _, _), _) -> nm.idText
                                   | SynPat.Typed (p, _, _) -> go p
                                   | SynPat.Attrib (p, _, _) -> go p
                                   | _ -> raiseParseErrorAt mBindLhs (FSComp.SR.parsInvalidDeclarationSyntax()) 
                               go pv 
                         if getset = "get" then
                             if hasGet then 
                                 reportParseErrorAt mBindLhs (FSComp.SR.parsGetAndOrSetRequired())
                                 None
                             else
                                 hasGet <- true
                                 Some SynMemberKind.PropertyGet
                         else if getset = "set" then
                             if hasSet then 
                                 reportParseErrorAt mBindLhs (FSComp.SR.parsGetAndOrSetRequired())
                                 None
                             else
                                 hasSet <- true
                                 Some SynMemberKind.PropertySet
                         else
                             raiseParseErrorAt mBindLhs (FSComp.SR.parsGetAndOrSetRequired())

                   match memberKind with
                   | None -> None
                   | Some memberKind ->

                   // REVIEW: It's hard not to ignore the optPropertyType type annotation for 'set' properties. To apply it,
                   // we should apply it to the last argument, but at this point we've already pushed the patterns that 
                   // make up the arguments onto the RHS. So we just always give a warning. 

                   begin match optPropertyType with 
                   | Some _ -> errorR(Error(FSComp.SR.parsTypeAnnotationsOnGetSet(), mBindLhs))
                   | None -> ()
                   end
                   
                   let optReturnType = 
                       match (memberKind, optReturnType) with 
                       | SynMemberKind.PropertySet, _ -> optReturnType
                       | _, None -> optPropertyType
                       | _ -> optReturnType 

                   // REDO with the correct member kind 
                   let binding = (bindingBuilder PreXmlDoc.Empty) (vis, isInline, isMutable, mBindLhs, DebugPointAtBinding.NoneAtInvisible, optReturnType, expr, exprm, [], attrs, Some(memFlagsBuilder memberKind))

                   let (SynBinding (vis, _, isInline, _, attrs, doc, valSynData, pv, rhsRetInfo, rhsExpr, mBindLhs, spBind)) = binding
                   let mWholeBindLhs = (mBindLhs, attrs) ||> unionRangeWithListBy (fun (a: SynAttributeList) -> a.Range)
                
                   let (SynValData(_, valSynInfo, _)) = valSynData 

                   // Setters have all arguments tupled in their internal TAST form, though they don't appear to be 
                   // tupled from the syntax
                   let memFlags : SynMemberFlags = memFlagsBuilder memberKind

                   let valSynInfo = 
                       let adjustValueArg valueArg = 
                           match valueArg with
                           | [_] -> valueArg
                           | _ -> SynInfo.unnamedTopArg

                       match memberKind, valSynInfo, memFlags.IsInstance with 
                       | SynMemberKind.PropertyGet, SynValInfo ([], _ret), false
                       | SynMemberKind.PropertyGet, SynValInfo ([_], _ret), true  -> 
                           raiseParseErrorAt mWholeBindLhs (FSComp.SR.parsGetterMustHaveAtLeastOneArgument()) 

                       | SynMemberKind.PropertyGet, SynValInfo (thisArg :: indexOrUnitArgs :: rest, ret), true  -> 
                           if not rest.IsEmpty then
                               reportParseErrorAt mWholeBindLhs (FSComp.SR.parsGetterAtMostOneArgument ())
                           SynValInfo ([thisArg; indexOrUnitArgs], ret)

                       | SynMemberKind.PropertyGet, SynValInfo (indexOrUnitArgs :: rest, ret), false ->
                           if not rest.IsEmpty then
                               reportParseErrorAt mWholeBindLhs (FSComp.SR.parsGetterAtMostOneArgument ())
                           SynValInfo ([indexOrUnitArgs], ret)

                       | SynMemberKind.PropertySet, SynValInfo ([thisArg;valueArg], ret), true  -> 
                           SynValInfo ([thisArg; adjustValueArg valueArg], ret)

                       | SynMemberKind.PropertySet, SynValInfo (thisArg :: indexArgs :: valueArg :: rest, ret), true  -> 
                           if not rest.IsEmpty then
                               reportParseErrorAt mWholeBindLhs (FSComp.SR.parsSetterAtMostTwoArguments ())
                           SynValInfo ([thisArg; indexArgs @ adjustValueArg valueArg], ret)

                       | SynMemberKind.PropertySet, SynValInfo ([valueArg], ret), false -> 
                           SynValInfo ([adjustValueArg valueArg], ret)

                       | SynMemberKind.PropertySet, SynValInfo (indexArgs :: valueArg :: rest, ret), _ -> 
                           if not rest.IsEmpty then
                               reportParseErrorAt mWholeBindLhs (FSComp.SR.parsSetterAtMostTwoArguments ())
                           SynValInfo ([indexArgs @ adjustValueArg valueArg], ret)

                       | _ -> 
                           // should be unreachable, cover just in case
                           raiseParseErrorAt mWholeBindLhs (FSComp.SR.parsInvalidProperty ())

                   let valSynData = SynValData(Some(memFlags), valSynInfo, None) 

                   // Fold together the information from the first lambda pattern and the get/set binding
                   // This uses the 'this' variable from the first and the patterns for the get/set binding,
                   // replacing the get/set identifier. A little gross. 

                   let bindingPatAdjusted, xmlDocAdjusted = 

                       let bindingOuter = (propertyNameBindingBuilder xmlDoc) (vis, optInline, isMutable, mWholeBindLhs, spBind, optReturnType, expr, exprm, [], attrs, Some(memFlagsBuilder SynMemberKind.Member))

                       let (SynBinding (_, _, _, _, _, doc2, _, bindingPatOuter, _, _, _, _)) = bindingOuter 
                   
                       let lidOuter, lidVisOuter = 
                           match bindingPatOuter with 
                           | SynPat.LongIdent (lid, None, None, SynArgPats.Pats [], lidVisOuter, m) ->  lid, lidVisOuter
                           | SynPat.Named (id, _, visOuter, m) | SynPat.As(_, SynPat.Named (id, _, visOuter, m), _) -> LongIdentWithDots([id], []), visOuter
                           | p -> raiseParseErrorAt mWholeBindLhs (FSComp.SR.parsInvalidDeclarationSyntax()) 

                       // Merge the visibility from the outer point with the inner point, e.g.
                       //    member <VIS1>  this.Size with <VIS2> get ()      = m_size
                       
                       let mergeLidVisOuter lidVisInner =
                           match lidVisInner, lidVisOuter with 
                           | None, None -> None
                           | Some lidVisInner, None | None, Some lidVisInner -> Some lidVisInner
                           | Some _, Some _ ->  
                               errorR(Error(FSComp.SR.parsMultipleAccessibilitiesForGetSet(), mWholeBindLhs))
                               lidVisInner
                   
                       // Replace the "get" or the "set" with the right name
                       let rec go p = 
                           match p with 
                           | SynPat.LongIdent (LongIdentWithDots([id], _), _, tyargs, SynArgPats.Pats args, lidVisInner, m) ->  
                               // Setters have all arguments tupled in their internal form, though they don't 
                               // appear to be tupled from the syntax. Somewhat unfortunate
                               let args = 
                                   if id.idText = "set" then 
                                       match args with 
                                       | [SynPat.Paren(SynPat.Tuple (false, indexPats, _), indexPatRange);valuePat] when id.idText = "set" -> 
                                           [SynPat.Tuple(false, indexPats@[valuePat], unionRanges indexPatRange valuePat.Range)] 
                                       | [indexPat;valuePat] -> 
                                           [SynPat.Tuple(false, args, unionRanges indexPat.Range valuePat.Range)] 
                                       | [valuePat] -> 
                                           [valuePat] 
                                       | _ -> 
                                           raiseParseErrorAt m (FSComp.SR.parsSetSyntax())
                                   else 
                                       args
//                               let idTool : Ident list = lidOuter |> List.map (fun (li:Ident) -> ident(li.idText, id.idRange)) |> List.rev |> List.take 1
                               SynPat.LongIdent (lidOuter, Some(id), tyargs, SynArgPats.Pats args, mergeLidVisOuter lidVisInner, m)
                           | SynPat.Named (nm, _, lidVisInner, m)
                           | SynPat.As (_, SynPat.Named (nm, _, lidVisInner, m), _) -> SynPat.LongIdent (lidOuter, None, None, SynArgPats.Pats [], mergeLidVisOuter lidVisInner, m)
                           | SynPat.Typed (p, ty, m) ->  SynPat.Typed(go p, ty, m)
                           | SynPat.Attrib (p, attribs, m) ->  SynPat.Attrib(go p, attribs, m)
                           | SynPat.Wild(m) ->  SynPat.Wild(m)
                           | _ -> raiseParseErrorAt mWholeBindLhs (FSComp.SR.parsInvalidDeclarationSyntax()) 

                       go pv, PreXmlDoc.Merge doc2 doc

                   let binding = SynBinding (vis, SynBindingKind.Normal, isInline, isMutable, attrs, xmlDocAdjusted, valSynData, bindingPatAdjusted, rhsRetInfo, rhsExpr, mWholeBindLhs, spBind)
                   let memberRange = unionRanges rangeStart mWhole
                   Some (SynMemberDefn.Member (binding, memberRange))))
       }


abstractMemberFlags: 
  | ABSTRACT {} 
  | ABSTRACT MEMBER {} 


/* A member definition */
classDefnMember:
  | opt_attributes opt_declVisibility classDefnBindings
     { if Option.isSome $2 then errorR(Error(FSComp.SR.parsVisibilityDeclarationsShouldComePriorToIdentifier(), rhs parseState 2))
       [mkClassMemberLocalBindings(false, None, $1, $2, $3)] }
       
  | opt_attributes opt_declVisibility STATIC classDefnBindings  
     { if Option.isSome $2 then errorR(Error(FSComp.SR.parsVisibilityDeclarationsShouldComePriorToIdentifier(), rhs parseState 2))
       [mkClassMemberLocalBindings(true, Some (rhs parseState 3), $1, $2, $4)] }
              
  | opt_attributes opt_declVisibility memberFlags memberCore opt_ODECLEND
     { let rangeStart = rhs parseState 1
       if Option.isSome $2 then
           errorR (Error (FSComp.SR.parsVisibilityDeclarationsShouldComePriorToIdentifier (), rhs parseState 2))
       let _, flags = $3
       $4 $2 flags $1 rangeStart }
       
  | opt_attributes opt_declVisibility interfaceMember appType opt_interfaceImplDefn  
     {  if not (isNil $1) then errorR(Error(FSComp.SR.parsAttributesAreNotPermittedOnInterfaceImplementations(), rhs parseState 1))
        if Option.isSome $2 then errorR(Error(FSComp.SR.parsInterfacesHaveSameVisibilityAsEnclosingType(), rhs parseState 3))
        let members = Option.map fst $5
        let mWhole =
            match $5 with
            | None -> rhs2 parseState 1 4
            | Some (_, m) -> unionRanges (rhs2 parseState 1 4) m
        [ SynMemberDefn.Interface ($4, members, mWhole) ] }
        
  | opt_attributes opt_declVisibility abstractMemberFlags opt_inline nameop opt_explicitValTyparDecls COLON topTypeWithTypeConstraints classMemberSpfnGetSet  opt_ODECLEND
     { let ty, arity = $8
       let isInline, doc, id, explicitValTyparDecls = $4, grabXmlDoc(parseState, $1, 1), $5, $6
       let getSetRangeOpt, getSet = $9
       let getSetAdjuster arity = match arity, getSet with SynValInfo([], _), SynMemberKind.Member -> SynMemberKind.PropertyGet | _ -> getSet
       let wholeRange = 
           let m = rhs parseState 1
           match getSetRangeOpt with 
           | None -> unionRanges m ty.Range
           | Some m2 -> unionRanges m m2
       if Option.isSome $2 then errorR(Error(FSComp.SR.parsAccessibilityModsIllegalForAbstract(), wholeRange))
       let valSpfn = SynValSig($1, id, explicitValTyparDecls, ty, arity, isInline, false, doc, None, None, wholeRange)
       [ SynMemberDefn.AbstractSlot(valSpfn, AbstractMemberFlags (getSetAdjuster arity), wholeRange) ] }
       
  | opt_attributes opt_declVisibility inheritsDefn
     {  if not (isNil $1) then errorR(Error(FSComp.SR.parsAttributesIllegalOnInherit(), rhs parseState 1))
        if Option.isSome $2 then errorR(Error(FSComp.SR.parsVisibilityIllegalOnInherit(), rhs parseState 1))
        [ $3 ] }

  | opt_attributes opt_declVisibility valDefnDecl opt_ODECLEND
     {  if Option.isSome $2 then errorR(Error(FSComp.SR.parsVisibilityDeclarationsShouldComePriorToIdentifier(), rhs parseState 2))
        let rangeStart = rhs parseState 1
        $3 rangeStart $1 false }
        
  | opt_attributes opt_declVisibility STATIC valDefnDecl opt_ODECLEND
     {  if Option.isSome $2 then errorR(Error(FSComp.SR.parsVisibilityDeclarationsShouldComePriorToIdentifier(), rhs parseState 2))
        let rangeStart = rhs parseState 1
        $4 rangeStart $1 true  }

  | opt_attributes opt_declVisibility memberFlags autoPropsDefnDecl opt_ODECLEND
     { let rangeStart = rhs parseState 1 
       if Option.isSome $2 then
           errorR(Error(FSComp.SR.parsVisibilityDeclarationsShouldComePriorToIdentifier(), rhs parseState 2))
       let isStatic, flags = $3
       $4 $1 isStatic flags rangeStart }

  | opt_attributes opt_declVisibility NEW  atomicPattern optAsSpec EQUALS typedSequentialExprBlock opt_ODECLEND
     {  let mWholeBindLhs = rhs2 parseState 1 (if Option.isSome $5 then 5 else 4)
        let m = unionRanges mWholeBindLhs $7.Range 
        let expr = $7
        let valSynData = SynValData (Some CtorMemberFlags, SynValInfo([SynInfo.InferSynArgInfoFromPat $4], SynInfo.unnamedRetVal), $5) 
        let vis = $2 
        let declPat = SynPat.LongIdent (LongIdentWithDots([mkSynId (rhs parseState 3) "new"], []), None, Some noInferredTypars, SynArgPats.Pats [$4], vis, rhs parseState 3)
        // Check that 'SynPatForConstructorDecl' matches this correctly
        assert (match declPat with SynPatForConstructorDecl _ -> true | _ -> false)
        [ SynMemberDefn.Member(SynBinding (None, SynBindingKind.Normal, false, false, $1, grabXmlDoc(parseState, $1, 1), valSynData, declPat, None, expr, mWholeBindLhs, DebugPointAtBinding.NoneAtInvisible), m) ] }
        
  | opt_attributes opt_declVisibility STATIC typeKeyword tyconDefn 
     {  if Option.isSome $2 then errorR(Error(FSComp.SR.parsVisibilityDeclarationsShouldComePriorToIdentifier(), rhs parseState 2))
        [ SynMemberDefn.NestedType($5, None, rhs2 parseState 1 5) ] }


/* A 'val' definition in an object type definition */
valDefnDecl:
  | VAL opt_mutable opt_access ident COLON  typ 
     {  let mRhs = rhs2 parseState 4 6
        let mValDecl = rhs2 parseState 1 6
        (fun rangeStart attribs isStatic ->
            let xmlDoc = grabXmlDocAtRangeStart(parseState, attribs, rangeStart)
            let mValDecl = unionRanges rangeStart mValDecl
            let fld = SynField(attribs, isStatic, Some $4, $6, $2, xmlDoc, $3, mRhs)
            [ SynMemberDefn.ValField(fld, mValDecl) ]) }


/* An auto-property definition in an object type definition */
autoPropsDefnDecl:
  | VAL opt_mutable opt_access ident opt_typ EQUALS typedSequentialExprBlock classMemberSpfnGetSet
<<<<<<< HEAD
     { let doc = grabXmlDoc(parseState, 5)
       let mGetSetOpt, getSet = $8
=======
     { let mGetSetOpt, getSet = $8
>>>>>>> 97c3d7b4
       if $2 then
           errorR (Error (FSComp.SR.parsMutableOnAutoPropertyShouldBeGetSet (), rhs parseState 3))
       (fun attribs isStatic flags rangeStart ->
           let xmlDoc = grabXmlDocAtRangeStart(parseState, attribs, rangeStart)
           let memberRange = unionRanges rangeStart $7.Range
           [ SynMemberDefn.AutoProperty(attribs, isStatic, $4, $5, getSet, flags, xmlDoc, $3, $7, mGetSetOpt, memberRange) ]) }


/* An optional type on an auto-property definition */
opt_typ:
   | /* EMPTY */ { None } 
   | COLON typ { Some $2 }


atomicPatternLongIdent:
  | UNDERSCORE DOT pathOp
     { if not (parseState.LexBuffer.SupportsFeature LanguageFeature.SingleUnderscorePattern) then
          raiseParseErrorAt (rhs parseState 2) (FSComp.SR.parsUnexpectedSymbolDot())
       let (LongIdentWithDots(lid, dotms)) = $3
       (None, LongIdentWithDots(ident("_", rhs parseState 1)::lid, rhs parseState 2::dotms)) }

  | GLOBAL DOT pathOp
     { let (LongIdentWithDots(lid, dotms)) = $3
       (None, LongIdentWithDots(ident(MangledGlobalName, rhs parseState 1) :: lid, rhs parseState 2 :: dotms)) }

  | pathOp
     { (None, $1) }

  | access UNDERSCORE DOT pathOp
     { if not (parseState.LexBuffer.SupportsFeature LanguageFeature.SingleUnderscorePattern) then
          raiseParseErrorAt (rhs parseState 3) (FSComp.SR.parsUnexpectedSymbolDot())
       let (LongIdentWithDots(lid, dotms)) = $4
       (Some($1), LongIdentWithDots(ident("_", rhs parseState 2)::lid, rhs parseState 3::dotms)) }  

  | access pathOp
     { (Some($1), $2) }


opt_access:
  | /* EMPTY */
     { None }

  | access
     { Some($1) } 


access:
  | PRIVATE
     { SynAccess.Private }

  | PUBLIC
     { SynAccess.Public }

  | INTERNAL
     { SynAccess.Internal }

/* only valid on 'NEW' */
opt_declVisibility:
  | access
     { Some($1) } 

  | /* EMPTY */
     { None }
  

opt_interfaceImplDefn:
  | WITH objectImplementationBlock declEnd
     { let members = $2
       let m = (rhs parseState 1, members) ||> unionRangeWithListBy (fun (mem:SynMemberDefn) -> mem.Range)
       Some (members, m) }

  | WITH
     { Some ([], rhs parseState 1) }

  | /* EMPTY */
     { None }


opt_classDefn: 
  | WITH classDefnBlock declEnd
     { $2 } 

  | /* EMPTY */
     { [] }


/* An 'inherits' definition in an object type definition */
inheritsDefn: 
  | INHERIT atomTypeNonAtomicDeprecated optBaseSpec
     { let mDecl = unionRanges (rhs parseState 1) (($2): SynType).Range 
       SynMemberDefn.Inherit($2, $3, mDecl) }

  | INHERIT atomTypeNonAtomicDeprecated opt_HIGH_PRECEDENCE_APP atomicExprAfterType optBaseSpec
     { let mDecl = unionRanges (rhs parseState 1) $4.Range 
       SynMemberDefn.ImplicitInherit($2, $4, $5, mDecl) }

  | INHERIT ends_coming_soon_or_recover
     { let mDecl = (rhs parseState 1)
       if not $2 then errorR(Error(FSComp.SR.parsTypeNameCannotBeEmpty(), mDecl))
       SynMemberDefn.Inherit(SynType.LongIdent(LongIdentWithDots([], [])), None, mDecl) }

optAsSpec: 
  | asSpec
      { Some($1) } 

  | /* EMPTY */
      { None }

asSpec: 
  | AS ident
     { $2 } 

optBaseSpec: 
  | baseSpec
     { Some($1) } 

  | /* EMPTY */
     { None }

baseSpec: 
  | AS ident 
      { if ($2).idText <> "base" then 
             errorR(Error(FSComp.SR.parsInheritDeclarationsCannotHaveAsBindings(), rhs2 parseState 1 2)) 
        ident("base", rhs parseState 2) } 
        
  | AS BASE 
      { errorR(Error(FSComp.SR.parsInheritDeclarationsCannotHaveAsBindings(), rhs2 parseState 1 2)) 
        ident("base", rhs parseState 2) } 


/* The members in an object expression or interface implementation */
objectImplementationBlock:
  | OBLOCKBEGIN objectImplementationMembers oblockend  
      { $2 }

  | OBLOCKBEGIN objectImplementationMembers recover 
      { if not $3 then reportParseErrorAt (rhs parseState 3) (FSComp.SR.parsUnexpectedEndOfFileObjectMembers())
        $2 }

  | objectImplementationMembers 
      { $1 }


/* The members in an object expression or interface implementation */
objectImplementationMembers:  
  | objectImplementationMember opt_seps objectImplementationMembers 
      { $1 @  $3 }

  | objectImplementationMember opt_seps 
      { $1 }


/* One member in an object expression or interface implementation */
objectImplementationMember: 
  | opt_attributes memberOrOverride memberCore opt_ODECLEND
     { let rangeStart = rhs parseState 1
       $3 None OverrideMemberFlags $1 rangeStart }

  | opt_attributes memberOrOverride autoPropsDefnDecl opt_ODECLEND
     { let rangeStart = rhs parseState 1
       $3 $1 false OverrideMemberFlags rangeStart }

  | opt_attributes memberOrOverride error 
      { [] } 

  | opt_attributes error memberCore opt_ODECLEND 
      { [] }


memberOrOverride: 
  | MEMBER {   } 
  | OVERRIDE {   }


/* The core of the right-hand-side of a simple type definition */
tyconDefnOrSpfnSimpleRepr: 

  /* type MyAlias = SomeTypeProvider<@"foo">    is a common error, special-case it */
  | opt_attributes opt_declVisibility path LQUOTE STRING recover     
     { errorR(Error(FSComp.SR.parsUnexpectedQuotationOperatorInTypeAliasDidYouMeanVerbatimString(), rhs parseState 4)) 
       SynTypeDefnSimpleRepr.TypeAbbrev (ParserDetail.ErrorRecovery, SynType.LongIdent($3), unionRanges (rhs parseState 1) $3.Range)  }

  /* A type abbreviation */
  | opt_attributes opt_declVisibility typ
     { if not (isNil $1) then errorR(Error(FSComp.SR.parsAttributesIllegalHere(), rhs parseState 1))
       if Option.isSome $2 then errorR(Error(FSComp.SR.parsTypeAbbreviationsCannotHaveVisibilityDeclarations(), rhs parseState 2))
       SynTypeDefnSimpleRepr.TypeAbbrev (ParserDetail.Ok, $3, unionRanges (rhs parseState 1) $3.Range) }

  /* A union type definition */
  | opt_attributes opt_declVisibility unionTypeRepr
     { if not (isNil $1) then errorR(Error(FSComp.SR.parsAttributesIllegalHere(), rhs parseState 1))
       let rangesOf3 = $3 |> List.map (function |Choice1Of2(ec)->ec.Range | Choice2Of2(uc)->uc.Range)
       let mWhole = (rhs2 parseState 1 2, rangesOf3) ||> List.fold unionRanges 
       if $3 |> List.exists (function Choice1Of2 _ -> true | _ -> false) then (
           if Option.isSome $2 then errorR(Error(FSComp.SR.parsEnumTypesCannotHaveVisibilityDeclarations(), rhs parseState 2));
           SynTypeDefnSimpleRepr.Enum ($3 |> List.choose (function 
                                              | Choice1Of2 data ->  
                                                Some(data) 
                                              | Choice2Of2(SynUnionCase(_, _, _, _, _, m)) -> 
                                                errorR(Error(FSComp.SR.parsAllEnumFieldsRequireValues(), m)); None),
                           mWhole)
       ) else 
           SynTypeDefnSimpleRepr.Union ($2,
                            $3 |> List.choose (function Choice2Of2 data -> Some(data) | Choice1Of2 _ -> failwith "huh?"),
                            mWhole) }

  /* A record type definition */
  | opt_attributes opt_declVisibility braceFieldDeclList
     { if not (isNil $1) then errorR(Error(FSComp.SR.parsAttributesIllegalHere(), rhs parseState 1))
       SynTypeDefnSimpleRepr.Record ($2, $3, lhs parseState) }

  /* An inline-assembly type definition, for FSharp.Core library only */
  | opt_attributes opt_declVisibility LPAREN HASH string HASH rparen
     { if not (isNil $1) then errorR(Error(FSComp.SR.parsAttributesIllegalHere(), rhs parseState 1))
       let lhsm = lhs parseState
       if parseState.LexBuffer.ReportLibraryOnlyFeatures then libraryOnlyError lhsm
       if Option.isSome $2 then errorR(Error(FSComp.SR.parsInlineAssemblyCannotHaveVisibilityDeclarations(), rhs parseState 2))
       let s, _ = $5
       let ilType = ParseAssemblyCodeType s parseState.LexBuffer.ReportLibraryOnlyFeatures parseState.LexBuffer.LanguageVersion (rhs parseState 5)
       SynTypeDefnSimpleRepr.LibraryOnlyILAssembly (box ilType, lhsm)  }


/* The core of a record type definition */
braceFieldDeclList:
  | LBRACE  recdFieldDeclList rbrace
     { $2 }

  | LBRACE  recdFieldDeclList recover
     { reportParseErrorAt (rhs parseState 1) (FSComp.SR.parsUnmatchedBrace()) 
       $2 }

  | LBRACE  error rbrace
     { [] }

anonRecdType:
    | STRUCT braceBarFieldDeclListCore
        { $2, true }
    | braceBarFieldDeclListCore
        { $1, false }

/* The core of a record type definition */
braceBarFieldDeclListCore:
  | LBRACE_BAR  recdFieldDeclList bar_rbrace
     { $2 }

  | LBRACE_BAR  recdFieldDeclList recover
     { reportParseErrorAt (rhs parseState 1) (FSComp.SR.parsUnmatchedBraceBar()) 
       $2 }

  | LBRACE_BAR error bar_rbrace
     { [] }

classOrInterfaceOrStruct: 
  | CLASS 
     { SynTypeDefnKind.Class } 

  | INTERFACE
     { SynTypeDefnKind.Interface } 

  | STRUCT
     { SynTypeDefnKind.Struct }

interfaceMember: 
  | INTERFACE { } 
  | OINTERFACE_MEMBER    { }

tyconNameAndTyparDecls:  
  | opt_access path 
<<<<<<< HEAD
      { None, $2.Lid, false, $1, grabXmlDoc(parseState, 2) }

  | opt_access prefixTyparDecls  path
      { Some $2, $3.Lid, false, $1, grabXmlDoc(parseState, 2) }

  | opt_access path postfixTyparDecls 
      { Some $3, $2.Lid, true, $1, grabXmlDoc(parseState, 2) }
=======
      { None, $2.Lid, false, $1 }

  | opt_access prefixTyparDecls  path
      { Some $2, $3.Lid, false, $1 }

  | opt_access path postfixTyparDecls 
      { Some $3, $2.Lid, true, $1 }
>>>>>>> 97c3d7b4

prefixTyparDecls:
  | typar
      { SynTyparDecls.SinglePrefix (SynTyparDecl([], $1), rhs parseState 1) }

  | LPAREN typarDeclList rparen
      { SynTyparDecls.PrefixList (List.rev $2, rhs2 parseState 1 3) }

typarDeclList: 
  | typarDeclList COMMA typarDecl { $3 :: $1 } 
  | typarDecl { [$1] }

typarDecl : 
  | opt_attributes typar 
      { SynTyparDecl($1, $2) }

/* Any tokens in this grammar must be added to the lex filter rule 'peekAdjacentTypars' */
/* See the F# specification "Lexical analysis of type applications and type parameter definitions" */
postfixTyparDecls: 
  | opt_HIGH_PRECEDENCE_TYAPP LESS typarDeclList opt_typeConstraints GREATER 
      { let m = rhs2 parseState 2 5
        if not $2 then warning(Error(FSComp.SR.parsNonAdjacentTypars(), m))
        SynTyparDecls.PostfixList (List.rev $3, $4, m) }

/* Any tokens in this grammar must be added to the lex filter rule 'peekAdjacentTypars' */
/* See the F# specification "Lexical analysis of type applications and type parameter definitions" */
explicitValTyparDeclsCore: 
  | typarDeclList COMMA DOT_DOT 
      { (List.rev $1, true) }

  | typarDeclList 
      { (List.rev $1, false) }

  | /* EMPTY */
      { ([], false) }

explicitValTyparDecls: 
  | opt_HIGH_PRECEDENCE_TYAPP LESS explicitValTyparDeclsCore opt_typeConstraints GREATER 
      { let m = rhs2 parseState 2 5
        if not $2 then warning(Error(FSComp.SR.parsNonAdjacentTypars(), m))
        let tps, flex = $3 
        let tps = SynTyparDecls.PostfixList (tps, $4, m)
        SynValTyparDecls(Some tps, flex) }

opt_explicitValTyparDecls: 
  | explicitValTyparDecls 
      { $1 } 
  |       
      { SynValTyparDecls(None, true) }

/* Any tokens in this grammar must be added to the lex filter rule 'peekAdjacentTypars' */
/* See the F# specification "Lexical analysis of type applications and type parameter definitions" */
opt_typeConstraints:
  | /* EMPTY */
     { [] }

  | WHEN typeConstraints 
     { List.rev $2 }

/* Any tokens in this grammar must be added to the lex filter rule 'peekAdjacentTypars' */
/* See the F# specification "Lexical analysis of type applications and type parameter definitions" */
typeConstraints: 
  | typeConstraints AND typeConstraint
     { $3 :: $1 } 

  | typeConstraint
     { [$1] }

/* Any tokens in this grammar must be added to the lex filter rule 'peekAdjacentTypars' */
/* See the F# specification "Lexical analysis of type applications and type parameter definitions" */
typeConstraint: 
  | DEFAULT typar COLON typ 
     { if parseState.LexBuffer.ReportLibraryOnlyFeatures then libraryOnlyError (lhs parseState)
       SynTypeConstraint.WhereTyparDefaultsToType($2, $4, lhs parseState) }

  | typar COLON_GREATER typ 
     { SynTypeConstraint.WhereTyparSubtypeOfType($1, $3, lhs parseState) }

  | typar COLON STRUCT 
     { SynTypeConstraint.WhereTyparIsValueType($1, lhs parseState) }

  | typar COLON IDENT STRUCT 
     { if $3 <> "not" then reportParseErrorAt (rhs parseState 3) (FSComp.SR.parsUnexpectedIdentifier($3))  
       SynTypeConstraint.WhereTyparIsReferenceType($1, lhs parseState) }

  | typar COLON NULL 
     { SynTypeConstraint.WhereTyparSupportsNull($1, lhs parseState) }

  | typar COLON LPAREN classMemberSpfn rparen 
     { let tp = $1
       SynTypeConstraint.WhereTyparSupportsMember([ SynType.Var(tp, tp.Range) ], $4, lhs parseState) }

  | LPAREN typarAlts rparen COLON LPAREN classMemberSpfn rparen 
     { SynTypeConstraint.WhereTyparSupportsMember(List.rev($2), $6, lhs parseState) }

  | typar COLON DELEGATE typeArgsNoHpaDeprecated
     { let _ltm, _gtm, args, _commas, mWhole = $4
       SynTypeConstraint.WhereTyparIsDelegate($1, args, unionRanges $1.Range mWhole) }

  | typar COLON IDENT typeArgsNoHpaDeprecated
     { match $3 with 
       | "enum" ->
           let _ltm, _gtm, args, _commas, mWhole = $4
           SynTypeConstraint.WhereTyparIsEnum($1, args, unionRanges $1.Range mWhole)
       | nm -> raiseParseErrorAt (rhs parseState 3) (FSComp.SR.parsUnexpectedIdentifier(nm)) }

  | typar COLON IDENT 
     { match $3 with 
       | "comparison" -> SynTypeConstraint.WhereTyparIsComparable($1, lhs parseState)
       | "equality" -> SynTypeConstraint.WhereTyparIsEquatable($1, lhs parseState)
       | "unmanaged" -> SynTypeConstraint.WhereTyparIsUnmanaged($1, lhs parseState)
       | nm -> raiseParseErrorAt (rhs parseState 3) (FSComp.SR.parsUnexpectedIdentifier(nm)) }

typarAlts:
  | typarAlts OR appType
     { $3 :: $1 }

  | appType
     { [$1] }	

/* The core of a union type definition */
unionTypeRepr:
  /* Note the next three rules are required to disambiguate this from type x = y */
  /* Attributes can only appear on a single constructor if you've used a | */
  | barAndgrabXmlDoc attrUnionCaseDecls  
     { $2 $1 }

  | firstUnionCaseDeclOfMany barAndgrabXmlDoc attrUnionCaseDecls  
     { $1 :: $3 $2 }

  | firstUnionCaseDecl 
     { [$1] } 

barAndgrabXmlDoc : 
  | BAR
     { grabXmlDoc(parseState, [], 1) }

attrUnionCaseDecls: 
  | attrUnionCaseDecl barAndgrabXmlDoc attrUnionCaseDecls
     { (fun xmlDoc -> $1 xmlDoc  :: $3 $2) } 

  | attrUnionCaseDecl
     { (fun xmlDoc -> [ $1 xmlDoc ]) }

/* The core of a union case definition */
attrUnionCaseDecl:
  | opt_attributes opt_access unionCaseName
      { if Option.isSome $2 then errorR(Error(FSComp.SR.parsUnionCasesCannotHaveVisibilityDeclarations(), rhs parseState 2))
        let mDecl = rhs parseState 3
        (fun xmlDoc -> Choice2Of2 (SynUnionCase ( $1, $3, SynUnionCaseKind.Fields [], xmlDoc, None, mDecl))) }

  | opt_attributes opt_access unionCaseName OF unionCaseRepr
      { if Option.isSome $2 then errorR(Error(FSComp.SR.parsUnionCasesCannotHaveVisibilityDeclarations(), rhs parseState 2))
        let mDecl = rhs2 parseState 1 5
        (fun xmlDoc -> Choice2Of2 (SynUnionCase ( $1, $3, SynUnionCaseKind.Fields $5, xmlDoc, None, mDecl))) }

  | opt_attributes opt_access unionCaseName OF recover
      { if Option.isSome $2 then errorR(Error(FSComp.SR.parsUnionCasesCannotHaveVisibilityDeclarations(), rhs parseState 2))
        let mDecl = rhs2 parseState 1 4
        (fun xmlDoc -> Choice2Of2 (SynUnionCase ( $1, $3, SynUnionCaseKind.Fields [], xmlDoc, None, mDecl))) }

  | opt_attributes opt_access unionCaseName COLON topType
      { if Option.isSome $2 then errorR(Error(FSComp.SR.parsUnionCasesCannotHaveVisibilityDeclarations(), rhs parseState 2))
        if parseState.LexBuffer.ReportLibraryOnlyFeatures then libraryOnlyWarning(lhs parseState)
        let mDecl = rhs2 parseState 1 5
        (fun xmlDoc -> Choice2Of2 (SynUnionCase ( $1, $3, SynUnionCaseKind.FullType $5, xmlDoc, None, mDecl))) }

  | opt_attributes opt_access unionCaseName EQUALS constant
      { if Option.isSome $2 then errorR(Error(FSComp.SR.parsEnumFieldsCannotHaveVisibilityDeclarations(), rhs parseState 2))
        let mDecl = rhs2 parseState 1 5
        (fun xmlDoc -> Choice1Of2 (SynEnumCase ( $1, $3, fst $5, snd $5, xmlDoc, mDecl))) } 

/* The name of a union case */
unionCaseName: 
  | nameop  
      { $1 } 

  | LPAREN COLON_COLON rparen  
      {  ident(opNameCons, rhs parseState 2) }  

  | LPAREN LBRACK RBRACK  rparen  
      {  ident(opNameNil, rhs2 parseState 2 3) }  

firstUnionCaseDeclOfMany: 
  | ident opt_OBLOCKSEP
      { Choice2Of2 (SynUnionCase ( [], $1, SynUnionCaseKind.Fields [], grabXmlDoc(parseState, [], 1), None, rhs parseState 1)) }

  | ident EQUALS constant opt_OBLOCKSEP
      { Choice1Of2 (SynEnumCase ([], $1, fst $3, snd $3, grabXmlDoc(parseState, [], 1), rhs2 parseState 1 3)) }

  | firstUnionCaseDecl opt_OBLOCKSEP
      { $1 }

firstUnionCaseDecl: 
  | ident OF unionCaseRepr  
     { Choice2Of2 (SynUnionCase ( [], $1, SynUnionCaseKind.Fields $3, grabXmlDoc(parseState, [], 1), None, rhs2 parseState 1 3)) }

  | ident EQUALS constant opt_OBLOCKSEP
      { Choice1Of2 (SynEnumCase ([], $1, fst $3, snd $3, grabXmlDoc(parseState, [], 1), rhs2 parseState 1 3))  }

unionCaseReprElements:
  | unionCaseReprElement STAR unionCaseReprElements
     { $1 :: $3 }

  | unionCaseReprElement %prec prec_toptuptyptail_prefix
     { [$1] }

unionCaseReprElement:
  | ident COLON appType
     { let xmlDoc = grabXmlDoc(parseState, [], 1)
       let wholeRange = rhs2 parseState 1 3
       mkSynNamedField ($1, $3, xmlDoc, wholeRange) }

  | appType
     { let xmlDoc = grabXmlDoc(parseState, [], 1)
       mkSynAnonField ($1, xmlDoc) }

unionCaseRepr:
  | braceFieldDeclList
     { errorR(Deprecated(FSComp.SR.parsConsiderUsingSeparateRecordType(), lhs parseState)) 
       $1 }

  | unionCaseReprElements 
     { $1 }

/* A list of field declarations in a record type */
recdFieldDeclList: 
  | recdFieldDecl seps recdFieldDeclList 
     { $1 :: $3 } 

  | recdFieldDecl opt_seps           
     { [$1] }

/* A field declaration in a record type */
recdFieldDecl: 
  | opt_attributes fieldDecl
     { let wholeRange = rhs2 parseState 1 2
       let fld = $2 $1 false wholeRange
       let (SynField (a, b, c, d, e, f, vis, wholeRange)) = fld
       if Option.isSome vis then errorR (Error (FSComp.SR.parsRecordFieldsCannotHaveVisibilityDeclarations (), rhs parseState 2))
       SynField (a, b, c, d, e, f, None, wholeRange) }

/* Part of a field or val declaration in a record type or object type */
fieldDecl: 
  | opt_mutable opt_access ident COLON  typ 
     { fun attrs stat wholeRange ->
           let xmlDoc = grabXmlDocAtRangeStart(parseState, attrs, wholeRange)
           SynField(attrs, stat, Some $3, $5, $1, xmlDoc, $2, wholeRange) }

/* An exception definition */
exconDefn: 
  | exconCore opt_classDefn 
     { SynExceptionDefn($1, $2, ($1.Range, $2) ||> unionRangeWithListBy (fun cd -> cd.Range) ) }
  
/* Part of an exception definition */
exconCore: 
  | EXCEPTION opt_attributes opt_access exconIntro exconRepr
     { SynExceptionDefnRepr($2, $4, $5, PreXmlDoc.Empty, $3, (match $5 with None -> rhs2 parseState 1 4 | Some p -> unionRanges (rangeOfLongIdent p) (rhs2 parseState 1 4))) }
  
/* Part of an exception definition */
exconIntro:
  | ident
      { SynUnionCase([], $1, SynUnionCaseKind.Fields [], PreXmlDoc.Empty, None, lhs parseState) }

  | ident OF unionCaseRepr
      { SynUnionCase([], $1, SynUnionCaseKind.Fields $3, PreXmlDoc.Empty, None, lhs parseState) }

  | ident OF recover
      { SynUnionCase([], $1, SynUnionCaseKind.Fields [], PreXmlDoc.Empty, None, lhs parseState) }

exconRepr: 
  | /* EMPTY */
     { None }

  | EQUALS path
     { Some ($2.Lid) }

/*-------------------------------------------------------------------------*/
/* F# Definitions, Types, Patterns and Expressions  */

/* A 'let ...' or 'do ...' statement in the non-#light syntax */
defnBindings: 
  | LET opt_rec localBindings 
      { let mLetKwd = rhs parseState 1 
        let isUse = $1
        let isRec = $2 
        let localBindingsLastRangeOpt, localBindingsBuilder = $3
        
        // Calculate the precise range of the binding set, up to the end of the last r.h.s. expression
        let bindingSetRange = 
            match localBindingsLastRangeOpt with 
            | None -> rhs2 parseState 1 2 (* there was some error - this will be an approximate range *)
            | Some lastRange -> unionRanges mLetKwd lastRange

        // The first binding swallows any attributes prior to the 'let'
        BindingSetPreAttrs(mLetKwd, isRec, isUse,
            (fun attrs vis ->
                let xmlDoc = grabXmlDoc(parseState, attrs, 1)
                // apply the builder
                let binds = localBindingsBuilder xmlDoc attrs vis mLetKwd
                if not isRec && not (isNilOrSingleton binds) then 
                      reportParseErrorAt mLetKwd (FSComp.SR.parsLetAndForNonRecBindings())
                [], binds),
            bindingSetRange) }

  | cPrototype
      { let bindRange = lhs parseState
        BindingSetPreAttrs(bindRange, false, false, $1, bindRange)  }


/* A 'do ...' statement in the non-#light syntax */
doBinding:
  | DO typedSequentialExprBlock 
      { let mDoKwd = rhs parseState 1 
        let mWhole = unionRanges mDoKwd $2.Range
        // any attributes prior to the 'let' are left free, e.g. become top-level attributes 
        // associated with the module, 'main' function or assembly depending on their target 
        BindingSetPreAttrs(mDoKwd, false, false, (fun attrs vis -> attrs, [mkSynDoBinding (vis, true, $2, mWhole)]), mWhole) }


/* A 'let ....' binding in the #light syntax */
hardwhiteLetBindings: 
  | OLET opt_rec localBindings hardwhiteDefnBindingsTerminator
      { let mLetKwd = rhs parseState 1 
        let isUse = $1
        let isRec = $2
        $4 (if isUse then "use" else "let") mLetKwd  // report unterminated error 
        
        let localBindingsLastRangeOpt, localBindingsBuilder = $3
        
        // Calculate the precise range of the binding set, up to the end of the last r.h.s. expression
        let bindingSetRange = 
            match localBindingsLastRangeOpt with 
            | None -> rhs parseState 1 (* there was some error - this will be an approximate range *)
            | Some lastRange -> unionRanges mLetKwd lastRange

        // the first binding swallow any attributes prior to the 'let' 
        BindingSetPreAttrs(mLetKwd, isRec, isUse,
          (fun attrs vis ->
            let xmlDoc = grabXmlDoc(parseState, attrs, 1)
            let binds = localBindingsBuilder xmlDoc attrs vis mLetKwd
            if not isRec && not (isNilOrSingleton binds) then
                reportParseErrorAt mLetKwd (FSComp.SR.parsLetAndForNonRecBindings())
            [], binds),
          bindingSetRange), (unionRanges mLetKwd bindingSetRange) }


/* A 'do ...' statement */
hardwhiteDoBinding: 
  | ODO typedSequentialExprBlock hardwhiteDefnBindingsTerminator          
      { let mLetKwd = rhs parseState 1 
        let bindingSetRange = unionRanges mLetKwd $2.Range 
        let seqPt = DebugPointAtBinding.NoneAtDo 
        // any attributes prior to the 'let' are left free, e.g. become top-level attributes 
        // associated with the module, 'main' function or assembly depending on their target 
        BindingSetPreAttrs(mLetKwd, false, false, (fun attrs vis -> attrs, [mkSynDoBinding (vis, true, $2, bindingSetRange)]), bindingSetRange), $2 }


/* The bindings in a class type definition */
classDefnBindings: 
  | defnBindings
     { $1 }

  | doBinding
     { $1 }

  | hardwhiteLetBindings
     { let b, m = $1 in b } 

  | hardwhiteDoBinding
     { fst $1 }


/* The terminator for a 'let ....' binding in the #light syntax */
hardwhiteDefnBindingsTerminator:
  |  ODECLEND
     { (fun _ m -> ()) }

  |  recover 
     { (fun kwd m ->
         let msg = 
             match kwd with 
             | "let!" -> FSComp.SR.parsUnmatchedLetBang() 
             | "use!" -> FSComp.SR.parsUnmatchedUseBang() 
             | "use" -> FSComp.SR.parsUnmatchedUse() 
             | _ (*"let" *) -> FSComp.SR.parsUnmatchedLet()
         reportParseErrorAt m msg) }

/* An 'extern' DllImport function definition in C-style syntax */
cPrototype: 
  | EXTERN cRetType opt_access ident opt_HIGH_PRECEDENCE_APP LPAREN cArgs rparen 
      { let rty, vis, nm, args  = $2, $3, $4, $7
        let nmm = rhs parseState 3 
        let argsm = rhs parseState 6 
        let mBindLhs = lhs parseState
        let mWhole = lhs parseState
        let mRhs = lhs parseState 
        let rhsExpr = SynExpr.App (ExprAtomicFlag.NonAtomic,
                                  false,
                                  SynExpr.Ident (ident("failwith", rhs parseState 6)),
                                  SynExpr.Const (SynConst.String("extern was not given a DllImport attribute", SynStringKind.Regular, rhs parseState 8), rhs parseState 8),
                                  mRhs)
        (fun attrs _ ->
            let bindingId = SynPat.LongIdent (LongIdentWithDots([nm], []), None, Some noInferredTypars, SynArgPats.Pats [SynPat.Tuple(false, args, argsm)], vis, nmm)
            let mWholeBindLhs = (mBindLhs, attrs) ||> unionRangeWithListBy (fun (a: SynAttributeList) -> a.Range)
<<<<<<< HEAD
=======
            let xmlDoc = grabXmlDoc(parseState, attrs, 1)
>>>>>>> 97c3d7b4
            let binding = mkSynBinding 
                              (xmlDoc, bindingId) 
                              (vis, false, false, mWholeBindLhs, DebugPointAtBinding.NoneAtInvisible, Some rty, rhsExpr, mRhs, [], attrs, None)
            [], [binding]) }

/* A list of arguments in an 'extern' DllImport function definition */
cArgs: 
  | cMoreArgs 
     { List.rev $1 }

  | cArg 
     { [$1] }
  |       
     { [] }
  

/* Part of the list of arguments in an 'extern' DllImport function definition */
cMoreArgs: 
  | cMoreArgs COMMA cArg 
     { $3 :: $1 }

  | cArg COMMA cArg 
     { [$3; $1] }


/* A single argument in an 'extern' DllImport function definition */
cArg: 
  | opt_attributes cType       
     { let m = lhs parseState in SynPat.Typed(SynPat.Wild m, $2, m) |> addAttribs $1 }

  | opt_attributes cType ident 
     { let m = lhs parseState in SynPat.Typed(SynPat.Named ($3, false, None, m), $2, m) |> addAttribs $1 }

/* An type in an 'extern' DllImport function definition */
cType: 
  | path      
     { let m = $1.Range
       SynType.App(SynType.LongIdent($1), None, [], [], None, false, m) } 

  | cType opt_HIGH_PRECEDENCE_APP LBRACK RBRACK 
     { let m = lhs parseState 
       SynType.App(SynType.LongIdent(LongIdentWithDots([ident("[]", m)], [])), None, [$1], [], None, true, m) } 

  | cType STAR 
     { let m = lhs parseState 
       SynType.App(SynType.LongIdent(LongIdentWithDots([ident("nativeptr", m)], [])), None, [$1], [], None, true, m) } 

  | cType AMP  
     { let m = lhs parseState 
       SynType.App(SynType.LongIdent(LongIdentWithDots([ident("byref", m)], [])), None, [$1], [], None, true, m) } 

  | VOID STAR 
     { let m = lhs parseState 
       SynType.App(SynType.LongIdent(LongIdentWithDots([ident("nativeint", m)], [])), None, [], [], None, true, m) } 


/* A return type in an 'extern' DllImport function definition */
cRetType: 
  | opt_attributes cType 
     { SynReturnInfo(($2, SynArgInfo($1, false, None)), rhs parseState 2) }

  | opt_attributes VOID  
     { let m = rhs parseState 2 
       SynReturnInfo((SynType.App(SynType.LongIdent(LongIdentWithDots([ident("unit", m)], [])), None, [], [], None, false, m), SynArgInfo($1, false, None)), m) } 


localBindings: 
  | attr_localBinding moreLocalBindings 
      { let (moreBindings, moreBindingRanges) = List.unzip $2
        let moreLocalBindingsLastRange = if moreBindingRanges.IsEmpty then None else Some (List.last moreBindingRanges)
        match $1 with 
        | Some (localBindingRange, attrLocalBindingBuilder) -> 
           let lastRange = 
               match moreLocalBindingsLastRange with 
               | None -> localBindingRange 
               | Some m -> m
           Some lastRange, (fun xmlDoc attrs vis mLetKwd -> attrLocalBindingBuilder xmlDoc attrs vis mLetKwd true ::  moreBindings)
        | None -> 
           moreLocalBindingsLastRange, (fun _xmlDoc _attrs _vis _letm -> moreBindings) }


moreLocalBindings: 
  | AND attr_localBinding moreLocalBindings 
      { let mLetKwd = rhs parseState 1
        (match $2 with 
         | Some (localBindingRange, attrLocalBindingBuilder) ->
            let xmlDoc = grabXmlDoc(parseState, [], 1)
            let xmlDoc = if xmlDoc.IsEmpty then grabXmlDoc(parseState, [], 2) else xmlDoc
            (attrLocalBindingBuilder xmlDoc [] None mLetKwd false, localBindingRange) :: $3
         | None -> $3) }

  | %prec prec_no_more_attr_bindings 
      { [] }


/* A single binding, possibly with custom attributes */
attr_localBinding: 
  | opt_attributes localBinding 
      { let attrs2 = $1
        let localBindingRange, localBindingBuilder = $2
        let attrLocalBindingBuilder = (fun xmlDoc attrs vis mLetKwd _ -> localBindingBuilder xmlDoc (attrs@attrs2) vis mLetKwd)
        Some(localBindingRange, attrLocalBindingBuilder) }

  | error 
      { None }


/* A single binding in an expression or definition */
localBinding: 
  | opt_inline opt_mutable bindingPattern  opt_topReturnTypeWithTypeConstraints EQUALS  typedExprWithStaticOptimizationsBlock 
      { let (expr:SynExpr), opts = $6
        let eqm = rhs parseState 5 
        let mRhs = expr.Range 
        let optReturnType = $4 
        let bindingBuilder, mBindLhs = $3 
        let localBindingRange = unionRanges (rhs2 parseState 1 5) mRhs
        let localBindingBuilder = 
          (fun xmlDoc attrs vis mLetKwd ->
            let mWhole = (unionRanges mLetKwd mRhs, attrs) ||> unionRangeWithListBy (fun (a: SynAttributeList) -> a.Range)
            let spBind = if IsControlFlowExpression expr then DebugPointAtBinding.NoneAtLet else DebugPointAtBinding.Yes mWhole
            let mWholeBindLhs = (mBindLhs, attrs) ||> unionRangeWithListBy (fun (a: SynAttributeList) -> a.Range)
            (bindingBuilder xmlDoc) (vis, $1, $2, mWholeBindLhs, spBind, optReturnType, expr, mRhs, opts, attrs, None))
        localBindingRange, localBindingBuilder }

  | opt_inline opt_mutable bindingPattern  opt_topReturnTypeWithTypeConstraints EQUALS  error
      { let mWhole = rhs2 parseState 1 5 
        let mRhs = rhs parseState 5
        let optReturnType = $4 
        let bindingBuilder, mBindLhs = $3
        let localBindingBuilder = 
          (fun xmlDoc attrs vis mLetKwd ->
            let spBind = DebugPointAtBinding.Yes (unionRanges mLetKwd mRhs)
            let eqm = rhs parseState 5
            let zeroWidthAtEnd = eqm.EndRange
            (bindingBuilder xmlDoc) (vis, $1, $2, mBindLhs, spBind, optReturnType, arbExpr("localBinding1", zeroWidthAtEnd), mRhs, [], attrs, None))
        mWhole, localBindingBuilder }

  | opt_inline opt_mutable bindingPattern  opt_topReturnTypeWithTypeConstraints recover
      { if not $5 then reportParseErrorAt (rhs parseState 5) (FSComp.SR.parsUnexpectedEndOfFileDefinition())
        let optReturnType = $4 
        let mWhole = rhs2 parseState 1 (match optReturnType with None -> 3 | _ -> 4)
        let mRhs = mWhole.EndRange  // zero-width range at end of last good token
        let bindingBuilder, mBindLhs = $3 
        let localBindingBuilder = 
          (fun xmlDoc attrs vis mLetKwd ->
            let spBind = DebugPointAtBinding.Yes (unionRanges mLetKwd mRhs)
            (bindingBuilder xmlDoc) (vis, $1, $2, mBindLhs, spBind, optReturnType, arbExpr("localBinding2", mRhs), mRhs, [], attrs, None))
        mWhole, localBindingBuilder }


/* A single expression with an optional type annotation, and an optional static optimization block */
typedExprWithStaticOptimizationsBlock: 
  | OBLOCKBEGIN typedExprWithStaticOptimizations oblockend 
      { $2 }

  | OBLOCKBEGIN typedExprWithStaticOptimizations recover 
      { if not $3 then reportParseErrorAt (rhs parseState 3) (FSComp.SR.parsUnexpectedEndOfFile())
        let a, b = $2
        (exprFromParseError a, b) }

  | typedExprWithStaticOptimizations 
      { $1 }

typedExprWithStaticOptimizations : 
  | typedSequentialExpr opt_staticOptimizations
      { $1, List.rev $2 }

opt_staticOptimizations: 
  | opt_staticOptimizations staticOptimization
      { $2 :: $1 } 

  | /* EMPTY */
      { [] }

staticOptimization: 
  | WHEN staticOptimizationConditions EQUALS typedSequentialExprBlock
      { ($2, $4) }

staticOptimizationConditions: 
  | staticOptimizationConditions AND staticOptimizationCondition
      { $3 :: $1 } 

  | staticOptimizationCondition
      { [$1 ] }

staticOptimizationCondition: 
  | typar COLON typ
      { SynStaticOptimizationConstraint.WhenTyparTyconEqualsTycon($1, $3, lhs parseState) }

  | typar STRUCT
      { SynStaticOptimizationConstraint.WhenTyparIsStruct($1, lhs parseState) }

rawConstant: 
  | INT8
    { if snd $1 then errorR(Error(FSComp.SR.lexOutsideEightBitSigned(), lhs parseState))
      SynConst.SByte (fst $1) } 

  | UINT8
    { SynConst.Byte $1 } 

  | INT16
    { if snd $1 then errorR(Error(FSComp.SR.lexOutsideSixteenBitSigned(), lhs parseState))
      SynConst.Int16 (fst $1) } 

  | UINT16
    { SynConst.UInt16 $1 } 

  | INT32
    { if snd $1 then errorR(Error(FSComp.SR.lexOutsideThirtyTwoBitSigned(), lhs parseState))
      SynConst.Int32 (fst $1) } 

  | UINT32
    { SynConst.UInt32 $1 } 

  | INT64
    { if snd $1 then errorR(Error(FSComp.SR.lexOutsideSixtyFourBitSigned(), lhs parseState))
      SynConst.Int64 (fst $1) } 

  | UINT64
    { SynConst.UInt64 $1 } 

  | NATIVEINT
    { if snd $1 then errorR(Error(FSComp.SR.lexOutsideNativeSigned(), lhs parseState))
      SynConst.IntPtr (fst $1) } 

  | UNATIVEINT
    { SynConst.UIntPtr $1 } 

  | IEEE32
    { SynConst.Single $1 } 

  | IEEE64
    { SynConst.Double $1 } 

  | CHAR
    { SynConst.Char $1 } 

  | DECIMAL
    { SynConst.Decimal $1 } 

  | BIGNUM
    { SynConst.UserNum $1 } 

  | string
    { let s, synStringKind = $1
      SynConst.String (s, synStringKind, lhs parseState) } 

  | sourceIdentifier
    { let c,v = $1
      SynConst.SourceIdentifier (c, v, lhs parseState) }

  | BYTEARRAY
    { let (v, synByteStringKind, _) = $1
      SynConst.Bytes (v, synByteStringKind, lhs parseState) }

rationalConstant:
  | INT32 INFIX_STAR_DIV_MOD_OP INT32
    { if $2 <> "/" then reportParseErrorAt (rhs parseState 2) (FSComp.SR.parsUnexpectedOperatorForUnitOfMeasure())
      if fst $3 = 0 then reportParseErrorAt (rhs parseState 3) (FSComp.SR.parsIllegalDenominatorForMeasureExponent())
      if (snd $1) || (snd $3) then errorR(Error(FSComp.SR.lexOutsideThirtyTwoBitSigned(), lhs parseState))
      SynRationalConst.Rational(fst $1, fst $3, lhs parseState) }

  | MINUS INT32 INFIX_STAR_DIV_MOD_OP INT32 
    { if $3 <> "/" then reportParseErrorAt (rhs parseState 3) (FSComp.SR.parsUnexpectedOperatorForUnitOfMeasure())
      if fst $4 = 0 then reportParseErrorAt (rhs parseState 4) (FSComp.SR.parsIllegalDenominatorForMeasureExponent())
      if (snd $2) || (snd $4) then errorR(Error(FSComp.SR.lexOutsideThirtyTwoBitSigned(), lhs parseState))
      SynRationalConst.Negate(SynRationalConst.Rational(fst $2, fst $4, lhs parseState)) }

  | INT32
    { if snd $1 then errorR(Error(FSComp.SR.lexOutsideThirtyTwoBitSigned(), lhs parseState))
      SynRationalConst.Integer(fst $1) }

  | MINUS INT32
    { if snd $2 then errorR(Error(FSComp.SR.lexOutsideThirtyTwoBitSigned(), lhs parseState))
      SynRationalConst.Negate(SynRationalConst.Integer(fst $2)) }

atomicUnsignedRationalConstant:
  | INT32 { if snd $1 then errorR(Error(FSComp.SR.lexOutsideThirtyTwoBitSigned(), lhs parseState))
            SynRationalConst.Integer(fst $1) }

  | LPAREN rationalConstant rparen
    { $2 }

atomicRationalConstant:
  | atomicUnsignedRationalConstant { $1 }

  | MINUS atomicUnsignedRationalConstant
    { SynRationalConst.Negate($2) }

constant: 
  | rawConstant
    { $1, rhs parseState 1 }

  | rawConstant HIGH_PRECEDENCE_TYAPP measureTypeArg
    { SynConst.Measure($1, rhs parseState 1, $3), lhs parseState }

bindingPattern:
  | headBindingPattern
    { (fun (xmlDoc: PreXmlDoc) -> mkSynBinding (xmlDoc, $1)), rhs parseState 1 }

// Subset of patterns allowed to be used in implicit ctors.
// For a better error recovery we could replace these rules with the actual SynPat parsing
// and use allowed patterns only at a later analysis stage reporting errors along the way.
simplePattern:
  | ident
      { let m = rhs parseState 1 
        SynPat.Named($1, false, None, m) }

  | QMARK ident
      { SynPat.OptionalVal($2, rhs parseState 2) }

  | simplePattern COLON typeWithTypeConstraints
      { SynPat.Typed($1, $3, lhs parseState) }

  | attributes simplePattern %prec paren_pat_attribs
      { SynPat.Attrib($2, $1, lhs parseState) }

simplePatternCommaList:
  | simplePattern
      { $1 }

  | simplePattern COMMA simplePatternCommaList
      { match $3 with
        | SynPat.Tuple(_, pats, _) -> SynPat.Tuple(false, $1 :: pats, rhs2 parseState 1 3)
        | _ -> SynPat.Tuple(false, [$1; $3], rhs2 parseState 1 3) }

simplePatterns:
  | LPAREN simplePatternCommaList rparen
      { let parenPat = SynPat.Paren($2, rhs2 parseState 1 3)
        let simplePats, _ = SimplePatsOfPat parseState.SynArgNameGenerator parenPat
        simplePats }

  | LPAREN rparen
      { let pat = SynPat.Const(SynConst.Unit, rhs2 parseState 1 2)
        let simplePats, _ = SimplePatsOfPat parseState.SynArgNameGenerator pat
        simplePats }

  | LPAREN simplePatternCommaList recover
      { reportParseErrorAt (rhs parseState 1) (FSComp.SR.parsUnmatchedParen())
        let parenPat = SynPat.Paren(SynPat.Tuple(false, [], rhs2 parseState 1 2), rhs2 parseState 1 2) // todo: report parsed pats anyway?
        let simplePats, _ = SimplePatsOfPat parseState.SynArgNameGenerator parenPat
        simplePats }

  | LPAREN error rparen
      { let parenPat = SynPat.Paren(SynPat.Wild(rhs parseState 2), rhs2 parseState 1 3) // silent recovery
        let simplePats, _ = SimplePatsOfPat parseState.SynArgNameGenerator parenPat
        simplePats }

  | LPAREN recover
      { reportParseErrorAt (rhs parseState 1) (FSComp.SR.parsUnmatchedParen())
        let pat = SynPat.Wild(lhs parseState)
        let simplePats, _ = SimplePatsOfPat parseState.SynArgNameGenerator pat
        simplePats }


headBindingPattern:
  | headBindingPattern AS constrPattern 
      { SynPat.As($1, $3, rhs2 parseState 1 3) }

  | headBindingPattern BAR headBindingPattern  
      { SynPat.Or($1, $3, rhs2 parseState 1 3) }

  | headBindingPattern COLON_COLON  headBindingPattern 
      { SynPat.LongIdent (LongIdentWithDots(mkSynCaseName (rhs parseState 2) opNameCons, []), None, None, SynArgPats.Pats [SynPat.Tuple (false, [$1;$3], rhs2 parseState 1 3)], None, lhs parseState) }

  | tuplePatternElements  %prec pat_tuple 
      { SynPat.Tuple(false, List.rev $1, lhs parseState) }

  | conjPatternElements   %prec pat_conj
      { SynPat.Ands(List.rev $1, lhs parseState) }

  | constrPattern 
      { $1 }

tuplePatternElements: 
  | tuplePatternElements COMMA headBindingPattern 
      { $3 :: $1 }

  | headBindingPattern COMMA headBindingPattern 
      { $3 :: $1 :: [] }

conjPatternElements: 
  | conjPatternElements AMP headBindingPattern 
     { $3 :: $1 }

  | headBindingPattern AMP headBindingPattern 
     { $3 :: $1 :: [] }

namePatPairs:
   | namePatPair opt_seps
     { [$1], lhs parseState }

   | namePatPair seps namePatPairs
     { let (rs, _) = $3 in ($1 :: rs), lhs parseState }

namePatPair:
   | ident EQUALS parenPattern
     { ($1, $3) }

constrPattern:
  | atomicPatternLongIdent explicitValTyparDecls
      { let vis, lid = $1
        SynPat.LongIdent (lid, None, Some $2, SynArgPats.Pats [], vis, lhs parseState) }

  | atomicPatternLongIdent explicitValTyparDecls atomicPatsOrNamePatPairs %prec pat_app
      { let vis, lid = $1
        let args, argsM = $3
        let m = unionRanges (rhs2 parseState 1 2) argsM
        SynPat.LongIdent (lid, None, Some $2, args, vis, m) }

  | atomicPatternLongIdent explicitValTyparDecls HIGH_PRECEDENCE_PAREN_APP atomicPatsOrNamePatPairs
      { let vis, lid = $1
        let args, argsM = $4
        let m = unionRanges (rhs2 parseState 1 2) argsM
        SynPat.LongIdent (lid, None, Some $2, args, vis, m) }

  | atomicPatternLongIdent explicitValTyparDecls HIGH_PRECEDENCE_BRACK_APP atomicPatsOrNamePatPairs
      { let vis, lid = $1
        let args, argsM = $4
        let m = unionRanges (rhs2 parseState 1 2) argsM
        SynPat.LongIdent (lid, None, Some $2, args, vis, m) }

  | atomicPatternLongIdent atomicPatsOrNamePatPairs %prec pat_app
      { let vis, lid = $1
        let args, argsM = $2
        let m = unionRanges (rhs parseState 1) argsM
        SynPat.LongIdent (lid, None, None, args, vis, m) }

  | atomicPatternLongIdent HIGH_PRECEDENCE_PAREN_APP atomicPatsOrNamePatPairs
      { let vis, lid = $1
        let args, argsM = $3
        let m = unionRanges (rhs parseState 1) argsM
        SynPat.LongIdent (lid, None, None, args, vis, m) }

  | atomicPatternLongIdent HIGH_PRECEDENCE_BRACK_APP atomicPatsOrNamePatPairs
      { let vis, lid = $1
        let args, argsM = $3
        let m = unionRanges (rhs parseState 1) argsM
        SynPat.LongIdent (lid, None, None, args, vis, m) }

  | COLON_QMARK atomTypeOrAnonRecdType  %prec pat_isinst 
      { SynPat.IsInst($2, lhs parseState) }

  | atomicPattern 
      { $1 }

atomicPatsOrNamePatPairs:
  | LPAREN namePatPairs rparen
      { SynArgPats.NamePatPairs $2, snd $2 }

  | atomicPatterns
      { let mParsed = rhs parseState 1
        let mAll = (mParsed.StartRange, $1) ||> unionRangeWithListBy (fun p -> p.Range)
        SynArgPats.Pats $1, mAll }

atomicPatterns: 
  | atomicPattern atomicPatterns %prec pat_args 
      { $1 :: $2 } 

  | atomicPattern HIGH_PRECEDENCE_BRACK_APP atomicPatterns 
      { reportParseErrorAt (rhs parseState 1) (FSComp.SR.parsSuccessivePatternsShouldBeSpacedOrTupled())
        $1 :: $3 } 

  | atomicPattern HIGH_PRECEDENCE_PAREN_APP atomicPatterns 
      { reportParseErrorAt (rhs parseState 1) (FSComp.SR.parsSuccessivePatternsShouldBeSpacedOrTupled())
        $1 :: $3 } 

  | atomicPattern
      { [$1] }


atomicPattern:
  | quoteExpr 
      { SynPat.QuoteExpr($1, lhs parseState) } 

  | CHAR DOT_DOT CHAR
      { SynPat.DeprecatedCharRange ($1, $3, rhs2 parseState 1 3) }

  | LBRACE recordPatternElementsAux rbrace
      { let rs, m = $2 in SynPat.Record (rs, rhs2 parseState 1 3) }

  | LBRACK listPatternElements RBRACK
      { SynPat.ArrayOrList(false, $2, lhs parseState) }

  | LBRACK_BAR listPatternElements  BAR_RBRACK
      { SynPat.ArrayOrList(true, $2, lhs parseState) }

  | UNDERSCORE 
      { SynPat.Wild (lhs parseState) }

  | QMARK ident 
      { SynPat.OptionalVal($2, lhs parseState) } 

  | atomicPatternLongIdent %prec prec_atompat_pathop 
      { let vis, lidwd = $1 
        if not (isNilOrSingleton lidwd.Lid) || String.isLeadingIdentifierCharacterUpperCase (List.head lidwd.Lid).idText
        then mkSynPatMaybeVar lidwd vis (lhs parseState)
        else mkSynPatVar vis (List.head lidwd.Lid) }

  | constant 
      { SynPat.Const (fst $1, snd $1) }

  | FALSE  
      { SynPat.Const(SynConst.Bool false, lhs parseState) } 

  | TRUE  
      { SynPat.Const(SynConst.Bool true, lhs parseState) } 

  | NULL 
      { SynPat.Null(lhs parseState) }

  | LPAREN parenPatternBody rparen
      { let m = lhs parseState
        SynPat.Paren($2 m, m) }

  | LPAREN parenPatternBody recover
      { reportParseErrorAt (rhs parseState 1) (FSComp.SR.parsUnmatchedParen())
        let m = rhs2 parseState 1 2
        let parenPat = SynPat.Paren($2 m, m)
        patFromParseError parenPat }

  | LPAREN error rparen
      { let innerPat = patFromParseError (SynPat.Wild (rhs parseState 2))
        SynPat.Paren(innerPat, lhs parseState) }

  | LPAREN recover
      { let parenM = rhs parseState 1
        reportParseErrorAt parenM (FSComp.SR.parsUnmatchedParen())
        let innerPat = patFromParseError (SynPat.Wild parenM.EndRange)
        let parenPat = SynPat.Paren(innerPat, parenM)
        patFromParseError parenPat }

  | STRUCT LPAREN tupleParenPatternElements rparen
      { SynPat.Tuple(true, List.rev $3, lhs parseState) }

  | STRUCT LPAREN tupleParenPatternElements recover
      { reportParseErrorAt (rhs parseState 2) (FSComp.SR.parsUnmatchedParen()); 
        SynPat.Tuple(true, List.rev $3, lhs parseState) }

  | STRUCT LPAREN error rparen 
      { (* silent recovery *) SynPat.Wild (lhs parseState) }

  | STRUCT LPAREN recover 
      {  reportParseErrorAt (rhs parseState 2) (FSComp.SR.parsUnmatchedParen()); 
         SynPat.Wild (lhs parseState)}  

parenPatternBody: 
  | parenPattern 
      { (fun m -> $1) } 

  | /* EMPTY */
      { (fun m -> SynPat.Const(SynConst.Unit, m)) } 

/* This duplicates out 'patterns' in order to give type annotations */
/* the desired precedence w.r.t. patterns, tuple patterns in particular. */
/* Duplication requried to minimize the disturbance to the grammar, */
/* in particular the expected property that "pat" parses the same as */
/* "(pat)"!  Here are some examples: */
/*    a, b                  parses as (a, b) */
/*    (a, b)           also parses as (a, b) */
/*    (a, b : t)            parses as (a, (b:t)) */
/*    a, b as t             parses as ((a, b) as t) */
/*    (a, b as t)      also parses as ((a, b) as t) */
/*    a, b | c, d            parses as ((a, b) | (c, d)) */
/*    (a, b | c, d)     also parses as ((a, b) | (c, d)) */
/*    (a : t, b)            parses as ((a:t), b) */
/*    (a : t1, b : t2)      parses as ((a:t), (b:t2)) */
/*    (a, b as nm : t)      parses as (((a, b) as nm) : t) */
/*    (a, b :: c : t)       parses as (((a, b) :: c) : t) */
/* */
/* Probably the most unexpected thing here is that 'as nm' binds the */
/* whole pattern to the left, whereas ': t' binds only the pattern */
/* immediately preceding in the tuple. */
/* */
/* Also, it is unexpected that '(a, b : t)' in a pattern (a, (b : 't)) binds differently to */
/* '(a, b : t)' in an expression ((a, b) : 't). It's not that easy to solve that without */
/* duplicating the entire expression grammar, or making a fairly severe breaking change */
/* to the language. */
parenPattern:
  | parenPattern AS constrPattern 
      { SynPat.As($1, $3, rhs2 parseState 1 3) }

  | parenPattern BAR parenPattern  
      { SynPat.Or($1, $3, rhs2 parseState 1 3) }

  | tupleParenPatternElements 
      { SynPat.Tuple(false, List.rev $1, lhs parseState) }

  | conjParenPatternElements
      { SynPat.Ands(List.rev $1, rhs2 parseState 1 3) }

  | parenPattern COLON  typeWithTypeConstraints %prec paren_pat_colon
      { let lhsm = lhs parseState 
        SynPat.Typed($1, $3, lhsm) } 

  | attributes parenPattern  %prec paren_pat_attribs
      { let lhsm = lhs parseState 
        SynPat.Attrib($2, $1, lhsm) } 

  | parenPattern COLON_COLON  parenPattern 
      { SynPat.LongIdent (LongIdentWithDots(mkSynCaseName (rhs parseState 2) opNameCons, []), None, None, SynArgPats.Pats [ SynPat.Tuple (false, [$1;$3], rhs2 parseState 1 3) ], None, lhs parseState) }

  | constrPattern { $1 }

tupleParenPatternElements:
  | tupleParenPatternElements COMMA parenPattern  
      { $3 :: $1 }

  | parenPattern COMMA parenPattern  
      { $3 :: $1 :: [] }
  
conjParenPatternElements: 
  | conjParenPatternElements AMP parenPattern 
      { $3 :: $1 }

  | parenPattern AMP parenPattern 
      { $3 :: $1 :: [] }

recordPatternElementsAux: /* Fix 1190 */
  | recordPatternElement opt_seps                      
      { [$1], lhs parseState }

  | recordPatternElement seps recordPatternElementsAux 
      { let r = $1 in let (rs, dropMark) = $3 in (r :: rs), lhs parseState }

recordPatternElement:  
  | path EQUALS parenPattern { (List.frontAndBack $1.Lid, $3) }

listPatternElements:
  | /* EMPTY */                                      
      { [] }

  | parenPattern opt_seps                 
      { [$1] }

  | parenPattern seps listPatternElements 
      { $1 :: $3 }

/* The lexfilter likes to insert OBLOCKBEGIN/OBLOCKEND pairs */
typedSequentialExprBlock: 
  | OBLOCKBEGIN typedSequentialExpr oblockend 
      { $2 }

  | OBLOCKBEGIN typedSequentialExpr recover 
      { if not $3 then reportParseErrorAt (rhs parseState 3) (FSComp.SR.parsUnexpectedEndOfFileExpression())
        exprFromParseError $2 }

  | typedSequentialExpr 
      { $1 }

/* The lexfilter likes to insert OBLOCKBEGIN/OBLOCKEND pairs */
declExprBlock: 
  | OBLOCKBEGIN typedSequentialExpr oblockend 
      { $2 }

  | declExpr 
      { $1 }

/* For some constructs the lex filter can't be sure to insert a matching OBLOCKEND, e.g. "function a -> b | c -> d" all in one line */
/* for these it only inserts a trailing ORIGHT_BLOCK_END */
typedSequentialExprBlockR: 
  | typedSequentialExpr ORIGHT_BLOCK_END
    { $1 }

  | typedSequentialExpr
    { $1 }

typedSequentialExpr: 
  | sequentialExpr COLON typeWithTypeConstraints
    { SynExpr.Typed ($1, $3, unionRanges $1.Range $3.Range) }

  | sequentialExpr
    { $1 }

typedSequentialExprEOF:
  | typedSequentialExpr EOF
    { checkEndOfFileError $2; $1 }

sequentialExpr:
  | declExpr seps sequentialExpr
      { SynExpr.Sequential (DebugPointAtSequential.SuppressNeither, true, $1, $3, unionRanges $1.Range $3.Range) } 

  | declExpr seps                         
      { $1 }  

  | declExpr             %prec SEMICOLON 
      { $1 } 

  | declExpr THEN sequentialExpr %prec prec_then_before 
      { SynExpr.Sequential (DebugPointAtSequential.SuppressNeither, false, $1, $3, unionRanges $1.Range $3.Range ) }

  | declExpr OTHEN OBLOCKBEGIN typedSequentialExpr oblockend %prec prec_then_before 
      { SynExpr.Sequential (DebugPointAtSequential.SuppressNeither, false, $1, $4, unionRanges $1.Range $4.Range) }

  | hardwhiteLetBindings %prec prec_args_error
     { let hwlb, m = $1
       let mLetKwd, isUse = match hwlb with (BindingSetPreAttrs(m, _, isUse, _, _))  -> m, isUse
       let usedKeyword = if isUse then "use" else "let"
       reportParseErrorAt mLetKwd (FSComp.SR.parsExpectedExpressionAfterLet(usedKeyword, usedKeyword))
       let fauxRange = m.EndRange // zero width range at end of m
       mkLocalBindings (m, hwlb, arbExpr("seqExpr", fauxRange)) }

/* Use this as the last terminal when performing error recovery */
/* The contract for using this is that (a) if EOF occurs then the */
/* the using production must report an error and (b) the using production */
/* can report an error anyway if it is helpful, e.g. "unclosed '('" (giving two errors) */
recover: 
   | error
      { debugPrint("recovering via error"); true }  

   | EOF
      { debugPrint("recovering via EOF"); false }

moreBinders:
  | AND_BANG headBindingPattern EQUALS typedSequentialExprBlock IN moreBinders %prec expr_let
     { let spBind = DebugPointAtBinding.Yes(rhs2 parseState 1 5) (* TODO Pretty sure this is wrong *)
       let m = rhs parseState 1 (* TODO Pretty sure this is wrong *)
       (spBind, $1, true, $2, $4, m) :: $6 }

  | OAND_BANG headBindingPattern EQUALS typedSequentialExprBlock hardwhiteDefnBindingsTerminator opt_OBLOCKSEP moreBinders %prec expr_let
     { $5 "and!" (rhs parseState 1)  // report unterminated error
       let spBind = DebugPointAtBinding.Yes(rhs2 parseState 1 5) (* TODO Pretty sure this is wrong *)
       let m = rhs parseState 1 (* TODO Pretty sure this is wrong *)
       (spBind, $1, true, $2, $4, m) :: $7 }

  | %prec prec_no_more_attr_bindings
      { [] }

declExpr:
  | defnBindings IN typedSequentialExpr  %prec expr_let 
     { mkLocalBindings (unionRanges (rhs2 parseState 1 2) $3.Range, $1, $3) }

  | defnBindings IN error        %prec expr_let
     { mkLocalBindings (rhs2 parseState 1 2, $1, arbExpr("declExpr1", (rhs parseState 3))) }
/*
    FSComp.SR.parsNoMatchingInForLet() -- leave this in for now - it's an unused error string
*/

  | hardwhiteLetBindings typedSequentialExprBlock  %prec expr_let 
     { let hwlb, m = $1
       mkLocalBindings (unionRanges m $2.Range, hwlb, $2) }

  | hardwhiteLetBindings error        %prec expr_let
     { let hwlb, m = $1
       reportParseErrorAt (match hwlb with (BindingSetPreAttrs(m, _, _, _, _))  -> m) (FSComp.SR.parsErrorInReturnForLetIncorrectIndentation())
       mkLocalBindings (m, hwlb, arbExpr("declExpr2", (rhs parseState 2))) }

  | hardwhiteLetBindings OBLOCKSEP typedSequentialExprBlock  %prec expr_let 
     { let hwlb, m = $1
       mkLocalBindings (unionRanges m $3.Range, hwlb, $3) }

  | hardwhiteLetBindings OBLOCKSEP error        %prec expr_let
     { let hwlb, m = $1
       //reportParseErrorAt (match hwlb with (BindingSetPreAttrs(m, _, _, _, _))  -> m) (FSComp.SR.parsErrorInReturnForLetIncorrectIndentation())
       mkLocalBindings (unionRanges m (rhs parseState 3), hwlb, arbExpr("declExpr3", (rhs parseState 3))) }

  | hardwhiteDoBinding %prec expr_let
     { let e = snd $1
       SynExpr.Do (e, unionRanges (rhs parseState 1).StartRange e.Range) }

  | anonMatchingExpr %prec expr_function
      { $1 }

  | anonLambdaExpr  %prec expr_fun 
      { $1 }

<<<<<<< HEAD
  | MATCH typedSequentialExpr     withClauses              %prec expr_match 
      { let mMatch = (rhs parseState 1)
        let mWith, (clauses, mLast) = $3 
        let spBind = DebugPointAtBinding.Yes(unionRanges mMatch mWith) 
        SynExpr.Match (spBind, $2, clauses, unionRanges mMatch mLast) }

  | MATCH typedSequentialExpr     recover               %prec expr_match 
=======
  | MATCH typedSequentialExpr withClauses %prec expr_match
      { let mMatch = rhs parseState 1
        let mWith, (clauses, mLast) = $3
        let spBind = DebugPointAtBinding.Yes(unionRanges mMatch mWith)
        SynExpr.Match (spBind, $2, clauses, unionRanges mMatch mLast) }

  | MATCH typedSequentialExpr recover %prec expr_match
>>>>>>> 97c3d7b4
      { if not $3 then reportParseErrorAt (rhs parseState 1) (FSComp.SR.parsUnexpectedEndOfFileMatch())
        // Produce approximate expression during error recovery
        exprFromParseError $2 }

  | MATCH_BANG typedSequentialExpr     withClauses              %prec expr_match 
      { let mMatch = (rhs parseState 1)
        let mWith, (clauses, mLast) = $3 
        let spBind = DebugPointAtBinding.Yes(unionRanges mMatch mWith) 
        SynExpr.MatchBang (spBind, $2, clauses, unionRanges mMatch mLast) }

  | MATCH_BANG typedSequentialExpr     recover               %prec expr_match 
      { if not $3 then reportParseErrorAt (rhs parseState 1) (FSComp.SR.parsUnexpectedEndOfFileMatch())
        // Produce approximate expression during error recovery 
        exprFromParseError $2 }
      
  | TRY typedSequentialExprBlockR withClauses              %prec expr_try 
      { let mTry = (rhs parseState 1)
        let spTry = DebugPointAtTry.Yes mTry
        let mWith, (clauses, mLast) = $3 
        let spWith = DebugPointAtWith.Yes mWith
        let mTryToWith = unionRanges mTry mWith 
        let mWithToLast = unionRanges mWith mLast 
        let mTryToLast = unionRanges mTry mLast
        SynExpr.TryWith ($2, mTryToWith, clauses, mWithToLast, mTryToLast, spTry, spWith) }

  | TRY typedSequentialExprBlockR recover              %prec expr_try 
      { // Produce approximate expression during error recovery 
        // Include any expressions to make sure they gets type checked in case that generates useful results for intellisense 
        if not $3 then reportParseErrorAt (rhs parseState 1) (FSComp.SR.parsUnexpectedEndOfFileTry())
        exprFromParseError $2 }

  | TRY typedSequentialExprBlockR FINALLY typedSequentialExprBlock %prec expr_try 
      { let mTry = rhs parseState 1 
        let spTry = DebugPointAtTry.Yes mTry
        let spFinally = DebugPointAtFinally.Yes (rhs parseState 3) 
        let mTryToLast = unionRanges mTry $4.Range 
        SynExpr.TryFinally ($2, $4, mTryToLast, spTry, spFinally) }

  | IF declExpr ifExprCases %prec expr_if 
      { let mIf = rhs parseState 1
        $3 $2 mIf false }

  | IF declExpr recover %prec expr_if 
      { reportParseErrorAt (rhs parseState 1) (FSComp.SR.parsIncompleteIf()) 
        // Produce an approximate expression during error recovery. 
        // Include expressions to make sure they get type checked in case that generates useful results for intellisense. 
        // Generate a throwAway for the expression so it isn't forced to have a type 'bool' 
        // from the context it is used in. 
        exprFromParseError $2 }

  | IF recover %prec expr_if 
      { reportParseErrorAt (rhs parseState 1) (FSComp.SR.parsIncompleteIf())
        // Produce an approximate expression during error recovery. There can still be value in doing this even
        // for this pathological case.
        let m = rhs parseState 1
        let mEnd = m.EndRange
        let spIfToThen = DebugPointAtBinding.Yes mEnd
        exprFromParseError (SynExpr.IfThenElse (m, false, arbExpr("ifGuard1", mEnd), m, arbExpr("thenBody1", mEnd), None, None, spIfToThen, true, m, m)) }

  | LAZY declExpr %prec expr_lazy 
      { SynExpr.Lazy ($2, unionRanges (rhs parseState 1) $2.Range) }

  | ASSERT declExpr %prec expr_assert 
      { SynExpr.Assert ($2, unionRanges (rhs parseState 1) $2.Range) }

  | ASSERT %prec expr_assert 
      { raiseParseErrorAt (rhs parseState 1) (FSComp.SR.parsAssertIsNotFirstClassValue()) }

  | OLAZY declExprBlock %prec expr_lazy 
      { SynExpr.Lazy ($2, unionRanges (rhs parseState 1) $2.Range) }

  | OASSERT declExprBlock %prec expr_assert 
      { SynExpr.Assert ($2, unionRanges (rhs parseState 1) $2.Range) }

  | OASSERT %prec expr_assert 
      { raiseParseErrorAt (rhs parseState 1) (FSComp.SR.parsAssertIsNotFirstClassValue()) }

  | WHILE declExpr doToken typedSequentialExprBlock doneDeclEnd 
      { let mWhileHeader = unionRanges (rhs parseState 1) $2.Range
        let spWhile = DebugPointAtWhile.Yes mWhileHeader 
        let mWhileAll = unionRanges (rhs parseState 1) $4.Range
        SynExpr.While (spWhile, $2, $4, mWhileAll) }
      
  | WHILE declExpr doToken typedSequentialExprBlock recover 
      { if not $5 then reportParseErrorAt (rhs parseState 1) (FSComp.SR.parsUnexpectedEndOfFileWhile())
        let mWhileHeader = unionRanges (rhs parseState 1) $2.Range
        let spWhile = DebugPointAtWhile.Yes mWhileHeader 
        let mWhileAll = unionRanges (rhs parseState 1) $4.Range
        exprFromParseError (SynExpr.While (spWhile, $2, $4, mWhileAll)) }

  | WHILE declExpr doToken error doneDeclEnd 
      { // silent recovery 
        let mWhileHeader = unionRanges (rhs parseState 1) $2.Range
        let spWhile = DebugPointAtWhile.Yes mWhileHeader 
        let mWhileBodyArb = unionRanges (rhs parseState 4) (rhs parseState 5)
        let mWhileAll = unionRanges (rhs parseState 1) (rhs parseState 5)
        SynExpr.While (spWhile, $2, arbExpr("whileBody1", mWhileBodyArb), mWhileAll) }

  | WHILE declExpr recover 
      { reportParseErrorAt (rhs parseState 1) (FSComp.SR.parsWhileDoExpected())
        let mWhileHeader = unionRanges (rhs parseState 1) $2.Range
        let spWhile = DebugPointAtWhile.Yes mWhileHeader 
        let mWhileBodyArb = rhs parseState 3
        let mWhileAll = unionRanges (rhs parseState 1) (rhs parseState 3)
        exprFromParseError (SynExpr.While (spWhile, $2, arbExpr("whileBody2", mWhileBodyArb), mWhileAll))  }

  | WHILE recover 
      { if not $2 then reportParseErrorAt (rhs parseState 1) (FSComp.SR.parsUnexpectedEndOfFileWhile())
        arbExpr("whileLoop1", rhs parseState 1)  }

  | WHILE error doneDeclEnd 
      { //silent recovery
        let mWhileHeader = rhs parseState 1
        let spWhile = DebugPointAtWhile.Yes mWhileHeader 
        let mWhileBodyArb = rhs parseState 3
        let mWhileAll = unionRanges (rhs parseState 1) (rhs parseState 3)
        exprFromParseError (SynExpr.While (spWhile, arbExpr("whileGuard1", mWhileHeader), arbExpr("whileBody3", mWhileBodyArb), mWhileAll))  }

  | FOR forLoopBinder doToken typedSequentialExprBlock doneDeclEnd 
      { let mForLoopHeader = rhs2 parseState 1 3
        let spBind = DebugPointAtFor.Yes mForLoopHeader
        let (a, b, _) = $2 
        SynExpr.ForEach (spBind, SeqExprOnly false, true, a, b, $4, unionRanges (rhs parseState 1) $4.Range) }

  | FOR forLoopBinder doToken typedSequentialExprBlock ends_coming_soon_or_recover
      { if not $5 then reportParseErrorAt (rhs parseState 1) (FSComp.SR.parsUnexpectedEndOfFileFor())
        let mForLoopHeader = rhs2 parseState 1 3
        let spBind = DebugPointAtFor.Yes mForLoopHeader
        let (a, b, _) = $2 
        let mForLoopAll = unionRanges (rhs parseState 1) $4.Range
        SynExpr.ForEach (spBind, SeqExprOnly false, true, a, b, $4, mForLoopAll) }  

  | FOR forLoopBinder doToken error doneDeclEnd 
      { // Silent recovery
        let mForLoopHeader = rhs2 parseState 1 3
        let spBind = DebugPointAtFor.Yes mForLoopHeader
        let (a, b, _) = $2 
        let mForLoopBodyArb = rhs parseState 5
        let mForLoopAll = rhs2 parseState 1 5
        SynExpr.ForEach (spBind, SeqExprOnly false, true, a, b, arbExpr("forLoopBody2a", mForLoopBodyArb), mForLoopAll) }

  | FOR forLoopBinder doToken ends_coming_soon_or_recover 
      { if not $4 then reportParseErrorAt (rhs parseState 3) (FSComp.SR.parsExpectedExpressionAfterToken())
        let mForLoopHeader = rhs2 parseState 1 3
        let spBind = DebugPointAtFor.Yes mForLoopHeader
        let (a, b, _) = $2 
        let mForLoopBodyArb = rhs parseState 3
        let mForLoopAll = rhs2 parseState 1 3
        SynExpr.ForEach (spBind, SeqExprOnly false, true, a, b, arbExpr("forLoopBody2", mForLoopBodyArb), mForLoopAll) }

  | FOR forLoopBinder ends_coming_soon_or_recover
      { let (a, b, ok) = $2 
        if not $3 then reportParseErrorAt (rhs parseState 1) (FSComp.SR.parsForDoExpected())
        let mForLoopHeader = rhs2 parseState 1 3
        let spBind = DebugPointAtFor.Yes mForLoopHeader
        let mForLoopBodyArb = rhs parseState 3
        let mForLoopAll = rhs2 parseState 1 3
        SynExpr.ForEach (spBind, SeqExprOnly false, true, a, b, arbExpr("forLoopBody1", mForLoopBodyArb), mForLoopAll) }

  | FOR forLoopRange  doToken typedSequentialExprBlock doneDeclEnd 
      { let mForLoopHeader = rhs2 parseState 1 3
        let spBind = DebugPointAtFor.Yes mForLoopHeader
        let (a, b, c, d) = $2 
        let mForLoopAll = unionRanges (rhs parseState 1) $4.Range
        SynExpr.For (spBind, a, b, c, d, $4, mForLoopAll) }

  | FOR forLoopRange  doToken typedSequentialExprBlock recover 
      { if not $5 then reportParseErrorAt (rhs parseState 1) (FSComp.SR.parsUnexpectedEndOfFileFor())
        // Still produce an expression
        let mForLoopHeader = rhs2 parseState 1 3
        let spBind = DebugPointAtFor.Yes mForLoopHeader
        let (a, b, c, d) = $2 
        let mForLoopAll = unionRanges (rhs parseState 1) $4.Range
        exprFromParseError (SynExpr.For (spBind, a, b, c, d, $4, mForLoopAll)) }

  | FOR forLoopRange  doToken error doneDeclEnd 
      { // silent recovery 
        let mForLoopHeader = rhs2 parseState 1 3
        let spBind = DebugPointAtFor.Yes mForLoopHeader
        let (a, b, c, d) = $2 
        let mForLoopBodyArb = rhs parseState 5
        let mForLoopAll = rhs2 parseState 1 5
        SynExpr.For (spBind, a, b, c, d, arbExpr("declExpr11", mForLoopBodyArb), mForLoopAll) }

  | FOR forLoopRange  doToken recover
      { if not $4 then reportParseErrorAt (rhs parseState 1) (FSComp.SR.parsUnexpectedEndOfFileFor())
        let mForLoopHeader = rhs2 parseState 1 3
        let spBind = DebugPointAtFor.Yes mForLoopHeader
        let (a, b, c, d) = $2 
        let mForLoopBodyArb = rhs parseState 3
        let mForLoopAll = rhs2 parseState 1 3
        exprFromParseError (SynExpr.For (spBind, a, b, c, d, arbExpr("declExpr11", mForLoopBodyArb), mForLoopAll)) }

  | FOR forLoopRange recover
      { if not $3 then reportParseErrorAt (rhs parseState 1) (FSComp.SR.parsUnexpectedEndOfFileFor())
        let mForLoopHeader = rhs2 parseState 1 2
        let spBind = DebugPointAtFor.Yes mForLoopHeader
        let (a, b, c, d) = $2 
        let mForLoopBodyArb = (rhs parseState 2).EndRange
        let mForLoopAll = rhs2 parseState 1 2
        exprFromParseError (SynExpr.For (spBind, a, b, c, d, arbExpr("declExpr11", mForLoopBodyArb), mForLoopAll)) }


  | FOR error doToken typedSequentialExprBlock doneDeclEnd 
      { // silent recovery 
        let mForLoopHeader = rhs2 parseState 1 2
        let mForLoopAll = unionRanges (rhs parseState 1) $4.Range
        let spBind = DebugPointAtFor.Yes mForLoopHeader
        SynExpr.For (spBind, mkSynId mForLoopHeader "_loopVar", arbExpr("startLoopRange1", mForLoopHeader), true, arbExpr("endLoopRange1", rhs parseState 3), $4, mForLoopAll) }

  | FOR ends_coming_soon_or_recover
      { reportParseErrorAt (rhs parseState 2) (FSComp.SR.parsIdentifierExpected())
        arbExpr("declExpr12", (rhs parseState 1)) }

  | FOR parenPattern error doneDeclEnd 
      { reportParseErrorAt (rhs parseState 3) (FSComp.SR.parsInOrEqualExpected())
        let mForLoopHeader = rhs2 parseState 1 2
        let spBind = DebugPointAtFor.Yes mForLoopHeader
        let mForLoopBodyArb = rhs parseState 4
        let mForLoopAll = rhs2 parseState 1 4
        SynExpr.ForEach (spBind, SeqExprOnly false, true, $2, arbExpr("forLoopCollection", mForLoopHeader), arbExpr("forLoopBody3", mForLoopBodyArb), mForLoopAll) }

  | FOR parenPattern recover
      { if not $3 then reportParseErrorAt (rhs parseState 1) (FSComp.SR.parsUnexpectedEndOfFileFor())
        let mForLoopHeader = rhs2 parseState 1 2
        let spBind = DebugPointAtFor.Yes mForLoopHeader
        let mForLoopBodyArb = (rhs parseState 2).EndRange
        let mForLoopAll = rhs2 parseState 1 2
        exprFromParseError (SynExpr.ForEach (spBind, SeqExprOnly false, true, $2, arbExpr("forLoopCollection", mForLoopHeader), arbExpr("forLoopBody3", mForLoopBodyArb), mForLoopAll)) }

  | YIELD declExpr
     { SynExpr.YieldOrReturn (($1, not $1), $2, unionRanges (rhs parseState 1) $2.Range) } 

  | YIELD_BANG declExpr
     { SynExpr.YieldOrReturnFrom (($1, not $1), $2, unionRanges (rhs parseState 1) $2.Range) } 

  | YIELD recover
     { let mYieldAll = rhs parseState 1
       SynExpr.YieldOrReturn (($1, not $1), arbExpr("yield", mYieldAll), mYieldAll) } 

  | YIELD_BANG recover
     { let mYieldAll = rhs parseState 1
       SynExpr.YieldOrReturnFrom (($1, not $1), arbExpr("yield!", mYieldAll), mYieldAll) } 

  | BINDER headBindingPattern EQUALS typedSequentialExprBlock IN opt_OBLOCKSEP moreBinders typedSequentialExprBlock %prec expr_let
     { let spBind = DebugPointAtBinding.Yes(rhs2 parseState 1 5)
       let m = unionRanges (rhs parseState 1) $8.Range
       SynExpr.LetOrUseBang(spBind, ($1 = "use"), true, $2, $4, $7, $8, m) }

  | OBINDER headBindingPattern EQUALS typedSequentialExprBlock hardwhiteDefnBindingsTerminator opt_OBLOCKSEP moreBinders typedSequentialExprBlock %prec expr_let
     { $5 (if $1 = "use" then "use!" else "let!") (rhs parseState 1)  // report unterminated error 
       let spBind = DebugPointAtBinding.Yes(unionRanges (rhs parseState 1) $4.Range)
       let m = unionRanges (rhs parseState 1) $8.Range
       SynExpr.LetOrUseBang(spBind, ($1 = "use"), true, $2, $4, $7, $8, m) }

  | OBINDER headBindingPattern EQUALS typedSequentialExprBlock hardwhiteDefnBindingsTerminator opt_OBLOCKSEP error %prec expr_let 
     { // error recovery that allows intellisense when writing incomplete computation expressions 
       let spBind = DebugPointAtBinding.Yes(unionRanges (rhs parseState 1) $4.Range) 
       let mAll = unionRanges (rhs parseState 1) (rhs parseState 7)
       let m = $4.Range.EndRange // zero-width range
       SynExpr.LetOrUseBang(spBind, ($1 = "use"), true, $2, $4, [], SynExpr.ImplicitZero m, mAll) }

  | DO_BANG typedSequentialExpr IN opt_OBLOCKSEP typedSequentialExprBlock %prec expr_let 
     { let spBind = DebugPointAtBinding.NoneAtDo
       SynExpr.LetOrUseBang(spBind, false, true, SynPat.Const(SynConst.Unit, $2.Range), $2, [], $5, unionRanges (rhs parseState 1) $5.Range) }

  | ODO_BANG typedSequentialExprBlock hardwhiteDefnBindingsTerminator %prec expr_let 
     { SynExpr.DoBang ($2, unionRanges (rhs parseState 1) $2.Range) }

  | FOR forLoopBinder opt_OBLOCKSEP arrowThenExprR %prec expr_let 
     { let spBind = DebugPointAtFor.Yes (rhs2 parseState 1 2)
       let (a, b, _) = $2 in SynExpr.ForEach (spBind, SeqExprOnly true, true, a, b, $4, unionRanges (rhs parseState 1) $4.Range) }

  | FIXED declExpr
     { SynExpr.Fixed ($2, (unionRanges (rhs parseState 1) $2.Range)) } 

  | RARROW typedSequentialExprBlockR 
     { errorR(Error(FSComp.SR.parsArrowUseIsLimited(), lhs parseState))
       SynExpr.YieldOrReturn ((true, true), $2, (unionRanges (rhs parseState 1) $2.Range)) } 

  | declExpr COLON_QMARK typ
     { SynExpr.TypeTest ($1, $3, unionRanges $1.Range $3.Range) }

  | declExpr COLON_GREATER typ
     { SynExpr.Upcast ($1, $3, unionRanges $1.Range $3.Range) } 

  | declExpr COLON_QMARK_GREATER typ
     { SynExpr.Downcast ($1, $3, unionRanges $1.Range $3.Range) }

  | declExpr COLON_EQUALS declExpr
     { mkSynInfix (rhs parseState 2) $1 ":=" $3 }
  
  | minusExpr LARROW declExprBlock
     { mkSynAssign $1 $3 }

  | tupleExpr  %prec expr_tuple
     { let exprs, commas = $1
       SynExpr.Tuple (false, List.rev exprs, List.rev commas, (commas.Head, exprs) ||> unionRangeWithListBy (fun e -> e.Range) ) }

  | declExpr JOIN_IN declExpr
     { SynExpr.JoinIn ($1, rhs parseState 2, $3, unionRanges $1.Range $3.Range) }

  | declExpr BAR_BAR declExpr
     { mkSynInfix (rhs parseState 2) $1 "||" $3 }

  | declExpr INFIX_BAR_OP declExpr
     { mkSynInfix (rhs parseState 2) $1 $2 $3 }

  | declExpr OR declExpr
     { mkSynInfix (rhs parseState 2) $1 "or" $3 }

  | declExpr AMP declExpr
     { mkSynInfix (rhs parseState 2) $1 "&" $3 }

  | declExpr AMP_AMP declExpr
     { mkSynInfix (rhs parseState 2) $1 "&&" $3 }

  | declExpr INFIX_AMP_OP declExpr
     { mkSynInfix (rhs parseState 2) $1 $2 $3 }

  | declExpr EQUALS declExpr
     { mkSynInfix (rhs parseState 2) $1 "=" $3 }

  | declExpr INFIX_COMPARE_OP declExpr
     { mkSynInfix (rhs parseState 2) $1 $2 $3 }

  | declExpr DOLLAR declExpr
     { mkSynInfix (rhs parseState 2) $1 "$" $3 }

  | declExpr LESS declExpr
     { mkSynInfix (rhs parseState 2) $1 "<" $3 }

  | declExpr LESS recover
     { if not $3 then reportParseErrorAt (rhs parseState 2) (FSComp.SR.parsUnfinishedExpression("<"))  
       exprFromParseError (mkSynInfix (rhs parseState 2) $1 "<" (arbExpr("declExprInfix", (rhs parseState 3).StartRange))) }

  | declExpr GREATER declExpr
     { mkSynInfix (rhs parseState 2) $1 ">" $3 }

  | declExpr INFIX_AT_HAT_OP declExpr
     { mkSynInfix (rhs parseState 2) $1 $2 $3 }

  | declExpr PERCENT_OP declExpr
     { mkSynInfix (rhs parseState 2) $1 $2 $3 }

  | declExpr COLON_COLON declExpr
     { let tupExpr = SynExpr.Tuple (false, [$1;$3], [rhs parseState 2], unionRanges $1.Range $3.Range)
       SynExpr.App (ExprAtomicFlag.NonAtomic, true, mkSynIdGet (rhs parseState 2) opNameCons, tupExpr, unionRanges $1.Range $3.Range) }

  | declExpr PLUS_MINUS_OP declExpr
     { mkSynInfix (rhs parseState 2) $1 $2 $3 }

  | declExpr MINUS declExpr
     { mkSynInfix (rhs parseState 2) $1 "-" $3 }

  | declExpr STAR declExpr
     { mkSynInfix (rhs parseState 2) $1 "*" $3 }

  | declExpr INFIX_STAR_DIV_MOD_OP declExpr
     { mkSynInfix (rhs parseState 2) $1 $2 $3 }

  | declExpr INFIX_STAR_STAR_OP declExpr
     { mkSynInfix (rhs parseState 2) $1 $2 $3 }

  | declExpr JOIN_IN OBLOCKEND_COMING_SOON
     { reportParseErrorAt (rhs parseState 2) (FSComp.SR.parsUnfinishedExpression("in")) 
       exprFromParseError(mkSynInfix (rhs parseState 2) $1 "@in" (arbExpr("declExprInfix", (rhs parseState 3).StartRange))) }

  | declExpr BAR_BAR OBLOCKEND_COMING_SOON
     { reportParseErrorAt (rhs parseState 2) (FSComp.SR.parsUnfinishedExpression("||")) 
       exprFromParseError(mkSynInfix (rhs parseState 2) $1 "||" (arbExpr("declExprInfix", (rhs parseState 3).StartRange))) }

  | declExpr INFIX_BAR_OP OBLOCKEND_COMING_SOON
     { reportParseErrorAt (rhs parseState 2) (FSComp.SR.parsUnfinishedExpression($2)) 
       exprFromParseError(mkSynInfix (rhs parseState 2) $1 $2 (arbExpr("declExprInfix", (rhs parseState 3).StartRange))) }

  | declExpr OR OBLOCKEND_COMING_SOON
     { reportParseErrorAt (rhs parseState 2) (FSComp.SR.parsUnfinishedExpression("or")) 
       exprFromParseError(mkSynInfix (rhs parseState 2) $1 "or" (arbExpr("declExprInfix", (rhs parseState 3).StartRange))) }

  | declExpr AMP OBLOCKEND_COMING_SOON
     { reportParseErrorAt (rhs parseState 2) (FSComp.SR.parsUnfinishedExpression("&")) 
       exprFromParseError(mkSynInfix (rhs parseState 2) $1 "&" (arbExpr("declExprInfix", (rhs parseState 3).StartRange))) }

  | declExpr AMP_AMP OBLOCKEND_COMING_SOON
     { reportParseErrorAt (rhs parseState 2) (FSComp.SR.parsUnfinishedExpression("&&")) 
       exprFromParseError(mkSynInfix (rhs parseState 2) $1 "&&" (arbExpr("declExprInfix", (rhs parseState 3).StartRange))) }

  | declExpr INFIX_AMP_OP OBLOCKEND_COMING_SOON
     { reportParseErrorAt (rhs parseState 2) (FSComp.SR.parsUnfinishedExpression($2)) 
       exprFromParseError(mkSynInfix (rhs parseState 2) $1 $2 (arbExpr("declExprInfix", (rhs parseState 3).StartRange))) }

  | declExpr EQUALS OBLOCKEND_COMING_SOON
     { reportParseErrorAt (rhs parseState 2) (FSComp.SR.parsUnfinishedExpression("=")) 
       exprFromParseError(mkSynInfix (rhs parseState 2) $1 "=" (arbExpr("declExprInfix", (rhs parseState 3).StartRange))) }

  | declExpr INFIX_COMPARE_OP OBLOCKEND_COMING_SOON
     { reportParseErrorAt (rhs parseState 2) (FSComp.SR.parsUnfinishedExpression($2)) 
       exprFromParseError(mkSynInfix (rhs parseState 2) $1 $2 (arbExpr("declExprInfix", (rhs parseState 3).StartRange))) }

  | declExpr DOLLAR OBLOCKEND_COMING_SOON
     { reportParseErrorAt (rhs parseState 2) (FSComp.SR.parsUnfinishedExpression("$")) 
       exprFromParseError(mkSynInfix (rhs parseState 2) $1 "$" (arbExpr("declExprInfix", (rhs parseState 3).StartRange))) }

  | declExpr LESS OBLOCKEND_COMING_SOON
     { reportParseErrorAt (rhs parseState 2) (FSComp.SR.parsUnfinishedExpression("<")) 
       exprFromParseError(mkSynInfix (rhs parseState 2) $1 "<" (arbExpr("declExprInfix", (rhs parseState 3).StartRange))) }

  | declExpr GREATER OBLOCKEND_COMING_SOON
     { reportParseErrorAt (rhs parseState 2) (FSComp.SR.parsUnfinishedExpression(">")) 
       exprFromParseError(mkSynInfix (rhs parseState 2) $1 ">" (arbExpr("declExprInfix", (rhs parseState 3).StartRange))) }

  | declExpr INFIX_AT_HAT_OP OBLOCKEND_COMING_SOON
     { reportParseErrorAt (rhs parseState 2) (FSComp.SR.parsUnfinishedExpression($2)) 
       exprFromParseError(mkSynInfix (rhs parseState 2) $1 $2 (arbExpr("declExprInfix", (rhs parseState 3).StartRange))) }

  | declExpr PERCENT_OP OBLOCKEND_COMING_SOON
     { reportParseErrorAt (rhs parseState 2) (FSComp.SR.parsUnfinishedExpression($2)) 
       exprFromParseError(mkSynInfix (rhs parseState 2) $1 $2 (arbExpr("declExprInfix", (rhs parseState 3).StartRange))) }

  | declExpr COLON_COLON OBLOCKEND_COMING_SOON
     { reportParseErrorAt (rhs parseState 2) (FSComp.SR.parsUnfinishedExpression("::")) 
       let tupExpr = SynExpr.Tuple (false, [$1;(arbExpr("declExprInfix", (rhs parseState 3).StartRange))], [rhs parseState 2], unionRanges $1.Range (rhs parseState 3).StartRange)
       SynExpr.App (ExprAtomicFlag.NonAtomic, true, mkSynIdGet (rhs parseState 2) opNameCons, tupExpr, unionRanges $1.Range (rhs parseState 3).StartRange) }

  | declExpr PLUS_MINUS_OP OBLOCKEND_COMING_SOON
     { reportParseErrorAt (rhs parseState 2) (FSComp.SR.parsUnfinishedExpression($2)) 
       exprFromParseError(mkSynInfix (rhs parseState 2) $1 $2 (arbExpr("declExprInfix", (rhs parseState 3).StartRange))) }

  | declExpr MINUS OBLOCKEND_COMING_SOON
     { reportParseErrorAt (rhs parseState 2) (FSComp.SR.parsUnfinishedExpression("-")) 
       exprFromParseError(mkSynInfix (rhs parseState 2) $1 "-" (arbExpr("declExprInfix", (rhs parseState 3).StartRange))) }

  | declExpr STAR OBLOCKEND_COMING_SOON
     { reportParseErrorAt (rhs parseState 2) (FSComp.SR.parsUnfinishedExpression("*")) 
       exprFromParseError(mkSynInfix (rhs parseState 2) $1 "*" (arbExpr("declExprInfix", (rhs parseState 3).StartRange))) }

  | declExpr INFIX_STAR_DIV_MOD_OP OBLOCKEND_COMING_SOON
     { reportParseErrorAt (rhs parseState 2) (FSComp.SR.parsUnfinishedExpression($2)) 
       exprFromParseError(mkSynInfix (rhs parseState 2) $1 $2 (arbExpr("declExprInfix", (rhs parseState 3).StartRange))) }

  | declExpr INFIX_STAR_STAR_OP OBLOCKEND_COMING_SOON
     { reportParseErrorAt (rhs parseState 2) (FSComp.SR.parsUnfinishedExpression($2)) 
       exprFromParseError(mkSynInfix (rhs parseState 2) $1 $2 (arbExpr("declExprInfix", (rhs parseState 3).StartRange))) }

  | declExpr DOT_DOT declExpr 
      { let wholem = rhs2 parseState 1 3
        let opm = rhs parseState 2
        SynExpr.IndexRange(Some $1, opm, Some $3, rhs parseState 1, rhs parseState 3, wholem) }

  | declExpr DOT_DOT %prec open_range_expr   
      { let wholem = rhs2 parseState 1 2
        let opm = rhs parseState 2
        SynExpr.IndexRange(Some $1, opm, None, rhs parseState 1, opm, wholem) }

  | DOT_DOT declExpr %prec open_range_expr
      { let wholem = rhs2 parseState 1 2
        let opm = rhs parseState 1
        SynExpr.IndexRange(None, opm, Some $2, opm, rhs parseState 2, wholem) }
      
  | STAR 
      { let m = rhs parseState 1
        SynExpr.IndexRange(None, m, None, m, m, m) }

  | INFIX_AT_HAT_OP declExpr
    { if not (parseState.LexBuffer.SupportsFeature LanguageFeature.FromEndSlicing) then 
        raiseParseErrorAt (rhs parseState 1) (FSComp.SR.fromEndSlicingRequiresVFive())
      if $1 <> "^" then reportParseErrorAt (rhs parseState 1) (FSComp.SR.parsInvalidPrefixOperator())
      let m = (rhs2 parseState 1 2)
      SynExpr.IndexFromEnd($2, m) }

  | minusExpr %prec expr_prefix_plus_minus { $1 }

dynamicArg:
  | IDENT
      { let con = SynConst.String ($1, SynStringKind.Regular, rhs parseState 1)
        let arg2 = SynExpr.Const (con, con.Range (rhs parseState 1)) 
        arg2 }

  | LPAREN typedSequentialExpr rparen
      { $2 }

withClauses:
  | WITH withPatternClauses       
      { rhs parseState 1, $2 }

  | OWITH withPatternClauses OEND 
      { rhs parseState 1, $2 }

  | OWITH withPatternClauses recover 
      { if not $3 then reportParseErrorAt (rhs parseState 1) (FSComp.SR.parsUnexpectedEndOfFileWith())
        rhs parseState 1, $2 }

withPatternClauses:
  | patternClauses 
      { $1 }

  | BAR patternClauses 
      { $2 }

  | BAR error 
      { // silent recovery 
        let mLast = rhs parseState 1
        [], mLast }

  | error  
      { // silent recovery 
        let mLast = rhs parseState 1
        [], mLast }


patternAndGuard: 
  | parenPattern patternGuard 
      { $1, $2 }

patternClauses:
  | patternAndGuard patternResult %prec prec_pat_pat_action
<<<<<<< HEAD
     { let pat, guard, patm = $1
       let mArrow, resultExpr = $2
       let mLast = resultExpr.Range
       let m = unionRanges resultExpr.Range patm
       [SynMatchClause(pat, guard, (Some mArrow), resultExpr, m, DebugPointAtTarget.Yes)], mLast  }

  | patternAndGuard patternResult BAR patternClauses 
     { let pat, guard, patm = $1 
       let mArrow, resultExpr = $2
       let clauses, mLast = $4
       let m = unionRanges resultExpr.Range patm
       (SynMatchClause(pat, guard, (Some mArrow), resultExpr, m, DebugPointAtTarget.Yes) :: clauses), mLast }

  | patternAndGuard error BAR patternClauses 
     { let pat, guard, patm = $1 
       let clauses, mLast = $4
=======
     { let pat, guard = $1
       let mArrow, resultExpr = $2
       let mLast = resultExpr.Range
       let m = unionRanges resultExpr.Range pat.Range
       [SynMatchClause(pat, guard, (Some mArrow), resultExpr, m, DebugPointAtTarget.Yes)], mLast }

  | patternAndGuard patternResult BAR patternClauses
     { let pat, guard = $1
       let mArrow, resultExpr = $2
       let clauses, mLast = $4
       let m = unionRanges resultExpr.Range pat.Range
       (SynMatchClause(pat, guard, (Some mArrow), resultExpr, m, DebugPointAtTarget.Yes) :: clauses), mLast }

  | patternAndGuard error BAR patternClauses
     { let pat, guard = $1
       let clauses, mLast = $4
       let patm = pat.Range
>>>>>>> 97c3d7b4
       let m = guard |> Option.map (fun e -> unionRanges patm e.Range) |> Option.defaultValue patm
       (SynMatchClause(pat, guard, None, arbExpr ("patternClauses1", m.EndRange), m, DebugPointAtTarget.Yes) :: clauses), mLast }

  | patternAndGuard patternResult BAR error 
<<<<<<< HEAD
     { let pat, guard, patm = $1 
       let mArrow, resultExpr = $2
       let mLast = rhs parseState 3 
       let m = unionRanges resultExpr.Range patm
       // silent recovery
       [SynMatchClause(pat, guard, (Some mArrow), resultExpr, m, DebugPointAtTarget.Yes)], mLast  }

  | patternAndGuard patternResult error 
     { let pat, guard, patm = $1 
       let mArrow, resultExpr = $2
       let mLast = resultExpr.Range
       let m = unionRanges resultExpr.Range patm
       // silent recovery 
       [SynMatchClause(pat, guard, (Some mArrow), resultExpr, m, DebugPointAtTarget.Yes)], mLast }

  | patternAndGuard error 
     { let pat, guard, patm = $1 
       let mLast = rhs parseState 2
       let m = guard |> Option.map (fun e -> unionRanges patm e.Range) |> Option.defaultValue patm
       // silent recovery 
       [SynMatchClause(pat, guard, None, arbExpr ("patternClauses2", m.EndRange), m, DebugPointAtTarget.Yes)], mLast }
 
=======
     { let pat, guard = $1
       let mArrow, resultExpr = $2
       let mLast = rhs parseState 3 
       let m = unionRanges resultExpr.Range pat.Range
       [SynMatchClause(pat, guard, (Some mArrow), resultExpr, m, DebugPointAtTarget.Yes)], mLast  }

  | patternAndGuard patternResult error
     { let pat, guard = $1
       let mArrow, resultExpr = $2
       let m = unionRanges resultExpr.Range pat.Range
       [SynMatchClause(pat, guard, (Some mArrow), resultExpr, m, DebugPointAtTarget.Yes)], m }

  | patternAndGuard error
     { let pat, guard = $1
       let patm = pat.Range
       let m = guard |> Option.map (fun e -> unionRanges patm e.Range) |> Option.defaultValue patm
       [SynMatchClause(pat, guard, None, arbExpr ("patternClauses2", m.EndRange), m, DebugPointAtTarget.Yes)], m }

>>>>>>> 97c3d7b4
patternGuard: 
  | WHEN declExpr 
     { Some $2 }

  | /* EMPTY */
     { None }

patternResult: 
  | RARROW typedSequentialExprBlockR  
     { let mArrow = rhs parseState 1
       mArrow, $2 }

ifExprCases: 
  | ifExprThen ifExprElifs 
      { let exprThen, mThen = $1
        let mElse, elseExpr = $2
        (fun exprGuard mIf isElif ->
            let mIfToThen = unionRanges mIf mThen
            let lastBranch : SynExpr = match elseExpr with None -> exprThen | Some e -> e
            let mIfToEndOfLastBranch = unionRanges mIf lastBranch.Range
            let spIfToThen = DebugPointAtBinding.Yes(mIfToThen)
            SynExpr.IfThenElse (mIf, isElif, exprGuard, mThen, exprThen, mElse, elseExpr, spIfToThen, false, mIfToThen, mIfToEndOfLastBranch)) }

ifExprThen: 
  | THEN  declExpr %prec prec_then_if 
      { $2, rhs parseState 1 }

  | OTHEN  OBLOCKBEGIN typedSequentialExpr oblockend %prec prec_then_if 
      { $3, rhs parseState 1 }

  | OTHEN  OBLOCKBEGIN typedSequentialExpr recover %prec prec_then_if 
      { if not $4 then reportParseErrorAt (rhs parseState 1) (FSComp.SR.parsUnexpectedEndOfFileThen())
        exprFromParseError $3, rhs parseState 1 }

ifExprElifs: 
  | /* EMPTY */
      { None, None }

  | ELSE declExpr 
      { let mElse = rhs parseState 1
        Some mElse, Some $2 }

  | OELSE  OBLOCKBEGIN typedSequentialExpr oblockend 
      { let mElse = rhs parseState 1
        Some mElse, Some $3 }

  | OELSE  OBLOCKBEGIN typedSequentialExpr recover 
      { let mElse = rhs parseState 1
        if not $4 then reportParseErrorAt (rhs parseState 1) (FSComp.SR.parsUnexpectedEndOfFileElse())
        Some mElse, Some (exprFromParseError $3) }

  | ELIF declExpr ifExprCases 
      { let mElif = rhs parseState 1
        // verify if `ELIF` is not a merged token
        let length = mElif.EndColumn - mElif.StartColumn
        if length > 4 then
            let mElse = mkRange mElif.FileName (mkPos mElif.StartLine mElif.StartColumn) (mkPos mElif.StartLine (mElif.StartColumn + 4))
            let mIf = mkRange mElif.FileName (mkPos mElif.StartLine (mElif.EndColumn - 2)) (mkPos mElif.StartLine mElif.EndColumn)
            Some mElse, (Some ($3 $2 mIf false))
        else
            None, Some ($3 $2 mElif true) }

  | ELIF declExpr recover 
      { None, Some (exprFromParseError $2) }

tupleExpr: 
  | tupleExpr COMMA declExpr   
      { let exprs, commas = $1 in ($3 :: exprs), ((rhs parseState 2) :: commas) }

  | tupleExpr COMMA ends_coming_soon_or_recover
      { if not $3 then reportParseErrorAt (rhs parseState 2) (FSComp.SR.parsExpectedExpressionAfterToken())
        let exprs, commas = $1     
        let zeroWidthAtNextToken = (rhs parseState 3).StartRange
        ((arbExpr("tupleExpr1", zeroWidthAtNextToken)) :: exprs), (rhs parseState 2) :: commas }

  | declExpr COMMA ends_coming_soon_or_recover
      { if not $3 then reportParseErrorAt (rhs parseState 2) (FSComp.SR.parsExpectedExpressionAfterToken())
        let zeroWidthAtNextToken = (rhs parseState 3).StartRange 
        ((arbExpr("tupleExpr2", zeroWidthAtNextToken)) :: [$1]), [rhs parseState 2] }

  | declExpr COMMA declExpr  
      { [$3 ; $1], [rhs parseState 2] }

minusExpr: 
  | MINUS minusExpr   %prec expr_prefix_plus_minus
      { mkSynPrefix (rhs parseState 1) (unionRanges (rhs parseState 1) $2.Range) "~-" $2 }

  | PLUS_MINUS_OP minusExpr  
      { if not (IsValidPrefixOperatorUse $1) then reportParseErrorAt $2.Range (FSComp.SR.parsInvalidPrefixOperator())
        mkSynPrefix (rhs parseState 1) (unionRanges (rhs parseState 1) $2.Range) ("~" + ($1)) $2 } 

  | ADJACENT_PREFIX_OP minusExpr 
      { if not (IsValidPrefixOperatorUse $1) then reportParseErrorAt $2.Range (FSComp.SR.parsInvalidPrefixOperator())
        mkSynPrefix (rhs parseState 1) (unionRanges (rhs parseState 1) $2.Range) ("~" + ($1)) $2 }

  | PERCENT_OP minusExpr
      { if not (IsValidPrefixOperatorUse $1) then reportParseErrorAt $2.Range (FSComp.SR.parsInvalidPrefixOperator())
        mkSynPrefix (rhs parseState 1) (unionRanges (rhs parseState 1) $2.Range) ("~" + ($1)) $2 }

  | AMP  minusExpr    
      { SynExpr.AddressOf (true, $2, rhs parseState 1, unionRanges (rhs parseState 1) $2.Range) } 

  | AMP_AMP  minusExpr   
      { SynExpr.AddressOf (false, $2, rhs parseState 1, unionRanges (rhs parseState 1) $2.Range) } 

  | NEW atomTypeNonAtomicDeprecated opt_HIGH_PRECEDENCE_APP atomicExprAfterType DOT atomicExprQualification 
      { errorR (Error (FSComp.SR.parsNewExprMemberAccess (), rhs parseState 6))
        let newExpr = SynExpr.New (false, $2, $4, unionRanges (rhs parseState 1) $4.Range)
        $6 newExpr (lhs parseState) (rhs parseState 5) }

  | NEW atomTypeNonAtomicDeprecated  opt_HIGH_PRECEDENCE_APP atomicExprAfterType 
      { SynExpr.New (false, $2, $4, unionRanges (rhs parseState 1) $4.Range) }

  | NEW atomTypeNonAtomicDeprecated opt_HIGH_PRECEDENCE_APP error   
      { SynExpr.New (false, $2, arbExpr("minusExpr", (rhs parseState 4)), unionRanges (rhs parseState 1) ($2).Range) }

  | NEW error
      { arbExpr("minusExpr2", (rhs parseState 1)) }

  | UPCAST  minusExpr 
      { SynExpr.InferredUpcast ($2, unionRanges (rhs parseState 1) $2.Range) }   

  | DOWNCAST  minusExpr 
      { SynExpr.InferredDowncast ($2, unionRanges (rhs parseState 1) $2.Range)}   

  | appExpr 
      { $1 }

appExpr:
  | appExpr argExpr %prec expr_app
      { SynExpr.App (ExprAtomicFlag.NonAtomic, false, $1, $2, unionRanges $1.Range $2.Range)  }

  | atomicExpr 
      { let arg, _ = $1 
        arg }

argExpr:
  | ADJACENT_PREFIX_OP atomicExpr 
      { let arg2, hpa2 = $2 
        if not (IsValidPrefixOperatorUse $1) then reportParseErrorAt arg2.Range (FSComp.SR.parsInvalidPrefixOperator())
        if hpa2 then reportParseErrorAt (rhs parseState 1) (FSComp.SR.parsSuccessiveArgsShouldBeSpacedOrTupled())
        mkSynPrefix (rhs parseState 1) (unionRanges (rhs parseState 1) arg2.Range) ("~" + ($1)) arg2 }

   | atomicExpr 
      { let arg, hpa = $1 
        if hpa then reportParseErrorAt arg.Range (FSComp.SR.parsSuccessiveArgsShouldBeSpacedOrTupled())
        arg }
    
atomicExpr:
  | atomicExpr HIGH_PRECEDENCE_BRACK_APP atomicExpr
      { let arg1, _ = $1 
        let arg2, hpa = $3 
        SynExpr.App (ExprAtomicFlag.Atomic, false, arg1, arg2, unionRanges arg1.Range arg2.Range), hpa }

  | atomicExpr HIGH_PRECEDENCE_PAREN_APP atomicExpr
      { let arg1, _ = $1 
        let arg2, _ = $3 
        SynExpr.App (ExprAtomicFlag.Atomic, false, arg1, arg2, unionRanges arg1.Range arg2.Range), true  }

  | atomicExpr HIGH_PRECEDENCE_TYAPP typeArgsActual
      { let arg1, _ = $1 
        let mLessThan, mGreaterThan, _, args, commas, mTypeArgs = $3
        let mWholeExpr = unionRanges arg1.Range mTypeArgs
        SynExpr.TypeApp (arg1, mLessThan, args, commas, mGreaterThan, mTypeArgs, mWholeExpr), false }

  | PREFIX_OP atomicExpr  
      { let arg2, hpa2 = $2 
        if not (IsValidPrefixOperatorUse $1) then reportParseErrorAt arg2.Range (FSComp.SR.parsInvalidPrefixOperator())
        mkSynPrefixPrim (rhs parseState 1) (unionRanges (rhs parseState 1) arg2.Range) $1 arg2, hpa2 }

  | atomicExpr DOT atomicExprQualification 
      { let arg1, hpa1 = $1 
        $3 arg1 (lhs parseState) (rhs parseState 2), hpa1 }

  | BASE DOT atomicExprQualification 
      { let arg1 = SynExpr.Ident (ident("base", rhs parseState 1))
        $3 arg1 (lhs parseState) (rhs parseState 2), false }

  | QMARK nameop 
      { SynExpr.LongIdent (true, LongIdentWithDots([$2], []), None, rhs parseState 2), false }

  | atomicExpr QMARK dynamicArg
      { let arg1, hpa1 = $1
        mkSynInfix (rhs parseState 2) arg1 "?" $3, hpa1 }

  | GLOBAL
      { SynExpr.Ident (ident(MangledGlobalName, rhs parseState 1)), false }

  | identExpr
      { $1, false }

  | LBRACK listExprElements RBRACK 
      { $2 (lhs parseState), false }

  | LBRACK listExprElements recover 
      { reportParseErrorAt (rhs parseState 1) (FSComp.SR.parsUnmatchedBracket()) 
        exprFromParseError ($2 (rhs2 parseState 1 2)), false }

  | LBRACK error RBRACK 
      { // silent recovery 
        SynExpr.ArrayOrList (false, [ ], lhs parseState), false  } 

  | LBRACK recover
      { reportParseErrorAt (rhs parseState 1) (FSComp.SR.parsUnmatchedBracket()) 
        // silent recovery 
        exprFromParseError (SynExpr.ArrayOrList (false, [ ], rhs parseState 1)), false  } 

  | STRUCT LPAREN tupleExpr rparen
      { let exprs, commas = $3
        let m = rhs2 parseState 1 4
        SynExpr.Tuple (true, List.rev exprs, List.rev commas, m), false }

  | STRUCT LPAREN tupleExpr recover
      { reportParseErrorAt (rhs parseState 2) (FSComp.SR.parsUnmatchedBracket());
        let exprs, commas = $3
        let m = (rhs parseState 1, exprs) ||> unionRangeWithListBy (fun e -> e.Range)
        SynExpr.Tuple (true, List.rev exprs, List.rev commas, m), false }

  | atomicExprAfterType 
      { $1, false }

atomicExprQualification:
  | identOrOp 
      { let idm = rhs parseState 1 
        (fun e lhsm dotm -> mkSynDot dotm lhsm e $1) }

  | GLOBAL
      { (fun e lhsm dotm -> 
            reportParseErrorAt (rhs parseState 3) (FSComp.SR.nrGlobalUsedOnlyAsFirstName()) 
            let fixedLhsm = mkRange lhsm.FileName lhsm.Start dotm.End // previous lhsm is wrong after 'recover'
            mkSynDotMissing dotm fixedLhsm e) }

  | /* empty */
      { (fun e lhsm dotm -> 
            reportParseErrorAt dotm (FSComp.SR.parsMissingQualificationAfterDot()) 
            let fixedLhsm = mkRange lhsm.FileName lhsm.Start dotm.End // previous lhsm is wrong after 'recover'
            mkSynDotMissing dotm fixedLhsm e) }
  | recover 
      { (fun e lhsm dotm -> 
            reportParseErrorAt dotm (FSComp.SR.parsMissingQualificationAfterDot()) 
            let fixedLhsm = mkRange lhsm.FileName lhsm.Start dotm.End // previous lhsm is wrong after 'recover'
            // Include 'e' in the returned expression but throw it away
            SynExpr.DiscardAfterMissingQualificationAfterDot (e, fixedLhsm)) }
  | LPAREN COLON_COLON rparen DOT INT32  
      { (fun e lhsm dotm -> 
            if parseState.LexBuffer.ReportLibraryOnlyFeatures then libraryOnlyError(lhs parseState)
            SynExpr.LibraryOnlyUnionCaseFieldGet (e, mkSynCaseName lhsm opNameCons, (fst $5), lhsm)) }

  | LPAREN  typedSequentialExpr rparen  
      { (fun e lhsm dotm -> 
            // Check for expr.( * )
            // Note that "*" is parsed as an expression (it is allowed in "foo.[3,*]")
            match $2 with
            | SynExpr.IndexRange (None, opm, None, _m1, _m2, _) ->
                mkSynDot dotm lhsm e (ident(CompileOpName "*", opm))
            | _ ->
                if parseState.LexBuffer.SupportsFeature LanguageFeature.MLCompatRevisions then
                    mlCompatError (FSComp.SR.mlCompatMultiPrefixTyparsNoLongerSupported()) (lhs parseState) 
                else
                    mlCompatWarning (FSComp.SR.parsParenFormIsForML()) (lhs parseState) 
                mkSynDotParenGet lhsm dotm e $2) }

  | LBRACK  typedSequentialExpr RBRACK
      { (fun e lhsm dotm -> mkSynDotBrackGet lhsm dotm e $2) }

  | LBRACK  typedSequentialExpr recover
      { reportParseErrorAt (rhs parseState 1) (FSComp.SR.parsUnmatchedBracket()) 
        (fun e lhsm dotm -> exprFromParseError (mkSynDotBrackGet lhsm dotm e $2)) }

  | LBRACK  error RBRACK  
      { let mArg = rhs2 parseState 1 3
        (fun e lhsm dotm -> mkSynDotBrackGet lhsm dotm e (arbExpr("indexerExpr1", mArg))) }

  | LBRACK  recover
      { reportParseErrorAt (rhs parseState 1) (FSComp.SR.parsUnmatchedBracket())
        let mArg = (rhs parseState 1).EndRange 
        (fun e lhsm dotm -> exprFromParseError (mkSynDotBrackGet lhsm dotm e (arbExpr("indexerExpr2", mArg)))) }

/* the start of atomicExprAfterType must not overlap with the valid postfix tokens of the type syntax, e.g. new List<T>(...) */
atomicExprAfterType:
  | constant 
      { SynExpr.Const (fst $1, snd $1) }

  | parenExpr 
      { $1 }

  | braceExpr 
      { $1 }

  | braceBarExpr 
      { $1 }

  | interpolatedString
      { let parts, synStringKind = $1
        SynExpr.InterpolatedString(parts, synStringKind, rhs parseState 1) }

  | NULL 
      { SynExpr.Null (lhs parseState) } 

  | FALSE  
      { SynExpr.Const (SynConst.Bool false, lhs parseState) } 

  | TRUE  
      { SynExpr.Const (SynConst.Bool true, lhs parseState) } 

  | quoteExpr
      { $1 }

  | arrayExpr
      { $1 }

  | beginEndExpr
      { $1 }
  
beginEndExpr:
  | BEGIN typedSequentialExpr END 
      { SynExpr.Paren ($2, rhs parseState 1, Some(rhs parseState 3), rhs2 parseState 1 3) } 

  | BEGIN typedSequentialExpr recover 
      { reportParseErrorAt (rhs parseState 1) (FSComp.SR.parsUnmatchedBegin()); exprFromParseError $2 } 

  | BEGIN error END 
      { (* silent recovery *) arbExpr("beginEndExpr", (lhs parseState))  } 

  | BEGIN END 
      { mkSynUnit (lhs parseState) } 

quoteExpr:
  | LQUOTE typedSequentialExpr RQUOTE 
      { if $1 <> $3 then reportParseErrorAt (rhs parseState 1) (FSComp.SR.parsMismatchedQuote(fst $1))
        (SynExpr.Quote (mkSynIdGet (lhs parseState) (CompileOpName (fst $1)), snd $1, $2, false, lhs parseState)) } 

  | LQUOTE typedSequentialExpr recover 
      { reportParseErrorAt (rhs parseState 1) (FSComp.SR.parsUnmatched(fst $1))  
        let mExpr = rhs2 parseState 1 2
        exprFromParseError (SynExpr.Quote (mkSynIdGet (lhs parseState) (CompileOpName (fst $1)), snd $1, $2, false, mExpr))  } 

  | LQUOTE error RQUOTE 
      { (* silent recovery *) SynExpr.Quote (mkSynIdGet (lhs parseState) (CompileOpName (fst $1)), snd $1, arbExpr("quoteExpr", (rhs parseState 2)), false, lhs parseState)  }  

  | LQUOTE recover 
      { reportParseErrorAt (rhs parseState 1) (FSComp.SR.parsUnmatched(fst $1))
        exprFromParseError (SynExpr.Quote (mkSynIdGet (lhs parseState) (CompileOpName (fst $1)), snd $1, arbExpr("quoteExpr2", (rhs parseState 1).EndRange), false, rhs parseState 1))  }  

arrayExpr:
  | LBRACK_BAR arrayExprElements BAR_RBRACK 
      {  $2 (lhs parseState) } 

  | LBRACK_BAR arrayExprElements recover 
      { reportParseErrorAt (rhs parseState 1) (FSComp.SR.parsUnmatchedBracketBar()) 
        exprFromParseError ($2 (rhs2 parseState 1 2)) }

  | LBRACK_BAR error BAR_RBRACK 
      {  (* silent recovery *) SynExpr.ArrayOrList (true, [ ], lhs parseState) }  

  | LBRACK_BAR recover
      { reportParseErrorAt (rhs parseState 1) (FSComp.SR.parsUnmatchedBracketBar())  
        (* silent recovery *) 
        exprFromParseError (SynExpr.ArrayOrList (true, [ ], rhs parseState 1)) }  

parenExpr:
  | LPAREN rparen 
      { SynExpr.Const (SynConst.Unit, (rhs2 parseState 1 2)) } 

  | LPAREN parenExprBody rparen
      { let m = rhs2 parseState 1 3
        SynExpr.Paren ($2 m, rhs parseState 1, Some(rhs parseState 3), m) }

  | LPAREN parenExprBody ends_other_than_rparen_coming_soon_or_recover
      { if not $3 then reportParseErrorAt (rhs parseState 1) (FSComp.SR.parsUnmatchedParen())
        let lhsm = unionRangeWithPos (rhs parseState 1) (rhs parseState 2).End
        SynExpr.Paren (exprFromParseError ($2 lhsm), rhs parseState 1, None, lhsm) }

  | LPAREN error rparen 
      { // silent recovery
        SynExpr.Paren (arbExpr("parenExpr1", (rhs parseState 1).EndRange), (rhs parseState 1), Some(rhs parseState 3), (rhs2 parseState 1 3)) } 

  | LPAREN TYPE_COMING_SOON
      { reportParseErrorAt (rhs parseState 1) (FSComp.SR.parsUnmatchedParen())
        let lhsm = unionRangeWithPos (rhs parseState 1) (rhs parseState 2).Start
        arbExpr("parenExpr2tcs", lhsm) }

  | LPAREN MODULE_COMING_SOON
      { reportParseErrorAt (rhs parseState 1) (FSComp.SR.parsUnmatchedParen())
        let lhsm = unionRangeWithPos (rhs parseState 1) (rhs parseState 2).Start
        arbExpr("parenExpr2mcs", lhsm) }

  | LPAREN RBRACE_COMING_SOON
      { reportParseErrorAt (rhs parseState 1) (FSComp.SR.parsUnmatchedParen())
        let lhsm = unionRangeWithPos (rhs parseState 1) (rhs parseState 2).Start
        arbExpr("parenExpr2rbcs", lhsm) }

  | LPAREN OBLOCKEND_COMING_SOON 
      { let lparenRange = (rhs parseState 1)
        reportParseErrorAt lparenRange (FSComp.SR.parsUnmatchedParen())
        SynExpr.Paren(arbExpr("parenExpr2obecs", lparenRange.EndRange), lparenRange, None, lparenRange) }

  | LPAREN recover %prec prec_atomexpr_lparen_error 
      { reportParseErrorAt (rhs parseState 1) (FSComp.SR.parsUnmatchedParen()) 
        arbExpr("parenExpr2", (lhs parseState))  }  

        // This is really what we should be doing, but it fails because param info expects the range of the expression
        // to extend all the way over the "recover", to the end of the file if necessary
        // 
        // let mLeftParen = rhs parseState 1
        //let lhsm = if $2 then unionRangeWithPos mLeftParen (rhs parseState 2).Start else mLeftParen
        //arbExpr("parenExpr2", lhsm)  }  

parenExprBody:
  | staticallyKnownHeadTypars COLON LPAREN classMemberSpfn rparen  typedSequentialExpr 
      { (fun m -> SynExpr.TraitCall ($1, $4, $6, m)) } /* disambiguate: x $a.id(x) */

  | typedSequentialExpr
      { (fun _m -> $1) } 

  | inlineAssemblyExpr 
      { $1 }

staticallyKnownHeadTypars:
  | staticallyKnownHeadTypar 
      { [$1] }

  | LPAREN staticallyKnownHeadTyparAlts rparen 
      { List.rev $2 }

staticallyKnownHeadTyparAlts:
  | staticallyKnownHeadTyparAlts OR staticallyKnownHeadTypar
      {$3 :: $1}

  | staticallyKnownHeadTypar
      { [$1] }

braceExpr:
  | LBRACE braceExprBody rbrace 
     {  let m, r = $2 in r (rhs2 parseState 1 3) }

  | LBRACE braceExprBody recover 
     { reportParseErrorAt (rhs parseState 1) (FSComp.SR.parsUnmatchedBrace())  
       let m, r = $2 
       // Note, we can't use 'exprFromParseError' because the extra syntax node interferes with some syntax-directed transformations for computation expressions
       r (unionRanges (rhs parseState 1) m) }

  | LBRACE error rbrace 
     { // silent recovery 
       arbExpr("braceExpr", rhs2 parseState 1 3)  }  

  | LBRACE recover
     { reportParseErrorAt (rhs parseState 1) (FSComp.SR.parsUnmatchedBrace())  
       // Note, we can't use 'exprFromParseError' because the extra syntax node interferes with some syntax-directed transformations for computation expressions
       SynExpr.Record (None, None, [], rhs parseState 1) }

  | LBRACE rbrace 
     {  let m = rhs2 parseState 1 2 
        SynExpr.Record (None, None, [], m) }

braceExprBody:
  | recdExpr 
     {  (lhs parseState), (fun m -> let a, b, c = $1 in SynExpr.Record (a, b, c, m)) }

  | objExpr 
     { $1 }

  | computationExpr 
     { $1 }

listExprElements: 
  | sequentialExpr
     { (fun lhsm -> SynExpr.ArrayOrListComputed (false, $1, lhsm)) }

  | 
     { (fun lhsm -> SynExpr.ArrayOrList (false, [ ], lhsm)) }

arrayExprElements: 
  | sequentialExpr
     { (fun lhsm -> SynExpr.ArrayOrListComputed (true, $1, lhsm)) }

  | 
     { (fun lhsm -> SynExpr.ArrayOrList (true, [ ], lhsm)) }

computationExpr: 
  | sequentialExpr
     { $1.Range, (fun lhsm -> SynExpr.ComputationExpr (false, $1, lhsm)) }

arrowThenExprR:
  | RARROW typedSequentialExprBlockR 
     { SynExpr.YieldOrReturn ((true, false), $2, unionRanges (rhs parseState 1) $2.Range) }

forLoopBinder: 
  | parenPattern IN declExpr 
     { ($1, $3, true) }

  | parenPattern IN ends_coming_soon_or_recover
     { if not $3 then reportParseErrorAt (rhs parseState 2) (FSComp.SR.parsExpectedExpressionAfterToken())
       ($1, arbExpr("forLoopBinder", (rhs parseState 2)), false) }

  | parenPattern ends_coming_soon_or_recover
     { if not $2 then reportParseErrorAt (rhs parseState 1) (FSComp.SR.parsInOrEqualExpected())
       ($1, arbExpr("forLoopBinder2", (rhs parseState 1).EndRange), false) }

forLoopRange: 
  | parenPattern EQUALS declExpr forLoopDirection declExpr 
      { idOfPat parseState (rhs parseState 1) $1, $3, $4, $5 }

forLoopDirection: 
  | TO     { true } 

  | DOWNTO { false }

inlineAssemblyExpr:
  | HASH string opt_inlineAssemblyTypeArg optCurriedArgExprs  optInlineAssemblyReturnTypes HASH 
      { if parseState.LexBuffer.ReportLibraryOnlyFeatures then libraryOnlyWarning (lhs parseState)
        let (s, _), sm = $2, rhs parseState 2
        (fun m ->
            let ilInstrs = ParseAssemblyCodeInstructions s parseState.LexBuffer.ReportLibraryOnlyFeatures parseState.LexBuffer.LanguageVersion sm
            SynExpr.LibraryOnlyILAssembly (box ilInstrs, $3, List.rev $4, $5, m)) }

optCurriedArgExprs:
  | optCurriedArgExprs argExpr  %prec expr_args
      { $2 :: $1 }

  | /* EMPTY */
      { [] }

opt_atomicExprAfterType: 
  | /* EMPTY */
      { None }

  | atomicExprAfterType 
      { Some($1) }

opt_inlineAssemblyTypeArg:
  | /* EMPTY */
      { [] }

  | typeKeyword LPAREN typ rparen
      {  [$3] }

optInlineAssemblyReturnTypes:
  | /* EMPTY */
     { [] }

  | COLON typ 
     { [$2] }

  | COLON LPAREN rparen  
     {  [] }

recdExpr:
  | INHERIT atomTypeNonAtomicDeprecated opt_HIGH_PRECEDENCE_APP opt_atomicExprAfterType recdExprBindings opt_seps_recd
     { let arg = match $4 with None -> mkSynUnit (lhs parseState) | Some e -> e 
       let l = List.rev $5
       let dummyField = mkRecdField (LongIdentWithDots([], [])) // dummy identifier, it will be discarded
       let l = rebindRanges (dummyField, None) l $6 
       let (_, _, inheritsSep) = List.head l
       let bindings = List.tail l
       (Some ($2, arg, rhs2 parseState 2 4, inheritsSep, rhs parseState 1), None, bindings) }

  | recdExprCore
    { let a, b = $1 in (None, a, b) }

recdExprCore:
  | appExpr EQUALS declExprBlock recdExprBindings opt_seps_recd
     { match $1 with 
       | LongOrSingleIdent(false, (LongIdentWithDots(_, _) as f), None, m) ->  
            let f = mkRecdField f
            let l = List.rev $4
            let l = rebindRanges (f, Some $3) l $5
            (None, l)
       | _ -> raiseParseErrorAt (rhs parseState 2) (FSComp.SR.parsFieldBinding()) }

/*
    handles cases when identifier can start from the underscore
*/

  | UNDERSCORE
    { let m = rhs parseState 1
      reportParseErrorAt m (FSComp.SR.parsUnderscoreInvalidFieldName())
      reportParseErrorAt m (FSComp.SR.parsFieldBinding())
      let f = mkUnderscoreRecdField m
      (None, [ (f, None, None)  ]) }

  | UNDERSCORE EQUALS
    { let m = rhs parseState 1
      reportParseErrorAt m (FSComp.SR.parsUnderscoreInvalidFieldName())      
      let f = mkUnderscoreRecdField m

      reportParseErrorAt (rhs2 parseState 1 2) (FSComp.SR.parsFieldBinding())
      
      (None, [ (f, None, None) ]) }

  | UNDERSCORE EQUALS declExprBlock recdExprBindings opt_seps_recd
    { reportParseErrorAt (rhs parseState 1) (FSComp.SR.parsUnderscoreInvalidFieldName())
      let f = mkUnderscoreRecdField (rhs parseState 1)
      let l = List.rev $4
      let l = rebindRanges (f, Some $3) l $5
      (None, l) }

/* handles case like {x with}  */
  | appExpr WITH recdBinding recdExprBindings opt_seps_recd
     {  let l = List.rev $4
        let l = rebindRanges $3 l $5
        (Some ($1, (rhs parseState 2, None)), l) }

  | appExpr OWITH opt_seps_recd OEND
     { (Some ($1, (rhs parseState 2, None)), []) }

  | appExpr OWITH recdBinding recdExprBindings opt_seps_recd OEND
     {  let l = List.rev $4
        let l = rebindRanges $3 l $5
        (Some ($1, (rhs parseState 2, None)), l) }

opt_seps_recd:
  | seps_recd
     { Some $1 }

  | /* EMPTY */
     { None }

seps_recd:
  | OBLOCKSEP
     { (rhs parseState 1), None }

  | SEMICOLON
     { let m = (rhs parseState 1) in (m, Some m.End) }

  | SEMICOLON OBLOCKSEP
     { (rhs2 parseState 1 2), Some (rhs parseState 1).End }

  | OBLOCKSEP SEMICOLON
     { (rhs2 parseState 1 2), Some (rhs parseState 2).End }


/* identifier can start from the underscore */
pathOrUnderscore :
  | path
    { mkRecdField $1 }

  | UNDERSCORE 
    { let m = rhs parseState 1
      reportParseErrorAt m (FSComp.SR.parsUnderscoreInvalidFieldName())
      mkUnderscoreRecdField m }

recdExprBindings: 
  | recdExprBindings seps_recd recdBinding
     { ($3, Some $2) :: $1 }

  | /* EMPTY */
     { [] }

recdBinding:
  | pathOrUnderscore EQUALS declExprBlock
     { ($1, Some $3) }

  | pathOrUnderscore EQUALS
     { reportParseErrorAt (rhs parseState 1) (FSComp.SR.parsFieldBinding())
       ($1, None) }

  | pathOrUnderscore EQUALS ends_coming_soon_or_recover
     { reportParseErrorAt (rhs parseState 1) (FSComp.SR.parsFieldBinding())
       ($1, None) }

  | pathOrUnderscore
     { reportParseErrorAt (rhs parseState 1) (FSComp.SR.parsFieldBinding())
       ($1, None) }

  | pathOrUnderscore ends_coming_soon_or_recover
     { reportParseErrorAt (rhs parseState 1) (FSComp.SR.parsFieldBinding())
       ($1, None) }

/* There is a minor conflict between
       seq { new ty() }  // sequence expression with one very odd 'action' expression
  and 
       { new ty() }   // object expression with no interfaces and no overrides
Hence we make sure the latter is not permitted by the grammar
*/
objExpr:
  | objExprBaseCall objExprBindings opt_OBLOCKSEP opt_objExprInterfaces
     { let mNewExpr = rhs parseState 1
       let fullRange = match $4 with [] -> (rhs parseState 1) | _ -> (rhs2 parseState 1 4)
       fullRange, (fun m -> let (a, b) = $1 in SynExpr.ObjExpr (a, b, $2, $4, mNewExpr, m)) }

  | objExprBaseCall opt_OBLOCKSEP objExprInterfaces
     { let mNewExpr = rhs parseState 1 
       let fullRange = match $3 with [] -> (rhs parseState 1) | _ -> (rhs2 parseState 1 3)
       fullRange, (fun m -> let (a, b) = $1 in SynExpr.ObjExpr (a, b, [], $3, mNewExpr, m)) }

  | NEW atomTypeNonAtomicDeprecated
     { let mNewExpr = rhs parseState 1 
       (rhs2 parseState 1 2), (fun m -> let (a, b) = $2, None in SynExpr.ObjExpr (a, b, [], [], mNewExpr, m)) }

objExprBaseCall:
  | NEW atomTypeNonAtomicDeprecated  opt_HIGH_PRECEDENCE_APP atomicExprAfterType baseSpec
     { ($2, Some($4, Some($5))) }

  | NEW atomTypeNonAtomicDeprecated  opt_HIGH_PRECEDENCE_APP atomicExprAfterType 
     { ($2, Some($4, None)) }

  | NEW atomTypeNonAtomicDeprecated
     { $2, None }
 


opt_objExprBindings: 
  | objExprBindings
     { $1 }

  | /* EMPTY */
     { [] }

objExprBindings: 
  | WITH localBindings 
      { let mWithKwd = (rhs parseState 1)
        let _localBindingsLastRange, localBindingsBuilder = $2 
        localBindingsBuilder PreXmlDoc.Empty [] None mWithKwd }

  | OWITH localBindings OEND
      { let mWithKwd = (rhs parseState 1)
        let _localBindingsLastRange, localBindingsBuilder = $2 
        localBindingsBuilder PreXmlDoc.Empty [] None mWithKwd }

  | WITH objectImplementationBlock opt_declEnd
      { $2 |> 
        (List.choose (function 
                          | SynMemberDefn.Member(b, m) -> Some b
                          | SynMemberDefn.AutoProperty(_, _, _, _, _, _, _, _, _, _, m) -> errorR(Error(FSComp.SR.parsIllegalMemberVarInObjectImplementation(), m)); None
                          | x -> errorR(Error(FSComp.SR.parsMemberIllegalInObjectImplementation(), x.Range)); None)) }

objExprInterfaces:
  | objExprInterface opt_objExprInterfaces { $1 :: $2 }

opt_objExprInterfaces:
  | %prec prec_interfaces_prefix 
     { [] }

  | objExprInterface opt_objExprInterfaces 
     { $1 :: $2 }

  | error opt_objExprInterfaces 
     { (* silent recovery *) $2 }

objExprInterface:
  | interfaceMember appType opt_objExprBindings opt_declEnd opt_OBLOCKSEP
    { SynInterfaceImpl($2, $3, lhs parseState) }

braceBarExpr:
  | STRUCT braceBarExprCore
      { $2 true }

  | braceBarExprCore
      { $1 false }

braceBarExprCore:
  | LBRACE_BAR recdExprCore bar_rbrace
     { let orig, flds = $2
       let flds = 
           flds |> List.choose (function 
             | ((LongIdentWithDots([id], _), _), Some e, _) -> Some (id, e) 
             | ((LongIdentWithDots([id], _), _), None, _) -> Some (id, arbExpr("anonField", id.idRange)) 
             | _ -> reportParseErrorAt (rhs parseState 1) (FSComp.SR.parsInvalidAnonRecdType()); None) 
       let m = rhs2 parseState 1 3
       (fun isStruct -> SynExpr.AnonRecd (isStruct, orig, flds, m)) }

  | LBRACE_BAR recdExprCore recover 
     { reportParseErrorAt (rhs parseState 1) (FSComp.SR.parsUnmatchedBraceBar())  
       let orig, flds = $2 
       let flds = 
           flds |> List.choose (function 
             | ((LongIdentWithDots([id], _), _), Some e, _) -> Some (id, e) 
             | ((LongIdentWithDots([id], _), _), None, _) -> Some (id, arbExpr("anonField", id.idRange)) 
             | _ -> reportParseErrorAt (rhs parseState 1) (FSComp.SR.parsInvalidAnonRecdType()); None) 
       let m = rhs2 parseState 1 2
       (fun isStruct -> SynExpr.AnonRecd (isStruct, orig, flds, m)) }

  | LBRACE_BAR error bar_rbrace
     { // silent recovery 
       let m = rhs2 parseState 1 3
       (fun _ -> arbExpr("braceBarExpr", m)) }  

  | LBRACE_BAR recover
     { reportParseErrorAt (rhs parseState 1) (FSComp.SR.parsUnmatchedBraceBar())  
       let m = rhs2 parseState 1 1
       (fun isStruct -> SynExpr.AnonRecd (isStruct, None, [], m)) }

  | LBRACE_BAR bar_rbrace 
     { let m = rhs2 parseState 1 2
       (fun isStruct -> SynExpr.AnonRecd (isStruct, None, [], m)) }

anonLambdaExpr: 
  | FUN atomicPatterns RARROW typedSequentialExprBlock 
     { let mAll = unionRanges (rhs parseState 1) $4.Range
       let mArrow = Some (rhs parseState 3)
       mkSynFunMatchLambdas parseState.SynArgNameGenerator false mAll $2 mArrow $4 }

  | FUN atomicPatterns RARROW error
     { let mAll = rhs2 parseState 1 3
       let mArrow = Some (rhs parseState 3)
       mkSynFunMatchLambdas parseState.SynArgNameGenerator false mAll $2 mArrow (arbExpr("anonLambdaExpr1", (rhs parseState 4))) }

  | OFUN atomicPatterns RARROW typedSequentialExprBlockR OEND
     { let mAll = unionRanges (rhs parseState 1) $4.Range
       let mArrow = Some (rhs parseState 3)
       mkSynFunMatchLambdas parseState.SynArgNameGenerator false mAll $2 mArrow $4 }

  | OFUN atomicPatterns RARROW typedSequentialExprBlockR recover
     { if not $5 then reportParseErrorAt (rhs parseState 1) (FSComp.SR.parsUnexpectedEndOfFileFunBody());
       let mAll = unionRanges (rhs parseState 1) $4.Range
       let mArrow = Some (rhs parseState 3)
       exprFromParseError (mkSynFunMatchLambdas parseState.SynArgNameGenerator false mAll $2 mArrow $4) }

  | OFUN atomicPatterns RARROW ORIGHT_BLOCK_END OEND
     { let mLambda = rhs2 parseState 1 3
       reportParseErrorAt mLambda (FSComp.SR.parsMissingFunctionBody())
       let mArrow = Some (rhs parseState 3)
       mkSynFunMatchLambdas parseState.SynArgNameGenerator false mLambda $2 mArrow (arbExpr("anonLambdaExpr2", mLambda.EndRange)) }

  | OFUN atomicPatterns RARROW recover
     { if not $4 then reportParseErrorAt (rhs parseState 1) (FSComp.SR.parsUnexpectedEndOfFileFunBody())
       let mLambda = rhs2 parseState 1 3
       let mArrow = Some (rhs parseState 3)
       exprFromParseError (mkSynFunMatchLambdas parseState.SynArgNameGenerator false mLambda $2 mArrow (arbExpr("anonLambdaExpr3", mLambda.EndRange))) }

  | OFUN atomicPatterns error OEND
     { let mLambda = rhs2 parseState 1 2
       exprFromParseError (mkSynFunMatchLambdas parseState.SynArgNameGenerator false mLambda $2 None (arbExpr("anonLambdaExpr4", mLambda.EndRange))) }

  | OFUN error OEND
     { exprFromParseError (mkSynFunMatchLambdas parseState.SynArgNameGenerator false (rhs parseState 1) [] None (arbExpr("anonLambdaExpr5", (rhs parseState 2)))) }

anonMatchingExpr: 
  | FUNCTION withPatternClauses %prec expr_function
     { let clauses, mLast = $2
       let mAll = unionRanges (rhs parseState 1) mLast
       SynExpr.MatchLambda (false, (rhs parseState 1), clauses, DebugPointAtBinding.NoneAtInvisible, mAll) }

  | OFUNCTION withPatternClauses OEND %prec expr_function
     { let clauses, mLast = $2
       let mAll = unionRanges (rhs parseState 1) mLast
       SynExpr.MatchLambda (false, (rhs parseState 1), clauses, DebugPointAtBinding.NoneAtInvisible, mAll) }

/*--------------------------------------------------------------------------*/
/* TYPE ALGEBRA                                                             */

typeWithTypeConstraints:
  | typ %prec prec_wheretyp_prefix 
     { $1 }

  | typ WHEN typeConstraints 
     { SynType.WithGlobalConstraints($1, List.rev $3, lhs parseState) }

topTypeWithTypeConstraints: 
  | topType 
     { $1 }

  | topType WHEN typeConstraints 
     { let ty, arity = $1 
       // nb. it doesn't matter where the constraints go in the structure of the type. 
       SynType.WithGlobalConstraints(ty, List.rev $3, lhs parseState), arity }

opt_topReturnTypeWithTypeConstraints: 
  |             
     { None } 

  | COLON topTypeWithTypeConstraints 
     { let ty, arity = $2 
       let arity = (match arity with SynValInfo([], rmdata)-> rmdata | _ -> SynInfo.unnamedRetVal)
       Some (SynReturnInfo((ty, arity), rhs parseState 2)) }

topType: 
  | topTupleType RARROW topType 
     { let dty, dmdata= $1 
       let rty, (SynValInfo(dmdatas, rmdata)) = $3 
       SynType.Fun(dty, rty, lhs parseState), (SynValInfo(dmdata :: dmdatas, rmdata)) }

  | topTupleType 
     { let ty, rmdata = $1 in ty, (SynValInfo([], (match rmdata with [md] -> md | _ -> SynInfo.unnamedRetVal))) }

topTupleType:
  | topAppType STAR topTupleTypeElements 
     { let ty, mdata = $1 in let tys, mdatas = List.unzip $3 in (SynType.Tuple(false, List.map (fun ty -> (false, ty)) (ty :: tys), lhs parseState)), (mdata :: mdatas) }

  | topAppType                 
     { let ty, mdata = $1 in ty, [mdata] }

topTupleTypeElements:
  | topAppType STAR topTupleTypeElements       
     { $1 :: $3 }

  | topAppType %prec prec_toptuptyptail_prefix 
     { [$1] }

topAppType:
  | attributes appType COLON appType 
     { match $2 with 
       | SynType.LongIdent(LongIdentWithDots([id], _)) -> $4, SynArgInfo($1, false, Some id)
       | _ -> raiseParseErrorAt (rhs parseState 2) (FSComp.SR.parsSyntaxErrorInLabeledType())  }

  | attributes QMARK ident COLON appType 
     { $5, SynArgInfo($1, true, Some $3) }

  | attributes appType 
     { ($2, SynArgInfo($1, false, None)) }

  | appType COLON appType 
     { match $1 with 
       | SynType.LongIdent(LongIdentWithDots([id], _)) -> $3, SynArgInfo([], false, Some id)
       | _ -> raiseParseErrorAt (rhs parseState 2) (FSComp.SR.parsSyntaxErrorInLabeledType())  }

  | QMARK ident COLON appType 
     { $4, SynArgInfo([], true, Some $2) }

  | appType 
     { $1, SynArgInfo([], false, None) }

/* Any tokens in this grammar must be added to the lex filter rule 'peekAdjacentTypars' */
/* See the F# specification "Lexical analysis of type applications and type parameter definitions" */
typ:
  | tupleType RARROW typ  
     { SynType.Fun($1, $3, lhs parseState) }

  | tupleType %prec prec_typ_prefix 
     { $1 }

typEOF:
  | typ EOF { checkEndOfFileError $2; $1 }


tupleType:
  | appType STAR tupleOrQuotTypeElements 
    { SynType.Tuple(false, (false, $1) :: $3, lhs parseState) }

  | INFIX_STAR_DIV_MOD_OP tupleOrQuotTypeElements
    { if $1 <> "/" then reportParseErrorAt (rhs parseState 1) (FSComp.SR.parsUnexpectedInfixOperator());
      SynType.Tuple(false, (true, SynType.StaticConstant (SynConst.Int32 1, lhs parseState)) :: $2, lhs parseState) }

  | appType INFIX_STAR_DIV_MOD_OP tupleOrQuotTypeElements
    { if $2 <> "/" then reportParseErrorAt (rhs parseState 1) (FSComp.SR.parsUnexpectedInfixOperator());
      SynType.Tuple(false, (true, $1) :: $3, lhs parseState) }

  | appType %prec prec_tuptyp_prefix 
    { $1 }

tupleOrQuotTypeElements:
  | appType STAR tupleOrQuotTypeElements              
    { (false, $1) :: $3 }

  | appType INFIX_STAR_DIV_MOD_OP tupleOrQuotTypeElements 
    { if $2 <> "/" then reportParseErrorAt (rhs parseState 1) (FSComp.SR.parsUnexpectedInfixOperator());
      (true, $1) :: $3 }

  | appType %prec prec_tuptyptail_prefix 
    { [(false, $1)] }

appTypeCon:
  | path %prec prec_atomtyp_path 
    { SynType.LongIdent($1) }

  | typar 
    { SynType.Var($1, lhs parseState) }

appTypeConPower:
  | appTypeCon INFIX_AT_HAT_OP atomicRationalConstant
    { if $2 <> "^" && $2 <> "^-" then reportParseErrorAt (rhs parseState 2) (FSComp.SR.parsUnexpectedInfixOperator());
      if $2 = "^-" then SynType.MeasurePower($1, SynRationalConst.Negate($3), lhs parseState)
      else SynType.MeasurePower($1, $3, lhs parseState)  }

  | appTypeCon 
    { $1 }

appType:
  | appType arrayTypeSuffix 
      {  SynType.Array($2, $1, lhs parseState) }

  | appType HIGH_PRECEDENCE_BRACK_APP arrayTypeSuffix   /* only HPA for "name[]" allowed here */
      {  SynType.Array($3, $1, lhs parseState) }

  | appType appTypeConPower  
      /* note: use "rhs parseState 1" to deal with parens in "(int) list" */
      { SynType.App($2, None, [$1], [], None, true, unionRanges (rhs parseState 1) $2.Range) }

  | LPAREN appTypePrefixArguments rparen  appTypeConPower
      { let args, commas = $2
        if parseState.LexBuffer.SupportsFeature LanguageFeature.MLCompatRevisions then
            mlCompatError (FSComp.SR.mlCompatMultiPrefixTyparsNoLongerSupported()) (unionRanges (rhs parseState 1) $4.Range)
        else
            mlCompatWarning (FSComp.SR.parsMultiArgumentGenericTypeFormDeprecated()) (unionRanges (rhs parseState 1) $4.Range)
        SynType.App($4, None, args, commas, None, true, unionRanges (rhs parseState 1) $4.Range) }

  | powerType 
      { $1 }

  | typar COLON_GREATER typ                     
      {  let tp, typ = $1, $3 
         let m = lhs parseState 
         SynType.WithGlobalConstraints(SynType.Var (tp, rhs parseState 1), [SynTypeConstraint.WhereTyparSubtypeOfType(tp, typ, m)], m)  }

  | UNDERSCORE COLON_GREATER typ %prec COLON_GREATER 
      {  SynType.HashConstraint($3, lhs parseState) }

arrayTypeSuffix:
  | LBRACK RBRACK 
      { 1 }

  | LBRACK COMMA RBRACK 
      { 2 }

  | LBRACK COMMA COMMA RBRACK 
      { 3 }

  | LBRACK COMMA COMMA COMMA RBRACK 
      { 4 }

appTypePrefixArguments:
  | typeArgActual COMMA typeArgActual typeArgListElements 
      { let typeArgs, commas = $4 in $1 :: $3 :: List.rev typeArgs, (rhs parseState 2) :: (List.rev commas) }

typeArgListElements: 
  | typeArgListElements COMMA typeArgActual
      { let typeArgs, commas = $1
        $3 :: typeArgs, (rhs parseState 2) :: commas } 

  | typeArgListElements COMMA dummyTypeArg %prec prec_args_error  /* NOTE: no "recover" */
     { reportParseErrorAt (rhs parseState 2) (FSComp.SR.parsMissingTypeArgs())
       let typeArgs, commas = $1
       $3 :: typeArgs, (rhs parseState 2) :: commas } 

  |   
      { [], [] }

powerType:
  | atomTypeOrAnonRecdType
    { $1 }

  | atomTypeOrAnonRecdType INFIX_AT_HAT_OP atomicRationalConstant
     { if $2 <> "^" && $2 <> "^-" then reportParseErrorAt (rhs parseState 2) (FSComp.SR.parsUnexpectedInfixOperator());
       if $2 = "^-" then SynType.MeasurePower($1, SynRationalConst.Negate($3), lhs parseState)
       else SynType.MeasurePower($1, $3, lhs parseState) }


/* Like appType but gives a deprecation error when a non-atomic type is used */
/* Also, doesn't start with '{|'  */
atomTypeNonAtomicDeprecated:
  | LPAREN appTypePrefixArguments rparen  appTypeConPower
      { let args, commas = $2
        if parseState.LexBuffer.SupportsFeature LanguageFeature.MLCompatRevisions then
            mlCompatError (FSComp.SR.mlCompatMultiPrefixTyparsNoLongerSupported()) (unionRanges (rhs parseState 1) $4.Range)
        else
            mlCompatWarning (FSComp.SR.parsMultiArgumentGenericTypeFormDeprecated()) (unionRanges (rhs parseState 1) $4.Range)
        SynType.App($4, None, args, commas, None, true, unionRanges (rhs parseState 1) $4.Range) }

  | atomType
      { $1 }

atomTypeOrAnonRecdType:
  | atomType
     { $1 }

  | anonRecdType
     { let flds, isStruct = $1
       let flds2 = 
           flds |> List.choose (function 
             | (SynField([], false, Some id, ty, false, _xmldoc, None, _m)) -> Some (id, ty) 
             | _ -> reportParseErrorAt (rhs parseState 1) (FSComp.SR.parsInvalidAnonRecdType()); None)
       SynType.AnonRecd (isStruct, flds2, rhs parseState 1) }  

/* Any tokens in this grammar must be added to the lex filter rule 'peekAdjacentTypars' */
/* See the F# specification "Lexical analysis of type applications and type parameter definitions" */
atomType:
  | HASH atomType 
     { SynType.HashConstraint($2, lhs parseState) }

  | appTypeConPower %prec prec_atomtyp_path 
     { $1 }

  | UNDERSCORE 
     { SynType.Anon (lhs parseState) }

  | LPAREN typ rparen
     { SynType.Paren ($2, lhs parseState) }

  | LPAREN typ recover
     { reportParseErrorAt (rhs parseState 1) (FSComp.SR.parsUnmatchedParen ())
       SynType.Paren ($2, lhs parseState) }

  | STRUCT LPAREN appType STAR tupleOrQuotTypeElements  rparen 
    { SynType.Tuple(true, (false, $3) :: $5, lhs parseState) }

  | STRUCT LPAREN appType STAR tupleOrQuotTypeElements  recover
    { reportParseErrorAt (rhs parseState 2) (FSComp.SR.parsUnmatchedParen()) 
      SynType.Tuple(true, (false, $3) :: $5, lhs parseState) }

  | STRUCT LPAREN appType STAR recover
    { reportParseErrorAt (rhs parseState 2) (FSComp.SR.parsUnmatchedParen()) 
      SynType.Anon (lhs parseState) }

  | STRUCT LPAREN appType recover
    { reportParseErrorAt (rhs parseState 2) (FSComp.SR.parsUnmatchedParen()) 
      SynType.Anon (lhs parseState) }

  | STRUCT LPAREN recover
    { reportParseErrorAt (rhs parseState 2) (FSComp.SR.parsUnmatchedParen()) 
      SynType.Anon (lhs parseState) }

  | rawConstant 
     { SynType.StaticConstant($1, rhs parseState 1) }

  | NULL
     { let m = rhs parseState 1
       SynType.StaticConstant(SynConst.String (null, SynStringKind.Regular, m), m) }

  | CONST atomicExpr
     {  let e, _ = $2
        SynType.StaticConstantExpr(e, lhs parseState) }

  | FALSE  
      { SynType.StaticConstant(SynConst.Bool false, lhs parseState) } 

  | TRUE  
      { SynType.StaticConstant(SynConst.Bool true, lhs parseState) } 

  | LPAREN error rparen   
     { (* silent recovery *) SynType.Anon (lhs parseState) }  

  | appTypeCon typeArgsNoHpaDeprecated %prec prec_atomtyp_path 
     { let mLessThan, mGreaterThan, args, commas, mWhole = $2 in SynType.App($1, Some(mLessThan), args, commas, mGreaterThan, false, unionRanges $1.Range mWhole) } 

  | atomType DOT path %prec prec_atomtyp_get_path 
     { SynType.LongIdentApp($1, $3, None, [], [], None, unionRanges (rhs parseState 1) $3.Range) } 

  | atomType DOT path typeArgsNoHpaDeprecated %prec prec_atomtyp_get_path 
     { let mLessThan, mGreaterThan, args, commas, mWhole = $4 
       SynType.LongIdentApp($1, $3, Some(mLessThan), args, commas, mGreaterThan, unionRanges $1.Range mWhole) } 

  | appTypeCon DOT ends_coming_soon_or_recover
     { if not $3 then reportParseErrorAt (rhs parseState 2) (FSComp.SR.parsExpectedNameAfterToken())
       $1 } 

typeArgsNoHpaDeprecated:
  | typeArgsActual
     { let mLessThan, mGreaterThan, parsedOk, args, commas, mAll = $1
       if parsedOk then // if someone has "foo<bar" without a closing greater-than, then the lexfilter does not introduce a HPA, even though it is adjacent
           warning(Error(FSComp.SR.parsNonAdjacentTyargs(), rhs parseState 1))
       mLessThan, mGreaterThan, args, commas, mAll } 

  | HIGH_PRECEDENCE_TYAPP typeArgsActual 
     { let mLessThan, mGreaterThan, _, args, commas, mAll = $2
       mLessThan, mGreaterThan, args, commas, mAll } 

typeArgsActual:
  | LESS typeArgActualOrDummyIfEmpty COMMA typeArgActualOrDummyIfEmpty typeArgListElements GREATER 
     { let typeArgs, commas = $5
       (rhs parseState 1), Some(rhs parseState 6), true, ($2 :: $4 :: List.rev typeArgs), (rhs parseState 3) :: (List.rev commas), lhs parseState } 

  | LESS typeArgActualOrDummyIfEmpty COMMA typeArgActualOrDummyIfEmpty typeArgListElements recover
     { if not $6 then 
           reportParseErrorAt (rhs parseState 1) (FSComp.SR.parsUnexpectedEndOfFileTypeArgs())
       else
           reportParseErrorAt (rhs parseState 1) (FSComp.SR.parsMissingGreaterThan())
       let typeArgs, commas = $5
       let nextToken = rhs parseState 6
       let zeroWidthAtStartOfNextToken = nextToken.StartRange
       (rhs parseState 1), None, false, ($2 :: $4 :: List.rev typeArgs), (rhs parseState 3) :: (List.rev commas), unionRanges (rhs parseState 1) zeroWidthAtStartOfNextToken } 

  | LESS typeArgActualOrDummyIfEmpty COMMA ends_coming_soon_or_recover
     { if not $4 then reportParseErrorAt (rhs parseState 4) (FSComp.SR.parsMissingTypeArgs())
       let nextToken = rhs parseState 4
       let zeroWidthAtStartOfNextToken = nextToken.StartRange
       (rhs parseState 1), None, false, [$2], [rhs parseState 3], unionRanges (rhs parseState 1) zeroWidthAtStartOfNextToken } 

  | LESS typeArgActual GREATER 
     { (rhs parseState 1), Some(rhs parseState 3), true, [$2], [], lhs parseState } 

  | LESS typeArgActual ends_coming_soon_or_recover
     { let nextToken = rhs parseState 3
       if not $3 then reportParseErrorAt nextToken (FSComp.SR.parsMissingTypeArgs())
       let zeroWidthAtStartOfNextToken = nextToken.StartRange
       (rhs parseState 1), None, false, [$2], [], unionRanges (rhs parseState 1) zeroWidthAtStartOfNextToken } 

  | LESS GREATER 
     { (rhs parseState 1), Some(rhs parseState 2), true, [], [], lhs parseState } 

  | LESS recover
     { if not $2 then  
           reportParseErrorAt (rhs parseState 1) (FSComp.SR.parsExpectedTypeAfterToken())
       else
           reportParseErrorAt (rhs parseState 2) (FSComp.SR.parsMissingTypeArgs())
       let nextToken = rhs parseState 2
       let zeroWidthAtStartOfNextToken = nextToken.StartRange
       (rhs parseState 1), None, false, [], [], unionRanges (rhs parseState 1) zeroWidthAtStartOfNextToken } 

typeArgActual:
  | typ
     { $1 }

  | typ EQUALS typ
     { SynType.StaticConstantNamed($1, $3, unionRanges $1.Range $3.Range) }

  | typ EQUALS /* NOTE: no "recover" */
     { reportParseErrorAt (rhs parseState 2) (FSComp.SR.parsMissingTypeArgs())
       let dummy = SynType.StaticConstant(SynConst.Int32(0), rhs parseState 2)
       SynType.StaticConstantNamed($1, dummy, (rhs2 parseState 1 2))
     }

typeArgActualOrDummyIfEmpty:
  | typeArgActual
     { $1 }

  | dummyTypeArg
     { reportParseErrorAt (rhs parseState 1) (FSComp.SR.parsMissingTypeArgs())
       $1 }

dummyTypeArg:
  |  /* EMPTY */
     { let m = rhs parseState 1
       let dummyStatVal = SynType.StaticConstant(SynConst.Int32(0), m)
       let dummyName = SynType.LongIdent(LongIdentWithDots([ident("", m)], []))
       let dummyTypeArg = SynType.StaticConstantNamed(dummyName, dummyStatVal, m)
       dummyTypeArg }

measureTypeArg:
  | LESS measureTypeExpr GREATER
     { $2 }

  | LESS UNDERSCORE GREATER
     { SynMeasure.Anon (lhs parseState) }

measureTypeAtom:
  | path 
     { SynMeasure.Named($1.Lid, $1.Range) }

  | typar 
     { SynMeasure.Var($1, lhs parseState) }

  | LPAREN measureTypeExpr rparen
     { $2 }

measureTypePower:
  | measureTypeAtom 
      { $1 }

  | measureTypeAtom INFIX_AT_HAT_OP atomicRationalConstant
     { if $2 <> "^" && $2 <> "^-" then reportParseErrorAt (rhs parseState 2) (FSComp.SR.parsUnexpectedOperatorForUnitOfMeasure());
       if $2 = "^-" then SynMeasure.Power($1, SynRationalConst.Negate($3), lhs parseState)
       else SynMeasure.Power($1, $3, lhs parseState) }

  | INT32
     { if fst $1 <> 1 then reportParseErrorAt (rhs parseState 1) (FSComp.SR.parsUnexpectedIntegerLiteralForUnitOfMeasure());
       SynMeasure.One }

measureTypeSeq:
  | measureTypePower
    { [$1] }

  | measureTypePower measureTypeSeq
    { $1 :: $2 }

measureTypeExpr:
  | measureTypeSeq
    { SynMeasure.Seq($1, lhs parseState) }

  | measureTypeExpr STAR measureTypeExpr
    { SynMeasure.Product($1, $3, lhs parseState) }

  | measureTypeExpr INFIX_STAR_DIV_MOD_OP measureTypeExpr
    { if $2 <> "*" && $2 <> "/" then reportParseErrorAt (rhs parseState 2) (FSComp.SR.parsUnexpectedOperatorForUnitOfMeasure());
      if $2 = "*" then SynMeasure.Product($1, $3, lhs parseState)
      else SynMeasure.Divide($1, $3, lhs parseState) }

  | INFIX_STAR_DIV_MOD_OP measureTypeExpr
     { if $1 <> "/" then reportParseErrorAt (rhs parseState 1) (FSComp.SR.parsUnexpectedOperatorForUnitOfMeasure());
       SynMeasure.Divide(SynMeasure.One, $2, lhs parseState) }
   
typar: 
  | QUOTE ident 
     {  let id = mkSynId (lhs parseState) ($2).idText
        SynTypar(id, TyparStaticReq.None, false) }

  | staticallyKnownHeadTypar 
     { $1 }

staticallyKnownHeadTypar: 
  | INFIX_AT_HAT_OP ident 
    {  if $1 <> "^" then reportParseErrorAt (rhs parseState 1) (FSComp.SR.parsUnexpectedTypeParameter());
       let id = mkSynId (lhs parseState) ($2).idText
       SynTypar(id, TyparStaticReq.HeadType, false) }

ident: 
  | IDENT 
     { ident($1, rhs parseState 1) } 

/* A A.B.C path used to an identifier */
path: 
  | GLOBAL
      { LongIdentWithDots([ident(MangledGlobalName, rhs parseState 1)], []) }

  | ident  
     { LongIdentWithDots([$1], []) }

  | path DOT ident  
     { let (LongIdentWithDots(lid, dotms)) = $1 in LongIdentWithDots(lid @ [$3], dotms @ [rhs parseState 2]) } 

  | path DOT ends_coming_soon_or_recover  
     { if not $3 then reportParseErrorAt (rhs parseState 2) (FSComp.SR.parsExpectedNameAfterToken())
       let (LongIdentWithDots(lid, dotms)) = $1 in LongIdentWithDots(lid, dotms @ [rhs parseState 2])  } 


/* An operator name, with surrounnding parentheses */
opName: 
  | LPAREN operatorName rparen  
     {  ident(CompileOpName $2, rhs parseState 2) }

  | LPAREN error rparen  
     {  reportParseErrorAt (lhs parseState) (FSComp.SR.parsErrorParsingAsOperatorName()); ident(CompileOpName "****", rhs parseState 2) }

  | LPAREN_STAR_RPAREN
     {  ident(CompileOpName "*", rhs parseState 1) }

  /* active pattern name */
  | LPAREN activePatternCaseNames BAR rparen 
     { let text = ("|" + String.concat "|" (List.rev $2) + "|")
       ident(text, rhs2 parseState 2 3) }
                         
  /* partial active pattern name */
  | LPAREN activePatternCaseNames BAR UNDERSCORE BAR rparen 
     { let text = ("|" + String.concat "|" (List.rev $2) + "|_|" )
       ident(text, rhs2 parseState 2 5) }

/* An operator name, without surrounding parentheses */
operatorName: 
  | PREFIX_OP 
     { if not (IsValidPrefixOperatorDefinitionName $1) then 
           reportParseErrorAt (lhs parseState) (FSComp.SR.parsInvalidPrefixOperatorDefinition());
       $1 }

  | INFIX_STAR_STAR_OP
     { $1 }

  | INFIX_COMPARE_OP
     { $1 }

  | INFIX_AT_HAT_OP
     { $1 }

  | INFIX_BAR_OP
     { $1 }

  | INFIX_AMP_OP
     { $1 }

  | PLUS_MINUS_OP
     { $1 }

  | INFIX_STAR_DIV_MOD_OP
     { $1 }

  | DOLLAR
     { "$" }

  | ADJACENT_PREFIX_OP
     { $1 }

  | MINUS
     { "-" }

  | STAR
     { "*" }

  | EQUALS
     { "=" }

  | OR
     { "or" }

  | LESS
     { "<" }

  | GREATER
     { ">" }

  | QMARK
     { "?" }

  | AMP
     { "&" }

  | AMP_AMP
     { "&&" }

  | BAR_BAR
     { "||" }

  | COLON_EQUALS
     { ":=" }

  | FUNKY_OPERATOR_NAME 
     { if $1 <> ".[]"  && $1 <> ".()" && $1 <> ".()<-" then 
            deprecatedOperator (lhs parseState); 
       $1 }

  | PERCENT_OP
     { $1 }

  | DOT_DOT
     { ".." }

  | DOT_DOT DOT_DOT
     { ".. .." }

  | LQUOTE RQUOTE 
     { if $1 <> $2 then reportParseErrorAt (rhs parseState 1) (FSComp.SR.parsMismatchedQuotationName(fst $1));  
       fst $1 } 

/* One part of an active pattern name */
activePatternCaseName: 
  | IDENT
     { if not (String.isLeadingIdentifierCharacterUpperCase _1) then reportParseErrorAt (rhs parseState 1) (FSComp.SR.parsActivePatternCaseMustBeginWithUpperCase());  
       if ($1.IndexOf('|') <> -1) then reportParseErrorAt (rhs parseState 1) (FSComp.SR.parsActivePatternCaseContainsPipe());  
       $1 }

/* Multiple parts of an active pattern name */
activePatternCaseNames: 
  | BAR activePatternCaseName
     { [$2] }

  | activePatternCaseNames BAR activePatternCaseName
     { $3 :: $1 }

/* A single item that is an identifier or operator name */
identOrOp: 
  | ident  
     { $1 } 

  | opName 
     { $1 }

/* An A.B.C path ending in an identifier or operator name */
/* Note, only used in atomicPatternLongIdent */
pathOp: 
  | ident  
     { LongIdentWithDots([$1], []) }

  | opName 
     { LongIdentWithDots([$1], []) }

  | ident DOT pathOp 
     { let (LongIdentWithDots(lid, dotms)) = $3 in LongIdentWithDots($1 :: lid, rhs parseState 2 :: dotms) } 

  | ident DOT error  
     { (* silent recovery *) LongIdentWithDots([$1], [rhs parseState 2]) }  


/* nameop is identOrOp not used as part of a path */
nameop: 
  | identOrOp { $1 } 

identExpr:
  | ident
     { SynExpr.Ident($1) }

  | opName
     { let m = lhs parseState
       let mLparen = mkFileIndexRange m.FileIndex m.Start (mkPos m.StartLine (m.StartColumn + 1))
       let mRparen = mkFileIndexRange m.FileIndex (mkPos m.EndLine (m.EndColumn - 1)) m.End
       SynExpr.Paren(SynExpr.Ident($1), mLparen, Some mRparen, m) }

topSeparator: 
  | SEMICOLON { } 
  | SEMICOLON_SEMICOLON { }
  | OBLOCKSEP { }  

topSeparators: 
  | topSeparator { } 
  | topSeparator topSeparators { }

opt_topSeparators: 
  | topSeparator opt_topSeparators { }
  | /* EMPTY */                    { } 

/* Seprators in either #light or non-#light */
seps: 
  | OBLOCKSEP { } 
  | SEMICOLON { }
  | OBLOCKSEP SEMICOLON { }
  | SEMICOLON OBLOCKSEP { }

/* An 'end' that's optional only in #light, where an ODECLEND gets inserted, and explicit 'end's get converted to OEND */
declEnd: 
  | ODECLEND 
      { } 
  | OEND 
      {   }
  | END 
      { } 

/* An 'end' that's optional in both #light and non-#light */
opt_declEnd: 
  | ODECLEND 
      {} 
  | OEND 
      { } 
  | END 
      {} 
  | /* EMPTY */    
      {} 

opt_ODECLEND: 
  | ODECLEND    { } 
  | /* EMPTY */ { }

deprecated_opt_equals: 
  | EQUALS      { deprecatedWithError (FSComp.SR.parsNoEqualShouldFollowNamespace()) (lhs parseState); () } 
  | /* EMPTY */ {  }

opt_equals:
  | EQUALS      { true }
  | /* EMPTY */ { false } 

opt_OBLOCKSEP: 
  | OBLOCKSEP   { }
  | /* EMPTY */ { } 

opt_seps: 
  | seps        { }
  | /* EMPTY */ { } 

opt_rec: 
  | REC         { true }
  | /* EMPTY */ { false } 

opt_bar: 
  | BAR         { } 
  | /* EMPTY */ { } 

opt_inline: 
  | INLINE      { true } 
  | /* EMPTY */ { false }

opt_mutable: 
  | MUTABLE     { true } 
  | /* EMPTY */ { false }

/* A 'do' token in either #light or non-#light */
doToken: 
  | DO  { }
  | ODO { }

doneDeclEnd: 
  | DONE { }
  | ODECLEND { }  /* DONE gets thrown away by the lexfilter in favour of ODECLEND */

structOrBegin: 
  | STRUCT
    { if parseState.LexBuffer.SupportsFeature LanguageFeature.MLCompatRevisions then
          mlCompatError (FSComp.SR.mlCompatStructEndNoLongerSupported()) (lhs parseState)
      else
          mlCompatWarning (FSComp.SR.parsSyntaxModuleStructEndDeprecated()) (lhs parseState)
    }
  | BEGIN { } 

sigOrBegin: 
  | SIG
    { if parseState.LexBuffer.SupportsFeature LanguageFeature.MLCompatRevisions then
          mlCompatError (FSComp.SR.mlCompatSigEndNoLongerSupported())(lhs parseState)
      else
          mlCompatWarning (FSComp.SR.parsSyntaxModuleSigEndDeprecated()) (lhs parseState)
    }
  | BEGIN { } 

colonOrEquals: 
  | COLON
    { if parseState.LexBuffer.SupportsFeature LanguageFeature.MLCompatRevisions then
          mlCompatError (FSComp.SR.mlCompatSigColonNoLongerSupported())(lhs parseState)
      else
          mlCompatWarning (FSComp.SR.parsSyntaxModuleSigEndDeprecated()) (lhs parseState)
    }
  | EQUALS { } 

/* A literal string or a string from a keyword like __SOURCE_FILE__ */
string:
  | STRING 
     { let (s, synStringKind, _) = $1
       s, synStringKind }

sourceIdentifier:
  | KEYWORD_STRING { $1 }

interpolatedStringFill:
  | declExpr
     { ($1, None) }

  | declExpr COLON ident %prec interpolation_fill
     { ($1, Some $3) }

interpolatedStringParts:
  | INTERP_STRING_END
     { [ SynInterpolatedStringPart.String (fst $1, rhs parseState 1) ] }

  | INTERP_STRING_PART interpolatedStringFill interpolatedStringParts
     { SynInterpolatedStringPart.String (fst $1, rhs parseState 1) :: SynInterpolatedStringPart.FillExpr $2 :: $3 }

  | INTERP_STRING_PART interpolatedStringParts
     { 
       let rbrace = parseState.InputEndPosition 1
       let lbrace = parseState.InputStartPosition 2
       reportParseErrorAt (mkSynRange rbrace lbrace) (FSComp.SR.parsEmptyFillInInterpolatedString())
       SynInterpolatedStringPart.String (fst $1, rhs parseState 1) :: $2 }

/* INTERP_STRING_BEGIN_END */
/* INTERP_STRING_BEGIN_PART int32 INTERP_STRING_END */
/* INTERP_STRING_BEGIN_PART int32 INTERP_STRING_PART int32 INTERP_STRING_END */
interpolatedString:
  | INTERP_STRING_BEGIN_PART interpolatedStringFill interpolatedStringParts
    { let s, synStringKind, _ = $1
      SynInterpolatedStringPart.String (s, rhs parseState 1) :: SynInterpolatedStringPart.FillExpr $2 :: $3, synStringKind }

  | INTERP_STRING_BEGIN_END
    { let s, synStringKind, _ = $1
      [ SynInterpolatedStringPart.String (s, rhs parseState 1) ], synStringKind }

  | INTERP_STRING_BEGIN_PART interpolatedStringParts
    { 
      let s, synStringKind, _ = $1
      let rbrace = parseState.InputEndPosition 1
      let lbrace = parseState.InputStartPosition 2
      reportParseErrorAt (mkSynRange rbrace lbrace) (FSComp.SR.parsEmptyFillInInterpolatedString())
      SynInterpolatedStringPart.String (s, rhs parseState 1) :: $2, synStringKind }
  
opt_HIGH_PRECEDENCE_APP:
  | HIGH_PRECEDENCE_BRACK_APP { }
  | HIGH_PRECEDENCE_PAREN_APP { }
  | /* EMPTY */   { }

opt_HIGH_PRECEDENCE_TYAPP:
  | HIGH_PRECEDENCE_TYAPP { }
  | /* EMPTY */   { }

/* A 'type' keyword */
typeKeyword:
  | TYPE_COMING_SOON typeKeyword { }
  | TYPE_IS_HERE { }
  | TYPE { }

/* A 'module' keyword */
moduleKeyword:
  | MODULE_COMING_SOON moduleKeyword { }
  | MODULE_IS_HERE { }
  | MODULE { }

rbrace:
  | RBRACE_COMING_SOON rbrace { }
  | RBRACE_IS_HERE { }
  | RBRACE { }

bar_rbrace:
  | BAR_RBRACE { }

rparen:
  | RPAREN_COMING_SOON rparen { }
  | RPAREN_IS_HERE { }
  | RPAREN { }

oblockend:
  | OBLOCKEND_COMING_SOON oblockend { }
  | OBLOCKEND_IS_HERE { }
  | OBLOCKEND { }

ends_other_than_rparen_coming_soon_or_recover:
  | TYPE_COMING_SOON { false }
  | MODULE_COMING_SOON { false }
  | RBRACE_COMING_SOON { false }
  | OBLOCKEND_COMING_SOON { false }
  | recover { $1 }

ends_coming_soon_or_recover:
  | TYPE_COMING_SOON { false }
  | MODULE_COMING_SOON { false }
  | RBRACE_COMING_SOON { false }
  | RPAREN_COMING_SOON { false }
  | OBLOCKEND_COMING_SOON { false }
  | recover { $1 }<|MERGE_RESOLUTION|>--- conflicted
+++ resolved
@@ -675,11 +675,7 @@
   | moduleKeyword opt_attributes opt_access opt_rec path
       { if not (isNil $2) then
             parseState.LexBuffer.CheckLanguageFeatureErrorRecover LanguageFeature.AttributesToRightOfModuleKeyword <| rhs parseState 4
-<<<<<<< HEAD
-        $4, $5.Lid, grabXmlDoc(parseState, 1), $3, $2 }
-=======
         $4, $5.Lid, $3, $2 }
->>>>>>> 97c3d7b4
 
 
 /* The start of a namespace declaration */
@@ -729,20 +725,12 @@
       let m2 = rhs parseState 3
       let mDeclsAndAttrs = (List.map (fun (a: SynAttributeList) -> a.Range) $1) @ (List.map (fun (d: SynModuleSigDecl) -> d.Range) $4)
       let m = (m2, mDeclsAndAttrs) ||> unionRangeWithListBy id
-<<<<<<< HEAD
-      let isRec, path2, xml, vis, attribs2 = $3 
-      (fun (isRec2, path, _) -> 
-        if not (isNil path) then errorR(Error(FSComp.SR.parsNamespaceOrModuleNotBoth(), m2))
-        let lid = path@path2 
-        ParsedSigFileFragment.NamedModule(SynModuleOrNamespaceSig(lid, (isRec || isRec2), SynModuleOrNamespaceKind.NamedModule, $4, xml, $1 @ attribs2, vis, m)))  }
-=======
       let isRec, path2, vis, attribs2 = $3
       let xmlDoc = grabXmlDoc(parseState, $1, 1)
       (fun (isRec2, path, _) -> 
         if not (isNil path) then errorR(Error(FSComp.SR.parsNamespaceOrModuleNotBoth(), m2))
         let lid = path@path2 
         ParsedSigFileFragment.NamedModule(SynModuleOrNamespaceSig(lid, (isRec || isRec2), SynModuleOrNamespaceKind.NamedModule, $4, xmlDoc, $1 @ attribs2, vis, m)))  }
->>>>>>> 97c3d7b4
 
   | moduleSpfnsPossiblyEmptyBlock 
     { let m = (rhs parseState 1) 
@@ -803,11 +791,7 @@
 
   | opt_attributes opt_declVisibility moduleIntro colonOrEquals namedModuleAbbrevBlock 
       { if Option.isSome $2 then errorR(Error(FSComp.SR.parsVisibilityDeclarationsShouldComePriorToIdentifier(), rhs parseState 2))
-<<<<<<< HEAD
-        let isRec, path, xml, vis, attribs2 = $3 
-=======
         let isRec, path, vis, attribs2 = $3
->>>>>>> 97c3d7b4
         if isRec then raiseParseErrorAt (rhs parseState 3) (FSComp.SR.parsInvalidUseOfRec())
         if not (isSingleton path) then raiseParseErrorAt (rhs parseState 3) (FSComp.SR.parsModuleAbbreviationMustBeSimpleName())
         if not (isNil $1) then raiseParseErrorAt (rhs parseState 1) (FSComp.SR.parsIgnoreAttributesOnModuleAbbreviation())
@@ -817,39 +801,15 @@
         | _ -> SynModuleSigDecl.ModuleAbbrev(List.head path, $5, rhs2 parseState 1 5) } 
 
   | opt_attributes opt_declVisibility moduleIntro colonOrEquals moduleSpecBlock
-<<<<<<< HEAD
-      { let isRec, path, xml, vis, attribs2 = $3
-        if not (isSingleton path) then raiseParseErrorAt (rhs parseState 3) (FSComp.SR.parsModuleDefnMustBeSimpleName())
-        if isRec then raiseParseErrorAt (rhs parseState 3) (FSComp.SR.parsInvalidUseOfRec())
-        let info = SynComponentInfo($1 @ attribs2, None, [], path, xml, false, vis, rhs parseState 3)
-=======
       { let isRec, path, vis, attribs2 = $3
         let xmlDoc = grabXmlDoc(parseState, $1, 1)
         if not (isSingleton path) then raiseParseErrorAt (rhs parseState 3) (FSComp.SR.parsModuleDefnMustBeSimpleName())
         if isRec then raiseParseErrorAt (rhs parseState 3) (FSComp.SR.parsInvalidUseOfRec())
         let info = SynComponentInfo($1 @ attribs2, None, [], path, xmlDoc, false, vis, rhs parseState 3)
->>>>>>> 97c3d7b4
         if Option.isSome $2 then errorR(Error(FSComp.SR.parsVisibilityDeclarationsShouldComePriorToIdentifier(), rhs parseState 2))
         let m = (rhs2 parseState 1 4, $5) ||> unionRangeWithListBy (fun (d: SynModuleSigDecl) -> d.Range)
         SynModuleSigDecl.NestedModule(info, isRec, $5, m) }
 
-<<<<<<< HEAD
-  | opt_attributes opt_declVisibility typeKeyword tyconSpfnList
-      { if Option.isSome $2 then
-            errorR (Error (FSComp.SR.parsVisibilityDeclarationsShouldComePriorToIdentifier (), rhs parseState 2))
-
-        match $4 with
-        | [] -> raiseParseErrorAt (rhs2 parseState 3 4) (FSComp.SR.parsUnexpectedEmptyModuleDefn ())
-        | SynTypeDefnSig (SynComponentInfo (cas, a, cs, b, c, d, d2, d3), e, f, g) :: tail ->
-            let attrs = $1 @ cas
-            let mTc =
-                let keywordM = rhs parseState 3
-                (keywordM, attrs) ||> unionRangeWithListBy (fun (a: SynAttributeList) -> a.Range) |> unionRanges g
-            let tc = (SynTypeDefnSig(SynComponentInfo(attrs, a, cs, b, c, d, d2, d3), e, f, mTc))
-            let m = (mTc, tail) ||> unionRangeWithListBy (fun (a: SynTypeDefnSig) -> a.Range)
-
-            SynModuleSigDecl.Types (tc :: tail, m) }
-=======
   | opt_attributes opt_declVisibility typeKeyword tyconSpfn tyconSpfnList
       { if Option.isSome $2 then errorR (Error (FSComp.SR.parsVisibilityDeclarationsShouldComePriorToIdentifier (), rhs parseState 2))
         let (SynTypeDefnSig (SynComponentInfo (cas, a, cs, b, _xmlDoc, d, d2, d3), e, f, g)) = $4
@@ -862,7 +822,6 @@
         let tc = (SynTypeDefnSig(SynComponentInfo(attrs, a, cs, b, xmlDoc, d, d2, d3), e, f, mTc))
         let m = (mTc, $5) ||> unionRangeWithListBy (fun (a: SynTypeDefnSig) -> a.Range)
         SynModuleSigDecl.Types (tc :: $5, m) }
->>>>>>> 97c3d7b4
 
   | opt_attributes opt_declVisibility exconSpfn
       { if Option.isSome $2 then errorR(Error(FSComp.SR.parsVisibilityDeclarationsShouldComePriorToIdentifier(), rhs parseState 2))
@@ -1209,20 +1168,12 @@
       let m2 = rhs parseState 3
       let mDeclsAndAttrs = (List.map (fun (a: SynAttributeList) -> a.Range) $1) @ (List.map (fun (d: SynModuleDecl) -> d.Range) $4)
       let m = (m2, mDeclsAndAttrs) ||> unionRangeWithListBy id
-<<<<<<< HEAD
-      let isRec2, path2, xml, vis, attribs2 = $3 
-      (fun (isRec, path, _) -> 
-        if not (isNil path) then errorR(Error(FSComp.SR.parsNamespaceOrModuleNotBoth(), m2))
-        let lid = path@path2 
-        ParsedImplFileFragment.NamedModule(SynModuleOrNamespace(lid, (isRec || isRec2), SynModuleOrNamespaceKind.NamedModule, $4, xml, $1@attribs2, vis, m))) }
-=======
       let isRec2, path2, vis, attribs2 = $3
       let xmlDoc = grabXmlDoc(parseState, $1, 1)
       (fun (isRec, path, _) -> 
         if not (isNil path) then errorR(Error(FSComp.SR.parsNamespaceOrModuleNotBoth(), m2))
         let lid = path@path2 
         ParsedImplFileFragment.NamedModule(SynModuleOrNamespace(lid, (isRec || isRec2), SynModuleOrNamespaceKind.NamedModule, $4, xmlDoc, $1@attribs2, vis, m))) }
->>>>>>> 97c3d7b4
 
   | moduleDefnsOrExprPossiblyEmptyOrBlock 
     { let m = (rhs parseState 1) 
@@ -1367,12 +1318,8 @@
   /* 'module' definitions */
   | opt_attributes opt_declVisibility moduleIntro EQUALS namedModuleDefnBlock
       { if Option.isSome $2 then errorR(Error(FSComp.SR.parsVisibilityDeclarationsShouldComePriorToIdentifier(), rhs parseState 2))
-<<<<<<< HEAD
-        let attribs, (isRec, path, xml, vis, attribs2) = $1, $3 
-=======
         let attribs, (isRec, path, vis, attribs2) = $1, $3
         let xmlDoc = grabXmlDoc(parseState, $1, 1)
->>>>>>> 97c3d7b4
         match $5 with
         | Choice1Of2 eqn -> 
             if Option.isSome $2 then errorR(Error(FSComp.SR.parsVisibilityDeclarationsShouldComePriorToIdentifier(), rhs parseState 2))
@@ -1386,11 +1333,7 @@
             [ SynModuleDecl.ModuleAbbrev(List.head path, eqn, (rhs parseState 3, eqn) ||> unionRangeWithListBy (fun id -> id.idRange) ) ]
         | Choice2Of2 def -> 
             if not (isSingleton path) then raiseParseErrorAt (rhs parseState 3) (FSComp.SR.parsModuleAbbreviationMustBeSimpleName())
-<<<<<<< HEAD
-            let info = SynComponentInfo(attribs @ attribs2, None, [], path, xml, false, vis, rhs parseState 3)
-=======
             let info = SynComponentInfo(attribs @ attribs2, None, [], path, xmlDoc, false, vis, rhs parseState 3)
->>>>>>> 97c3d7b4
             [ SynModuleDecl.NestedModule(info, isRec, def, false, (rhs2 parseState 1 4, def) ||> unionRangeWithListBy (fun d -> d.Range) ) ] }
 
   /* unattached custom attributes */
@@ -1575,12 +1518,8 @@
 /* The name of a type in a signature or implementation, possibly with type parameters and constraints */
 typeNameInfo: 
   | opt_attributes tyconNameAndTyparDecls opt_typeConstraints
-<<<<<<< HEAD
-     { let typars, lid, fixity, vis, xmlDoc = $2
-=======
      { let typars, lid, fixity, vis = $2
        let xmlDoc = grabXmlDoc(parseState, $1, 1)
->>>>>>> 97c3d7b4
        SynComponentInfo ($1, typars, $3, lid, xmlDoc, fixity, vis, rangeOfLid lid) }
 
 /* Part of a set of type definitions */
@@ -2091,12 +2030,7 @@
 /* An auto-property definition in an object type definition */
 autoPropsDefnDecl:
   | VAL opt_mutable opt_access ident opt_typ EQUALS typedSequentialExprBlock classMemberSpfnGetSet
-<<<<<<< HEAD
-     { let doc = grabXmlDoc(parseState, 5)
-       let mGetSetOpt, getSet = $8
-=======
      { let mGetSetOpt, getSet = $8
->>>>>>> 97c3d7b4
        if $2 then
            errorR (Error (FSComp.SR.parsMutableOnAutoPropertyShouldBeGetSet (), rhs parseState 3))
        (fun attribs isStatic flags rangeStart ->
@@ -2365,15 +2299,6 @@
 
 tyconNameAndTyparDecls:  
   | opt_access path 
-<<<<<<< HEAD
-      { None, $2.Lid, false, $1, grabXmlDoc(parseState, 2) }
-
-  | opt_access prefixTyparDecls  path
-      { Some $2, $3.Lid, false, $1, grabXmlDoc(parseState, 2) }
-
-  | opt_access path postfixTyparDecls 
-      { Some $3, $2.Lid, true, $1, grabXmlDoc(parseState, 2) }
-=======
       { None, $2.Lid, false, $1 }
 
   | opt_access prefixTyparDecls  path
@@ -2381,7 +2306,6 @@
 
   | opt_access path postfixTyparDecls 
       { Some $3, $2.Lid, true, $1 }
->>>>>>> 97c3d7b4
 
 prefixTyparDecls:
   | typar
@@ -2787,10 +2711,7 @@
         (fun attrs _ ->
             let bindingId = SynPat.LongIdent (LongIdentWithDots([nm], []), None, Some noInferredTypars, SynArgPats.Pats [SynPat.Tuple(false, args, argsm)], vis, nmm)
             let mWholeBindLhs = (mBindLhs, attrs) ||> unionRangeWithListBy (fun (a: SynAttributeList) -> a.Range)
-<<<<<<< HEAD
-=======
             let xmlDoc = grabXmlDoc(parseState, attrs, 1)
->>>>>>> 97c3d7b4
             let binding = mkSynBinding 
                               (xmlDoc, bindingId) 
                               (vis, false, false, mWholeBindLhs, DebugPointAtBinding.NoneAtInvisible, Some rty, rhsExpr, mRhs, [], attrs, None)
@@ -3557,15 +3478,6 @@
   | anonLambdaExpr  %prec expr_fun 
       { $1 }
 
-<<<<<<< HEAD
-  | MATCH typedSequentialExpr     withClauses              %prec expr_match 
-      { let mMatch = (rhs parseState 1)
-        let mWith, (clauses, mLast) = $3 
-        let spBind = DebugPointAtBinding.Yes(unionRanges mMatch mWith) 
-        SynExpr.Match (spBind, $2, clauses, unionRanges mMatch mLast) }
-
-  | MATCH typedSequentialExpr     recover               %prec expr_match 
-=======
   | MATCH typedSequentialExpr withClauses %prec expr_match
       { let mMatch = rhs parseState 1
         let mWith, (clauses, mLast) = $3
@@ -3573,7 +3485,6 @@
         SynExpr.Match (spBind, $2, clauses, unionRanges mMatch mLast) }
 
   | MATCH typedSequentialExpr recover %prec expr_match
->>>>>>> 97c3d7b4
       { if not $3 then reportParseErrorAt (rhs parseState 1) (FSComp.SR.parsUnexpectedEndOfFileMatch())
         // Produce approximate expression during error recovery
         exprFromParseError $2 }
@@ -4091,24 +4002,6 @@
 
 patternClauses:
   | patternAndGuard patternResult %prec prec_pat_pat_action
-<<<<<<< HEAD
-     { let pat, guard, patm = $1
-       let mArrow, resultExpr = $2
-       let mLast = resultExpr.Range
-       let m = unionRanges resultExpr.Range patm
-       [SynMatchClause(pat, guard, (Some mArrow), resultExpr, m, DebugPointAtTarget.Yes)], mLast  }
-
-  | patternAndGuard patternResult BAR patternClauses 
-     { let pat, guard, patm = $1 
-       let mArrow, resultExpr = $2
-       let clauses, mLast = $4
-       let m = unionRanges resultExpr.Range patm
-       (SynMatchClause(pat, guard, (Some mArrow), resultExpr, m, DebugPointAtTarget.Yes) :: clauses), mLast }
-
-  | patternAndGuard error BAR patternClauses 
-     { let pat, guard, patm = $1 
-       let clauses, mLast = $4
-=======
      { let pat, guard = $1
        let mArrow, resultExpr = $2
        let mLast = resultExpr.Range
@@ -4126,35 +4019,10 @@
      { let pat, guard = $1
        let clauses, mLast = $4
        let patm = pat.Range
->>>>>>> 97c3d7b4
        let m = guard |> Option.map (fun e -> unionRanges patm e.Range) |> Option.defaultValue patm
        (SynMatchClause(pat, guard, None, arbExpr ("patternClauses1", m.EndRange), m, DebugPointAtTarget.Yes) :: clauses), mLast }
 
   | patternAndGuard patternResult BAR error 
-<<<<<<< HEAD
-     { let pat, guard, patm = $1 
-       let mArrow, resultExpr = $2
-       let mLast = rhs parseState 3 
-       let m = unionRanges resultExpr.Range patm
-       // silent recovery
-       [SynMatchClause(pat, guard, (Some mArrow), resultExpr, m, DebugPointAtTarget.Yes)], mLast  }
-
-  | patternAndGuard patternResult error 
-     { let pat, guard, patm = $1 
-       let mArrow, resultExpr = $2
-       let mLast = resultExpr.Range
-       let m = unionRanges resultExpr.Range patm
-       // silent recovery 
-       [SynMatchClause(pat, guard, (Some mArrow), resultExpr, m, DebugPointAtTarget.Yes)], mLast }
-
-  | patternAndGuard error 
-     { let pat, guard, patm = $1 
-       let mLast = rhs parseState 2
-       let m = guard |> Option.map (fun e -> unionRanges patm e.Range) |> Option.defaultValue patm
-       // silent recovery 
-       [SynMatchClause(pat, guard, None, arbExpr ("patternClauses2", m.EndRange), m, DebugPointAtTarget.Yes)], mLast }
- 
-=======
      { let pat, guard = $1
        let mArrow, resultExpr = $2
        let mLast = rhs parseState 3 
@@ -4173,7 +4041,6 @@
        let m = guard |> Option.map (fun e -> unionRanges patm e.Range) |> Option.defaultValue patm
        [SynMatchClause(pat, guard, None, arbExpr ("patternClauses2", m.EndRange), m, DebugPointAtTarget.Yes)], m }
 
->>>>>>> 97c3d7b4
 patternGuard: 
   | WHEN declExpr 
      { Some $2 }
