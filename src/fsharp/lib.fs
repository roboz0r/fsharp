// Copyright (c) Microsoft Corporation.  All Rights Reserved.  See License.txt in the project root for license information.

module internal FSharp.Compiler.Lib

open System.IO
open System.Collections.Generic
open Internal.Utilities
open FSharp.Compiler.AbstractIL
open FSharp.Compiler.AbstractIL.Internal 
open FSharp.Compiler.AbstractIL.Internal.Library


/// is this the developer-debug build? 
let debug = false 
let verbose = false
let progress = ref false 
let tracking = ref false // intended to be a general hook to control diagnostic output when tracking down bugs

let condition s = 
    try (System.Environment.GetEnvironmentVariable(s) <> null) with _ -> false

let GetEnvInteger e dflt = match System.Environment.GetEnvironmentVariable(e) with null -> dflt | t -> try int t with _ -> dflt

let dispose (x:System.IDisposable) = match x with null -> () | x -> x.Dispose()

type SaveAndRestoreConsoleEncoding () =
    let savedOut = System.Console.Out

    interface System.IDisposable with
        member this.Dispose() = 
            try 
                System.Console.SetOut(savedOut)
            with _ -> ()

//-------------------------------------------------------------------------
// Library: bits
//------------------------------------------------------------------------

module Bits = 
    let b0 n =  (n          &&& 0xFF)  
    let b1 n =  ((n >>> 8)  &&& 0xFF) 
    let b2 n =  ((n >>> 16) &&& 0xFF) 
    let b3 n =  ((n >>> 24) &&& 0xFF) 

    let rec pown32 n = if n = 0 then 0  else (pown32 (n-1) ||| (1  <<<  (n-1)))
    let rec pown64 n = if n = 0 then 0L else (pown64 (n-1) ||| (1L <<< (n-1)))
    let mask32 m n = (pown32 n) <<< m
    let mask64 m n = (pown64 n) <<< m


//-------------------------------------------------------------------------
// Library: files
//------------------------------------------------------------------------

module Filename = 
    let fullpath cwd nm = 
        let p = if FileSystem.IsPathRootedShim(nm) then nm else Path.Combine(cwd, nm)
        try FileSystem.GetFullPathShim(p) with 
        | :? System.ArgumentException 
        | :? System.ArgumentNullException 
        | :? System.NotSupportedException 
        | :? System.IO.PathTooLongException 
        | :? System.Security.SecurityException -> p

    let hasSuffixCaseInsensitive suffix filename = (* case-insensitive *)
      Filename.checkSuffix (String.lowercase filename) (String.lowercase suffix)

    let isDll file = hasSuffixCaseInsensitive ".dll" file 

//-------------------------------------------------------------------------
// Library: Orders
//------------------------------------------------------------------------

module Bool = 
    let order = LanguagePrimitives.FastGenericComparer<bool>

module Int32 = 
    let order = LanguagePrimitives.FastGenericComparer<int>

module Int64 = 
    let order = LanguagePrimitives.FastGenericComparer<int64>

module Pair = 
    let order (compare1: IComparer<'T1>, compare2: IComparer<'T2>) =
        { new IComparer<'T1 * 'T2> with 
             member __.Compare((a1, a2), (aa1, aa2)) =
                  let res1 = compare1.Compare (a1, aa1)
                  if res1 <> 0 then res1 else compare2.Compare (a2, aa2) }


type NameSet =  Zset<string>
[<CompilationRepresentation(CompilationRepresentationFlags.ModuleSuffix)>]
module NameSet =
    let ofList l : NameSet = List.foldBack Zset.add l (Zset.empty String.order)

[<CompilationRepresentation(CompilationRepresentationFlags.ModuleSuffix)>]
module NameMap = 
    let domain m = Map.foldBack (fun x _ acc -> Zset.add x acc) m (Zset.empty String.order)
    let domainL m = Zset.elements (domain m)



//---------------------------------------------------------------------------
// Library: Pre\Post checks
//------------------------------------------------------------------------- 
module Check = 
    
    /// Throw <c>System.InvalidOperationException()</c> if argument is <c>None</c>.
    /// If there is a value (e.g. <c>Some(value)</c>) then value is returned.
    let NotNone argname (arg:'T option) : 'T = 
        match arg with 
        | None -> raise (new System.InvalidOperationException(argname))
        | Some x -> x

    /// Throw <c>System.ArgumentNullException()</c> if argument is <c>null</c>.
    let ArgumentNotNull arg argname = 
        match box(arg) with 
        | null -> raise (new System.ArgumentNullException(argname))
        | _ -> ()
       
        
    /// Throw <c>System.ArgumentNullException()</c> if array argument is <c>null</c>.
    /// Throw <c>System.ArgumentOutOfRangeException()</c> is array argument is empty.
    let ArrayArgumentNotNullOrEmpty (arr:'T[]) argname = 
        ArgumentNotNull arr argname
        if (0 = arr.Length) then
            raise (new System.ArgumentOutOfRangeException(argname))

    /// Throw <c>System.ArgumentNullException()</c> if string argument is <c>null</c>.
    /// Throw <c>System.ArgumentOutOfRangeException()</c> is string argument is empty.
    let StringArgumentNotNullOrEmpty (s:string) argname = 
        ArgumentNotNull s argname
        if s.Length = 0 then
            raise (new System.ArgumentNullException(argname))

//-------------------------------------------------------------------------
// Library 
//------------------------------------------------------------------------

type IntMap<'T> = Zmap<int, 'T>
module IntMap = 
    let empty () = Zmap.empty Int32.order

    let add k v (t:IntMap<'T>) = Zmap.add k v t
    let find k (t:IntMap<'T>) = Zmap.find k t
    let tryFind k (t:IntMap<'T>) = Zmap.tryFind k t
    let remove k (t:IntMap<'T>) = Zmap.remove k t
    let mem k (t:IntMap<'T>) = Zmap.mem k t
    let iter f (t:IntMap<'T>) = Zmap.iter f t
    let map f (t:IntMap<'T>) = Zmap.map f t 
    let fold f (t:IntMap<'T>) z = Zmap.fold f t z


//-------------------------------------------------------------------------
// Library: generalized association lists
//------------------------------------------------------------------------

module ListAssoc =

    /// Treat a list of key-value pairs as a lookup collection.
    /// This function looks up a value based on a match from the supplied
    /// predicate function.
    let rec find f x l = 
      match l with 
      | [] -> notFound()
      | (x2, y)::t -> if f x x2 then y else find f x t

    /// Treat a list of key-value pairs as a lookup collection.
    /// This function looks up a value based on a match from the supplied
    /// predicate function and returns None if value does not exist.
    let rec tryFind (f:'key->'key->bool) (x:'key) (l:('key*'value) list) : 'value option = 
        match l with 
        | [] -> None
        | (x2, y)::t -> if f x x2 then Some y else tryFind f x t

//-------------------------------------------------------------------------
// Library: lists as generalized sets
//------------------------------------------------------------------------

module ListSet = 
    let inline contains f x l = List.exists (f x) l

    (* NOTE: O(n)! *)
    let insert f x l = if contains f x l then l else x::l

    let unionFavourRight f l1 l2 = 
        match l1, l2 with 
        | _, [] -> l1
        | [], _ -> l2 
        | _ -> List.foldBack (insert f) l1 l2 (* nb. foldBack to preserve natural orders *)

    (* NOTE: O(n)! *)
    let rec private findIndexAux eq x l n =
        match l with
        | [] -> notFound()
        | (h::t) -> if eq h x then n else findIndexAux eq x t (n+1)

    let findIndex eq x l = findIndexAux eq x l 0

    let rec remove f x l = 
        match l with 
        | (h::t) -> if f x h then t else h:: remove f x t
        | [] -> []

    (* NOTE: quadratic! *)
    let rec subtract f l1 l2 = 
      match l2 with 
      | (h::t) -> subtract f (remove (fun y2 y1 -> f y1 y2) h l1) t
      | [] -> l1

    let isSubsetOf f l1 l2 = List.forall (fun x1 -> contains f x1 l2) l1
    (* nb. preserve orders here: f must be applied to elements of l1 then elements of l2*)
    let isSupersetOf f l1 l2 = List.forall (fun x2 -> contains (fun y2 y1 -> f y1 y2) x2 l1) l2
    let equals f l1 l2 = isSubsetOf f l1 l2 && isSupersetOf f l1 l2

    let unionFavourLeft f l1 l2 = 
        match l1, l2 with 
        | _, [] -> l1 
        | [], _ -> l2 
        | _ -> l1 @ (subtract f l2 l1)


    (* NOTE: not tail recursive! *)
    let rec intersect f l1 l2 = 
        match l2 with 
        | (h::t) -> if contains f h l1 then h::intersect f l1 t else intersect f l1 t
        | [] -> []

    // Note: if duplicates appear, keep the ones toward the _front_ of the list
    let setify f l = List.fold (fun acc x -> insert f x acc) [] l |> List.rev

    let hasDuplicates f l =
        match l with
        | [] -> false
        | [_] -> false
        | [x; y] -> f x y
        | x::rest ->
            let rec loop acc l =
                match l with
                | [] -> false
                | x::rest ->
                    if contains f x acc then
                        true 
                    else
                        loop (x::acc) rest

            loop [x] rest

//-------------------------------------------------------------------------
// Library: pairs
//------------------------------------------------------------------------

let mapFoldFst f s (x, y) = let x2, s = f s x in (x2, y), s
let mapFoldSnd f s (x, y) = let y2, s = f s y in (x, y2), s
let pair a b = a, b 

let p13 (x, _y, _z) = x
let p23 (_x, y, _z) = y
let p33 (_x, _y, z) = z

let map1Of2 f (a1, a2) = (f a1, a2)
let map2Of2 f (a1, a2) = (a1, f a2)
let map1Of3 f (a1, a2, a3) = (f a1, a2, a3)
let map2Of3 f (a1, a2, a3) = (a1, f a2, a3)
let map3Of3 f (a1, a2, a3) = (a1, a2, f a3)
let map3Of4 f (a1, a2, a3, a4) = (a1, a2, f a3, a4)
let map4Of4 f (a1, a2, a3, a4) = (a1, a2, a3, f a4)
let map5Of5 f (a1, a2, a3, a4, a5) = (a1, a2, a3, a4, f a5)
let map6Of6 f (a1, a2, a3, a4, a5, a6) = (a1, a2, a3, a4, a5, f a6)
let foldPair (f1, f2) acc (a1, a2) = f2 (f1 acc a1) a2
let fold1Of2 f1 acc (a1, _a2) = f1 acc a1
let foldTriple (f1, f2, f3) acc (a1, a2, a3) = f3 (f2 (f1 acc a1) a2) a3
let foldQuadruple (f1, f2, f3, f4) acc (a1, a2, a3, a4) = f4 (f3 (f2 (f1 acc a1) a2) a3) a4
let mapPair (f1, f2) (a1, a2) = (f1 a1, f2 a2)
let mapTriple (f1, f2, f3) (a1, a2, a3) = (f1 a1, f2 a2, f3 a3)
let mapQuadruple (f1, f2, f3, f4) (a1, a2, a3, a4) = (f1 a1, f2 a2, f3 a3, f4 a4)
let fmap2Of2 f z (a1, a2) = let z, a2 = f z a2 in z, (a1, a2)

module List = 
    let noRepeats xOrder xs =
        let s = Zset.addList xs (Zset.empty xOrder) // build set 
        Zset.elements s // get elements... no repeats

//---------------------------------------------------------------------------
// Zmap rebinds
//------------------------------------------------------------------------- 

module Zmap = 
    let force k mp = match Zmap.tryFind k mp with Some x -> x | None -> failwith "Zmap.force: lookup failed"

    let mapKey key f mp =
      match f (Zmap.tryFind key mp) with
      | Some fx -> Zmap.add key fx mp
      | None -> Zmap.remove key mp

//---------------------------------------------------------------------------
// Zset
//------------------------------------------------------------------------- 

module Zset =
    let ofList order xs = Zset.addList xs (Zset.empty order)

    // CLEANUP NOTE: move to Zset?
    let rec fixpoint f (s as s0) =
        let s = f s
        if Zset.equal s s0 then s0 (* fixed *)
        else fixpoint f s (* iterate *)

//---------------------------------------------------------------------------
// Misc
//------------------------------------------------------------------------- 

let equalOn f x y = (f x) = (f y)


//---------------------------------------------------------------------------
// Buffer printing utilities
//---------------------------------------------------------------------------

let bufs f = 
    let buf = System.Text.StringBuilder 100 
    f buf 
    buf.ToString()

let buff (os: TextWriter) f x = 
    let buf = System.Text.StringBuilder 100 
    f buf x 
    os.Write(buf.ToString())

// Converts "\n" into System.Environment.NewLine before writing to os. See lib.fs:buff
let writeViaBufferWithEnvironmentNewLines (os: TextWriter) f x = 
    let buf = System.Text.StringBuilder 100 
    f buf x
    let text = buf.ToString()
    let text = text.Replace("\n", System.Environment.NewLine)
    os.Write text
        
//---------------------------------------------------------------------------
// Imperative Graphs 
//---------------------------------------------------------------------------

type GraphNode<'Data, 'Id> = { nodeId: 'Id; nodeData: 'Data; mutable nodeNeighbours: GraphNode<'Data, 'Id> list }

type Graph<'Data, 'Id when 'Id : comparison and 'Id : equality>
         (nodeIdentity: ('Data -> 'Id),
          nodes: 'Data list,
          edges: ('Data * 'Data) list) =

    let edges = edges |> List.map (fun (v1, v2) -> nodeIdentity v1, nodeIdentity v2)
    let nodes = nodes |> List.map (fun d -> nodeIdentity d, { nodeId = nodeIdentity d; nodeData=d; nodeNeighbours=[] }) 
    let tab = Map.ofList nodes 
    let nodes = List.map snd nodes
    do for node in nodes do 
        node.nodeNeighbours <- edges |> List.filter (fun (x, _y) -> x = node.nodeId) |> List.map (fun (_, nodeId) -> tab.[nodeId])

    member g.GetNodeData nodeId = tab.[nodeId].nodeData

    member g.IterateCycles f = 
        let rec trace path node = 
            if List.exists (nodeIdentity >> (=) node.nodeId) path then f (List.rev path)
            else List.iter (trace (node.nodeData::path)) node.nodeNeighbours
        List.iter (fun node -> trace [] node) nodes 

//---------------------------------------------------------------------------
// In some cases we play games where we use 'null' as a more efficient representation
// in F#. The functions below are used to give initial values to mutable fields.
// This is an unsafe trick, as it relies on the fact that the type of values
// being placed into the slot never utilizes "null" as a representation. To be used with
// with care.
//----------------------------------------------------------------------------

// The following DEBUG code does not currently compile.
//#if DEBUG
//type 'T NonNullSlot = 'T option 
//let nullableSlotEmpty() = None 
//let nullableSlotFull(x) = Some x
//#else
type NonNullSlot<'T> = 'T
let nullableSlotEmpty() = Unchecked.defaultof<'T>
let nullableSlotFull x = x
//#endif

//---------------------------------------------------------------------------
// Caches, mainly for free variables
//---------------------------------------------------------------------------

type cache<'T> = { mutable cacheVal: 'T NonNullSlot }
let newCache() = { cacheVal = nullableSlotEmpty() }

let inline cached cache resf = 
    match box cache.cacheVal with 
    | null -> 
        let res = resf() 
        cache.cacheVal <- nullableSlotFull res 
        res
    | _ -> 
        cache.cacheVal

let inline cacheOptRef cache f = 
    match !cache with 
    | Some v -> v
    | None -> 
       let res = f()
       cache := Some res
       res 


#if DUMPER
type Dumper(x:obj) =
     [<DebuggerBrowsable(DebuggerBrowsableState.Collapsed)>]
     member self.Dump = sprintf "%A" x 
#endif

//---------------------------------------------------------------------------
// AsyncUtil
//---------------------------------------------------------------------------

module internal AsyncUtil =
    open System
    open System.Threading
    open Microsoft.FSharp.Control

    /// Represents the reified result of an asynchronous computation.
    [<NoEquality; NoComparison>]
    type AsyncResult<'T> =
        | AsyncOk of 'T
        | AsyncException of exn
        | AsyncCanceled of OperationCanceledException

        static member Commit(res:AsyncResult<'T>) =
            Async.FromContinuations (fun (cont, econt, ccont) ->
                    match res with
                    | AsyncOk v -> cont v
                    | AsyncException exn -> econt exn
                    | AsyncCanceled exn -> ccont exn)

    /// When using .NET 4.0 you can replace this type by <see cref="Task{T}"/>
    [<Sealed>]
    type AsyncResultCell<'T>() =
        let mutable result = None
        // The continuation for the result, if any
        let mutable savedConts = []
       
        let syncRoot = new obj()
               

        // Record the result in the AsyncResultCell.
        // Ignore subsequent sets of the result. This can happen, e.g. for a race between
        // a cancellation and a success.
        member x.RegisterResult (res:AsyncResult<'T>) =
            let grabbedConts =
                lock syncRoot (fun () ->
                    if result.IsSome then
                        []
                    else
                        result <- Some res
                        // Invoke continuations in FIFO order
                        // Continuations that Async.FromContinuations provide do QUWI/SynchContext.Post,
                        // so the order is not overly relevant but still. 
                        List.rev savedConts)
            let postOrQueue (sc:SynchronizationContext, cont) =
                match sc with
                |   null -> ThreadPool.QueueUserWorkItem(fun _ -> cont res) |> ignore
                |   sc -> sc.Post((fun _ -> cont res), state=null)

            // Run continuations outside the lock
            match grabbedConts with
            |   [] -> ()
            |   [(sc, cont) as c] -> 
                    if SynchronizationContext.Current = sc then
                        cont res
                    else
                        postOrQueue c
            |   _ ->
                    grabbedConts |> List.iter postOrQueue

        /// Get the reified result.
        member private x.AsyncPrimitiveResult =
            Async.FromContinuations(fun (cont, _, _) ->
                let grabbedResult =
                    lock syncRoot (fun () ->
                        match result with
                        | Some _ ->
                            result
                        | None ->
                            // Otherwise save the continuation and call it in RegisterResult
                            let sc = SynchronizationContext.Current
                            savedConts <- (sc, cont)::savedConts
                            None)
                // Run the action outside the lock
                match grabbedResult with
                | None -> ()
                | Some res -> cont res)
                          

        /// Get the result and Commit(...).
        member x.AsyncResult =
            async { let! res = x.AsyncPrimitiveResult
                    return! AsyncResult.Commit(res) }

//---------------------------------------------------------------------------
// EnableHeapTerminationOnCorruption()
//---------------------------------------------------------------------------

// USAGE: call UnmanagedProcessExecutionOptions.EnableHeapTerminationOnCorruption() from "main()".
// Note: This is not SDL required but recommended.
module UnmanagedProcessExecutionOptions =
    open System
    open System.Runtime.InteropServices

    [<DllImport("kernel32.dll")>] 
    extern UIntPtr private GetProcessHeap()

    [<DllImport("kernel32.dll")>]
    extern bool private HeapSetInformation( 
        UIntPtr _HeapHandle,
        UInt32 _HeapInformationClass,
        UIntPtr _HeapInformation,
        UIntPtr _HeapInformationLength)

    [<DllImport("kernel32.dll")>]
    extern UInt32 private GetLastError()

    // Translation of C# from http://swikb/v1/DisplayOnlineDoc.aspx?entryID=826 and copy in bug://5018
#if !FX_NO_SECURITY_PERMISSIONS
    [<System.Security.Permissions.SecurityPermission(System.Security.Permissions.SecurityAction.Assert, UnmanagedCode = true)>] 
#endif
    let EnableHeapTerminationOnCorruption() =
        if (System.Environment.OSVersion.Version.Major >= 6 && // If OS is Vista or higher
            System.Environment.Version.Major < 3) then // and CLR not 3.0 or higher 
            // "The flag HeapSetInformation sets is available in Windows XP SP3 and later.
            //  The data structure used for heap information is available on earlier versions of Windows.
            //  The call will either return TRUE (found and set the flag) or false (flag not found).
            //  Not a problem in native code, so the program will merrily continue running.
            //  In managed code, the call to HeapSetInformation is a p/invoke.
            //  If HeapSetInformation returns FALSE then an exception will be thrown.
            //  If we are not running an OS which supports this (XP SP3, Vista, Server 2008, and Win7)
            //  then the call should not be made." -- see bug://5018.
            // See also:
            //  http://blogs.msdn.com/michael_howard/archive/2008/02/18/faq-about-heapsetinformation-in-windows-vista-and-heap-based-buffer-overruns.aspx
            let HeapEnableTerminationOnCorruption = 1u : uint32
            if not (HeapSetInformation(GetProcessHeap(), HeapEnableTerminationOnCorruption, UIntPtr.Zero, UIntPtr.Zero)) then
                  raise (System.Security.SecurityException( 
                            "Unable to enable unmanaged process execution option TerminationOnCorruption. " + 
                            "HeapSetInformation() returned FALSE; LastError = 0x" + 
<<<<<<< HEAD
                            GetLastError().ToString("X").PadLeft(8,'0') + "."))
=======
                            GetLastError().ToString("X").PadLeft(8, '0') + "."))
>>>>>>> 88d18d99
<|MERGE_RESOLUTION|>--- conflicted
+++ resolved
@@ -543,8 +543,4 @@
                   raise (System.Security.SecurityException( 
                             "Unable to enable unmanaged process execution option TerminationOnCorruption. " + 
                             "HeapSetInformation() returned FALSE; LastError = 0x" + 
-<<<<<<< HEAD
-                            GetLastError().ToString("X").PadLeft(8,'0') + "."))
-=======
                             GetLastError().ToString("X").PadLeft(8, '0') + "."))
->>>>>>> 88d18d99
