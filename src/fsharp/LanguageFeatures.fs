// Copyright (c) Microsoft Corporation. All Rights Reserved. See License.txt in the project root for license information.

/// Coordinating compiler operations - configuration, loading initial context, reporting errors etc.
module internal FSharp.Compiler.Features

open System

//------------------------------------------------------------------------------------------------------------------
// Language version command line switch
//------------------------------------------------------------------------------------------------------------------
// Add your features to this List - in code use languageVersion.SupportsFeature(LanguageFeatures.yourFeature) 
// a return value of false means your feature is not supported by the user's language selection
// All new language features added from now on must be protected by this.
// Note:
//   *  The fslang design process will require a decision about feature name and whether it is required.
//   *  When a feature is assigned a release language, we will scrub the code of feature references and apply
//      the Release Language version.

/// LanguageFeature enumeration
[<RequireQualifiedAccess>]
type LanguageFeature =
    | PreviewVersion = 0
    | SingleUnderscorePattern = 3
    | WildCardInForLoop = 4
    | RelaxWhitespace = 5
    | NameOf = 6
    | ImplicitYield = 7
    | OpenStaticClasses = 8
    | PackageManagement = 9
    | LanguageVersion46 = 0x10046
    | LanguageVersion47 = 0x10047
    | LanguageVersion50 = 0x10050

/// LanguageVersion management
type LanguageVersion (specifiedVersionAsString) =

    // When we increment language versions here preview is higher than current RTM version
    static let languageVersion46 = 4.6m
    static let languageVersion47 = 4.7m
    static let languageVersion50 = 5.0m
    static let previewVersion = 9999m                   // Language version when preview specified
    static let defaultVersion = languageVersion50       // Language version when default specified
    static let latestVersion = defaultVersion           // Language version when latest specified
    static let latestMajorVersion = languageVersion47   // Language version when latestmajor specified

    static let validOptions = [| "preview"; "default"; "latest"; "latestmajor" |]
    static let languageVersions = set [| languageVersion46; languageVersion47; languageVersion50 |]

<<<<<<< HEAD
    static let features =
        dict [
            // Add new LanguageVersions here ...
            LanguageFeature.LanguageVersion46, languageVersion46
            LanguageFeature.LanguageVersion47, languageVersion47
            LanguageFeature.PreviewVersion, previewVersion
        
            // F# 4.7
            LanguageFeature.SingleUnderscorePattern, languageVersion47
            LanguageFeature.WildCardInForLoop, languageVersion47
            LanguageFeature.RelaxWhitespace, languageVersion47
            LanguageFeature.ImplicitYield, languageVersion47

            // Add new Language Features here...
            LanguageFeature.NameOf, previewVersion
            LanguageFeature.OpenStaticClasses, previewVersion
        ]
=======
    static let features = dict [|
        // Add new LanguageVersions here ...
        LanguageFeature.LanguageVersion46, languageVersion46
        LanguageFeature.LanguageVersion47, languageVersion47
        LanguageFeature.LanguageVersion50, languageVersion50
        LanguageFeature.PreviewVersion, previewVersion
        LanguageFeature.SingleUnderscorePattern, languageVersion47
        LanguageFeature.WildCardInForLoop, languageVersion47
        LanguageFeature.RelaxWhitespace, languageVersion47
        LanguageFeature.NameOf, previewVersion
        LanguageFeature.ImplicitYield, languageVersion47
        LanguageFeature.OpenStaticClasses, previewVersion
        LanguageFeature.PackageManagement, previewVersion
        |]
>>>>>>> f7d97a29

    let specified =
        match specifiedVersionAsString with
        | "?" -> 0m
        | "preview" -> previewVersion
        | "default" -> defaultVersion
        | "latest" -> latestVersion
        | "latestmajor" -> latestMajorVersion
        | "4.6" -> languageVersion46
        | "4.7" -> languageVersion47
        | _ -> 0m

    /// Check if this feature is supported by the selected langversion
    member __.SupportsFeature featureId =
        match features.TryGetValue featureId with
        | true, v -> v <= specified
        | false, _ -> false

    /// Does the languageVersion support this version string
    member __.ContainsVersion version =
        match version with
        | "?" | "preview" | "default" | "latest" | "latestmajor" -> true
        | _ -> languageVersions.Contains specified

    /// Get a list of valid strings for help text
    member __.ValidOptions = validOptions

    /// Get a list of valid versions for help text
    member __.ValidVersions = [|
        for v in languageVersions |> Seq.sort do
            let label = if v = defaultVersion then " (Default)" else ""
            yield sprintf "%M%s" v label
            |]

    /// Get the specified LanguageVersion
    member __.SpecifiedVersion = specified<|MERGE_RESOLUTION|>--- conflicted
+++ resolved
@@ -46,14 +46,14 @@
     static let validOptions = [| "preview"; "default"; "latest"; "latestmajor" |]
     static let languageVersions = set [| languageVersion46; languageVersion47; languageVersion50 |]
 
-<<<<<<< HEAD
     static let features =
         dict [
             // Add new LanguageVersions here ...
             LanguageFeature.LanguageVersion46, languageVersion46
             LanguageFeature.LanguageVersion47, languageVersion47
+            LanguageFeature.LanguageVersion50, languageVersion50
             LanguageFeature.PreviewVersion, previewVersion
-        
+
             // F# 4.7
             LanguageFeature.SingleUnderscorePattern, languageVersion47
             LanguageFeature.WildCardInForLoop, languageVersion47
@@ -63,23 +63,8 @@
             // Add new Language Features here...
             LanguageFeature.NameOf, previewVersion
             LanguageFeature.OpenStaticClasses, previewVersion
+            LanguageFeature.PackageManagement, previewVersion
         ]
-=======
-    static let features = dict [|
-        // Add new LanguageVersions here ...
-        LanguageFeature.LanguageVersion46, languageVersion46
-        LanguageFeature.LanguageVersion47, languageVersion47
-        LanguageFeature.LanguageVersion50, languageVersion50
-        LanguageFeature.PreviewVersion, previewVersion
-        LanguageFeature.SingleUnderscorePattern, languageVersion47
-        LanguageFeature.WildCardInForLoop, languageVersion47
-        LanguageFeature.RelaxWhitespace, languageVersion47
-        LanguageFeature.NameOf, previewVersion
-        LanguageFeature.ImplicitYield, languageVersion47
-        LanguageFeature.OpenStaticClasses, previewVersion
-        LanguageFeature.PackageManagement, previewVersion
-        |]
->>>>>>> f7d97a29
 
     let specified =
         match specifiedVersionAsString with
@@ -90,6 +75,7 @@
         | "latestmajor" -> latestMajorVersion
         | "4.6" -> languageVersion46
         | "4.7" -> languageVersion47
+        | "5.0" -> languageVersion50
         | _ -> 0m
 
     /// Check if this feature is supported by the selected langversion
