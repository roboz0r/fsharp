--- conflicted
+++ resolved
@@ -263,293 +263,6 @@
         items |> Array.sortInPlaceWith (fun a b -> compare a.Declaration.Name b.Declaration.Name)
         new FSharpNavigationItems(items)
 
-<<<<<<< HEAD
-    let empty = new FSharpNavigationItems([| |])
-
-[<RequireQualifiedAccess>]
-module NavigateTo =
-    open System
-
-    [<RequireQualifiedAccess>]
-    type NavigableItemKind =
-        | Module
-        | ModuleAbbreviation
-        | Exception
-        | Type
-        | ModuleValue
-        | Field
-        | Property
-        | Constructor
-        | Member
-        | EnumCase
-        | UnionCase
-        override x.ToString() = sprintf "%+A" x
-    
-    [<RequireQualifiedAccess>]
-    type ContainerType =
-        | File
-        | Namespace
-        | Module
-        | Type
-        | Exception
-
-    type Container =
-        { Type: ContainerType
-          Name: string }
-
-    type NavigableItem = 
-        { Name: string
-          Range: range
-          IsSignature: bool
-          Kind: NavigableItemKind
-          Container: Container }
-        
-    let getNavigableItems (parsedInput: ParsedInput) : NavigableItem [] = 
-        let rec lastInLid (lid: LongIdent) = 
-            match lid with
-            | [x] -> Some x
-            | _ :: xs -> lastInLid xs
-            | _ -> None // empty lid is possible in case of broken ast
-
-        let formatLongIdent (lid: LongIdent) = lid |> List.map (fun id -> id.idText) |> String.concat "."
-        let result = ResizeArray()
-        
-        let addIdent kind (id: Ident) (isSignature: bool) (container: Container) = 
-            if not (String.IsNullOrEmpty id.idText) then
-                let item = 
-                    { Name = id.idText
-                      Range = id.idRange
-                      IsSignature = isSignature
-                      Kind = kind 
-                      Container = container }
-                result.Add item
-    
-        let addModule lid isSig container = 
-            match lastInLid lid with
-            | Some id -> addIdent NavigableItemKind.Module id isSig container
-            | _ -> ()
-    
-        let addModuleAbbreviation (id: Ident) isSig container =
-            addIdent NavigableItemKind.ModuleAbbreviation id isSig container
-        
-        let addExceptionRepr (SynExceptionDefnRepr(_, UnionCase(_, id, _, _, _, _), _, _, _, _)) isSig container = 
-            addIdent NavigableItemKind.Exception id isSig container
-            { Type = ContainerType.Exception; Name = id.idText }
-    
-        let addComponentInfo kind (ComponentInfo(_, _, _, lid, _, _, _, _)) isSig container = 
-            match lastInLid lid with
-            | Some id -> addIdent kind id isSig container
-            | _ -> ()
-            { Type = ContainerType.Type; Name = formatLongIdent lid }
-    
-        let addValSig kind (ValSpfn(_, id, _, _, _, _, _, _, _, _, _)) isSig container = 
-            addIdent kind id isSig container
-        
-        let addField(SynField.Field(_, _, id, _, _, _, _, _)) isSig container = 
-            match id with
-            | Some id -> addIdent NavigableItemKind.Field id isSig container
-            | _ -> ()
-        
-        let addEnumCase(EnumCase(_, id, _, _, _)) isSig = 
-            addIdent NavigableItemKind.EnumCase id isSig
-        
-        let addUnionCase(UnionCase(_, id, _, _, _, _)) isSig container = 
-            addIdent NavigableItemKind.UnionCase id isSig container
-    
-        let mapMemberKind mk = 
-            match mk with
-            | MemberKind.ClassConstructor // ?
-            | MemberKind.Constructor -> NavigableItemKind.Constructor
-            | MemberKind.PropertyGet
-            | MemberKind.PropertySet
-            | MemberKind.PropertyGetSet -> NavigableItemKind.Property
-            | MemberKind.Member -> NavigableItemKind.Member
-    
-        let addBinding (Binding(_, _, _, _, _, _, valData, headPat, _, _, _, _)) itemKind container =
-            let (SynValData(memberFlagsOpt, _, _)) = valData
-            let kind =
-                match itemKind with
-                | Some x -> x
-                | _ ->
-                    match memberFlagsOpt with
-                    | Some mf -> mapMemberKind mf.MemberKind
-                    | _ -> NavigableItemKind.ModuleValue
-    
-            match headPat with
-            | SynPat.LongIdent(LongIdentWithDots([_; id], _), _, _, _, _access, _) ->
-                // instance members
-                addIdent kind id false container
-            | SynPat.LongIdent(LongIdentWithDots([id], _), _, _, _, _, _) ->
-                // functions
-                addIdent kind id false container
-            | SynPat.Named(_, id, _, _, _) ->
-                // values
-                addIdent kind id false container
-            | _ -> ()
-    
-        let addMember valSig (memberFlags: MemberFlags) isSig container = 
-            let ctor = mapMemberKind memberFlags.MemberKind
-            addValSig ctor valSig isSig container
-    
-        let rec walkSigFileInput (ParsedSigFileInput(fileName, _, _, _, moduleOrNamespaceList)) = 
-            for item in moduleOrNamespaceList do
-                walkSynModuleOrNamespaceSig item { Type = ContainerType.File; Name = fileName }
-    
-        and walkSynModuleOrNamespaceSig (SynModuleOrNamespaceSig(lid, _, isModule, decls, _, _, _, _)) container = 
-            if isModule then
-                addModule lid true container
-            let container = 
-                { Type = if isModule then ContainerType.Module else ContainerType.Namespace
-                  Name = formatLongIdent lid }
-            for decl in decls do
-                walkSynModuleSigDecl decl container
-    
-        and walkSynModuleSigDecl(decl: SynModuleSigDecl) container = 
-            match decl with
-            | SynModuleSigDecl.ModuleAbbrev(lhs, _, _range) ->
-                addModuleAbbreviation lhs true container
-            | SynModuleSigDecl.Exception(SynExceptionSig(representation, _, _), _) ->
-                addExceptionRepr representation true container |> ignore
-            | SynModuleSigDecl.NamespaceFragment fragment ->
-                walkSynModuleOrNamespaceSig fragment container
-            | SynModuleSigDecl.NestedModule(componentInfo, _, nestedDecls, _) ->
-                let container = addComponentInfo NavigableItemKind.Module componentInfo true container
-                for decl in nestedDecls do
-                    walkSynModuleSigDecl decl container
-            | SynModuleSigDecl.Types(types, _) ->
-                for ty in types do
-                    walkSynTypeDefnSig ty container
-            | SynModuleSigDecl.Val(valSig, _range) ->
-                addValSig NavigableItemKind.ModuleValue valSig true container
-            | SynModuleSigDecl.HashDirective _
-            | SynModuleSigDecl.Open _ -> ()
-    
-        and walkSynTypeDefnSig (TypeDefnSig(componentInfo, repr, members, _)) container = 
-            let container = addComponentInfo NavigableItemKind.Type componentInfo true container
-            for m in members do
-                walkSynMemberSig m container
-            match repr with
-            | SynTypeDefnSigRepr.ObjectModel(_, membersSigs, _) ->
-                for m in membersSigs do
-                    walkSynMemberSig m container
-            | SynTypeDefnSigRepr.Simple(repr, _) ->
-                walkSynTypeDefnSimpleRepr repr true container
-            | SynTypeDefnSigRepr.Exception _ -> ()
-    
-        and walkSynMemberSig (synMemberSig: SynMemberSig) container = 
-            match synMemberSig with
-            | SynMemberSig.Member(valSig, memberFlags, _) ->
-                addMember valSig memberFlags true container
-            | SynMemberSig.ValField(synField, _) ->
-                addField synField true container
-            | SynMemberSig.NestedType(synTypeDef, _) ->
-                walkSynTypeDefnSig synTypeDef container
-            | SynMemberSig.Inherit _
-            | SynMemberSig.Interface _ -> ()
-    
-        and walkImplFileInpit (ParsedImplFileInput(fileName, _, _, _, _, moduleOrNamespaceList, _)) = 
-            let container = { Type = ContainerType.File; Name = fileName }
-            for item in moduleOrNamespaceList do
-                walkSynModuleOrNamespace item container
-    
-        and walkSynModuleOrNamespace(SynModuleOrNamespace(lid, _, isModule, decls, _, _, _, _)) container =
-            if isModule then
-                addModule lid false container
-            let container = 
-                { Type = if isModule then ContainerType.Module else ContainerType.Namespace
-                  Name = formatLongIdent lid }
-            for decl in decls do
-                walkSynModuleDecl decl container
-    
-        and walkSynModuleDecl(decl: SynModuleDecl) container =
-            match decl with
-            | SynModuleDecl.Exception(SynExceptionDefn(repr, synMembers, _), _) -> 
-                let container = addExceptionRepr repr false container
-                for m in synMembers do
-                    walkSynMemberDefn m container
-            | SynModuleDecl.Let(_, bindings, _) ->
-                for binding in bindings do
-                    addBinding binding None container
-            | SynModuleDecl.ModuleAbbrev(lhs, _, _) ->
-                addModuleAbbreviation lhs false container
-            | SynModuleDecl.NamespaceFragment(fragment) ->
-                walkSynModuleOrNamespace fragment container
-            | SynModuleDecl.NestedModule(componentInfo, _, modules, _, _) ->
-                let container = addComponentInfo NavigableItemKind.Module componentInfo false container
-                for m in modules do
-                    walkSynModuleDecl m container
-            | SynModuleDecl.Types(typeDefs, _range) ->
-                for t in typeDefs do
-                    walkSynTypeDefn t container
-            | SynModuleDecl.Attributes _
-            | SynModuleDecl.DoExpr _
-            | SynModuleDecl.HashDirective _
-            | SynModuleDecl.Open _ -> ()
-    
-        and walkSynTypeDefn(TypeDefn(componentInfo, representation, members, _)) container = 
-            walkSynTypeDefnRepr representation container
-            let container = addComponentInfo NavigableItemKind.Type componentInfo false container
-            for m in members do
-                walkSynMemberDefn m container
-    
-        and walkSynTypeDefnRepr(typeDefnRepr: SynTypeDefnRepr) container = 
-            match typeDefnRepr with
-            | SynTypeDefnRepr.ObjectModel(_, members, _) ->
-                for m in members do
-                    walkSynMemberDefn m container
-            | SynTypeDefnRepr.Simple(repr, _) -> 
-                walkSynTypeDefnSimpleRepr repr false container
-            | SynTypeDefnRepr.Exception _ -> ()
-    
-        and walkSynTypeDefnSimpleRepr(repr: SynTypeDefnSimpleRepr) isSig container = 
-            match repr with
-            | SynTypeDefnSimpleRepr.Enum(enumCases, _) ->
-                for c in enumCases do
-                    addEnumCase c isSig container
-            | SynTypeDefnSimpleRepr.Record(_, fields, _) ->
-                for f in fields do
-                    // TODO: add specific case for record field?
-                    addField f isSig container
-            | SynTypeDefnSimpleRepr.Union(_, unionCases, _) ->
-                for uc in unionCases do
-                    addUnionCase uc isSig container
-            | SynTypeDefnSimpleRepr.General _
-            | SynTypeDefnSimpleRepr.LibraryOnlyILAssembly _
-            | SynTypeDefnSimpleRepr.None _
-            | SynTypeDefnSimpleRepr.TypeAbbrev _
-            | SynTypeDefnSimpleRepr.Exception _ -> ()
-    
-        and walkSynMemberDefn (memberDefn: SynMemberDefn) container =
-            match memberDefn with
-            | SynMemberDefn.AbstractSlot(synValSig, memberFlags, _) ->
-                addMember synValSig memberFlags false container
-            | SynMemberDefn.AutoProperty(_, _, id, _, _, _, _, _, _, _, _) ->
-                addIdent NavigableItemKind.Property id false container
-            | SynMemberDefn.Interface(_, members, _) ->
-                match members with
-                | Some members ->
-                    for m in members do
-                        walkSynMemberDefn m container
-                | None -> ()
-            | SynMemberDefn.Member(binding, _) ->
-                addBinding binding None container
-            | SynMemberDefn.NestedType(typeDef, _, _) -> 
-                walkSynTypeDefn typeDef container
-            | SynMemberDefn.ValField(field, _) ->
-                addField field false container
-            | SynMemberDefn.LetBindings (bindings, _, _, _) -> 
-                bindings |> List.iter (fun binding -> addBinding binding (Some NavigableItemKind.Field) container)
-            | SynMemberDefn.Open _
-            | SynMemberDefn.ImplicitInherit _
-            | SynMemberDefn.Inherit _
-            | SynMemberDefn.ImplicitCtor _ -> ()
-    
-        match parsedInput with
-        | ParsedInput.SigFile input -> walkSigFileInput input
-        | ParsedInput.ImplFile input -> walkImplFileInpit input
-    
-        result.ToArray()
-=======
     /// Get information for signature file      
     let getNavigationFromSigFile (modules: SynModuleOrNamespaceSig list) =
         // Map for dealing with name conflicts
@@ -692,5 +405,4 @@
         | ParsedInput.SigFile(ParsedSigFileInput(_, _, _, _, modules)) -> getNavigationFromSigFile modules
         | ParsedInput.ImplFile(ParsedImplFileInput(_, _, _, _, _, modules, _)) -> getNavigationFromImplFile modules
 
-    let empty = FSharpNavigationItems([||])
->>>>>>> fe7f8597
+    let empty = FSharpNavigationItems([||])