﻿<?xml version="1.0" encoding="utf-8"?>
<xliff xmlns="urn:oasis:names:tc:xliff:document:1.2" xmlns:xsi="http://www.w3.org/2001/XMLSchema-instance" version="1.2" xsi:schemaLocation="urn:oasis:names:tc:xliff:document:1.2 xliff-core-1.2-transitional.xsd">
  <file datatype="xml" source-language="en" target-language="ja" original="../FSIstrings.resx">
    <body>
      <trans-unit id="fsiOperationCouldNotBeCompleted">
        <source>Operation could not be completed due to earlier error</source>
<<<<<<< HEAD
        <target state="new">Operation could not be completed due to earlier error</target>
=======
        <target state="translated">以前のエラーが原因で操作を完了できませんでした</target>
>>>>>>> e7597deb
        <note />
      </trans-unit>
      <trans-unit id="fsiOperationFailed">
        <source>Operation failed. The error text has been printed in the error stream. To return the corresponding FSharpErrorInfo use the EvalInteractionNonThrowing, EvalScriptNonThrowing or EvalExpressionNonThrowing</source>
<<<<<<< HEAD
        <target state="new">Operation failed. The error text has been printed in the error stream. To return the corresponding FSharpErrorInfo use the EvalInteractionNonThrowing, EvalScriptNonThrowing or EvalExpressionNonThrowing</target>
=======
        <target state="translated">操作に失敗しました。エラー テキストがエラー ストリームで印刷されました。対応する FSharpErrorInfo を戻すには、EvalInteractionNonThrowing、EvalScriptuNonThrowing、または EvalExpressionNonThrowing を使用します</target>
>>>>>>> e7597deb
        <note />
      </trans-unit>
      <trans-unit id="stoppedDueToError">
        <source>Stopped due to error\n</source>
        <target state="translated">エラーのため停止しました\n</target>
        <note />
      </trans-unit>
      <trans-unit id="fsiUsage">
        <source>Usage: {0} &lt;options&gt; [script.fsx [&lt;arguments&gt;]]</source>
        <target state="translated">使用状況: {0} &lt;オプション&gt; [script.fsx [&lt;引数&gt;]]</target>
        <note />
      </trans-unit>
      <trans-unit id="fsiInputFiles">
        <source>- INPUT FILES -</source>
        <target state="translated">- 入力ファイル -</target>
        <note />
      </trans-unit>
      <trans-unit id="fsiCodeGeneration">
        <source>- CODE GENERATION -</source>
        <target state="translated">- コード生成 -</target>
        <note />
      </trans-unit>
      <trans-unit id="fsiErrorsAndWarnings">
        <source>- ERRORS AND WARNINGS -</source>
        <target state="translated">- エラーと警告 -</target>
        <note />
      </trans-unit>
      <trans-unit id="fsiLanguage">
        <source>- LANGUAGE -</source>
        <target state="translated">- 言語 -</target>
        <note />
      </trans-unit>
      <trans-unit id="fsiMiscellaneous">
        <source>- MISCELLANEOUS -</source>
        <target state="translated">- その他 -</target>
        <note />
      </trans-unit>
      <trans-unit id="fsiAdvanced">
        <source>- ADVANCED -</source>
        <target state="translated">- 詳細 -</target>
        <note />
      </trans-unit>
      <trans-unit id="fsiExceptionRaisedStartingServer">
        <source>Exception raised when starting remoting server.\n{0}</source>
        <target state="translated">サーバーのリモート処理の開始中に例外が発生しました。\n{0}</target>
        <note />
      </trans-unit>
      <trans-unit id="fsiUse">
        <source>Use the given file on startup as initial input</source>
        <target state="translated">指定されたファイルをスタートアップ時の初期入力として使用します</target>
        <note />
      </trans-unit>
      <trans-unit id="fsiLoad">
        <source>#load the given file on startup</source>
        <target state="translated">#load: 指定されたファイルをスタートアップ時に読み込みます</target>
        <note />
      </trans-unit>
      <trans-unit id="fsiRemaining">
        <source>Treat remaining arguments as command line arguments, accessed using fsi.CommandLineArgs</source>
        <target state="translated">残りの引数は、fsi.CommandLineArgs を使用してアクセスするコマンド ライン引数として扱います</target>
        <note />
      </trans-unit>
      <trans-unit id="fsiHelp">
        <source>Display this usage message (Short form: -?)</source>
        <target state="translated">この使用方法に関するメッセージを表示します (短い形式: -?)</target>
        <note />
      </trans-unit>
      <trans-unit id="fsiExec">
        <source>Exit fsi after loading the files or running the .fsx script given on the command line</source>
        <target state="translated">コマンド ライン上で指定されたファイルの読み込みまたは .fsx スクリプトの実行後、fsi を終了します</target>
        <note />
      </trans-unit>
      <trans-unit id="fsiGui">
        <source>Execute interactions on a Windows Forms event loop (on by default)</source>
        <target state="translated">Windows フォーム イベント ループでの対話の実行 (既定でオン)</target>
        <note />
      </trans-unit>
      <trans-unit id="fsiQuiet">
        <source>Suppress fsi writing to stdout</source>
        <target state="translated">fsi の stdout への書き込みの抑止</target>
        <note />
      </trans-unit>
      <trans-unit id="fsiReadline">
        <source>Support TAB completion in console (on by default)</source>
        <target state="translated">コンソールでの TAB 補完のサポート (既定でオン)</target>
        <note />
      </trans-unit>
      <trans-unit id="fsiEmitDebugInfoInQuotations">
        <source>Emit debug information in quotations</source>
        <target state="translated">デバッグ情報を引用符で囲んで生成します</target>
        <note />
      </trans-unit>
      <trans-unit id="fsiBanner3">
        <source>For help type #help;;</source>
        <target state="translated">ヘルプを表示するには次を入力してください: #help;;</target>
        <note />
      </trans-unit>
      <trans-unit id="fsiConsoleProblem">
        <source>A problem occurred starting the F# Interactive process. This may be due to a known problem with background process console support for Unicode-enabled applications on some Windows systems. Try selecting Tools-&gt;Options-&gt;F# Interactive for Visual Studio and enter '--fsi-server-no-unicode'.</source>
        <target state="translated">F# 対話型プロセスの開始で問題が発生しました。これは、一部の Windows システムで Unicode 対応アプリケーションのバックグラウンド プロセス コンソールのサポートに関する既知の問題が原因である可能性があります。Visual Studio で ツール-&gt;オプション-&gt;F# インタラクティブを選択し、「-fsi-server-no-unicode」と入力します。</target>
        <note />
      </trans-unit>
      <trans-unit id="fsiInvalidAssembly">
        <source>'{0}' is not a valid assembly name</source>
        <target state="translated">'{0}' は有効なアセンブリ名ではありません</target>
        <note />
      </trans-unit>
      <trans-unit id="fsiDirectoryDoesNotExist">
        <source>Directory '{0}' doesn't exist</source>
        <target state="translated">ディレクトリ "{0}" は存在しません</target>
        <note />
      </trans-unit>
      <trans-unit id="fsiInvalidDirective">
        <source>Invalid directive '#{0} {1}'</source>
        <target state="translated">無効なディレクティブ '#{0} {1}'</target>
        <note />
      </trans-unit>
      <trans-unit id="fsiLineTooLong">
        <source>Warning: line too long, ignoring some characters\n</source>
        <target state="translated">警告: 行が長すぎます。一部の文字は無視されます\n</target>
        <note />
      </trans-unit>
      <trans-unit id="fsiTimeInfoMainString">
        <source>Real: {0}, CPU: {1}, GC {2}</source>
        <target state="translated">リアル: {0}、CPU: {1}、GC {2}</target>
        <note />
      </trans-unit>
      <trans-unit id="fsiTimeInfoGCGenerationLabelSomeShorthandForTheWordGeneration">
        <source>gen</source>
        <target state="translated">全般</target>
        <note />
      </trans-unit>
      <trans-unit id="fsiExceptionDuringPrettyPrinting">
        <source>\n\nException raised during pretty printing.\nPlease report this so it can be fixed.\nTrace: {0}\n</source>
        <target state="translated">\n\n再フォーマット中に例外が発生しました。\nこの問題を解決できるように報告してください。\nトレース: {0}\n</target>
        <note />
      </trans-unit>
      <trans-unit id="fsiIntroTextHeader1directives">
        <source>  F# Interactive directives:</source>
        <target state="translated">  F# インタラクティブ ディレクティブ:</target>
        <note />
      </trans-unit>
      <trans-unit id="fsiIntroTextHashrInfo">
        <source>Reference (dynamically load) the given DLL</source>
        <target state="translated">指定された DLL を参照します (動的読み込み)</target>
        <note />
      </trans-unit>
      <trans-unit id="fsiIntroTextHashIInfo">
        <source>Add the given search path for referenced DLLs</source>
        <target state="translated">参照されている DLL に対し、指定された検索パスを追加します</target>
        <note />
      </trans-unit>
      <trans-unit id="fsiIntroTextHashloadInfo">
        <source>Load the given file(s) as if compiled and referenced</source>
        <target state="translated">コンパイルおよび参照されているように、指定されたファイルを読み込みます</target>
        <note />
      </trans-unit>
      <trans-unit id="fsiIntroTextHashtimeInfo">
        <source>Toggle timing on/off</source>
        <target state="translated">タイミングのオンとオフを切り替えます</target>
        <note />
      </trans-unit>
      <trans-unit id="fsiIntroTextHashhelpInfo">
        <source>Display help</source>
        <target state="translated">ヘルプの表示</target>
        <note />
      </trans-unit>
      <trans-unit id="fsiIntroTextHashquitInfo">
        <source>Exit</source>
        <target state="translated">終了</target>
        <note />
      </trans-unit>
      <trans-unit id="fsiIntroTextHeader2commandLine">
        <source>  F# Interactive command line options:</source>
        <target state="translated">  F# インタラクティブ コマンド ライン オプション:</target>
        <note />
      </trans-unit>
      <trans-unit id="fsiIntroTextHeader3">
        <source>      See '{0}' for options</source>
        <target state="translated">      オプションについては '{0}' を参照してください</target>
        <note />
      </trans-unit>
      <trans-unit id="fsiLoadingFilesPrefixText">
        <source>Loading</source>
        <target state="translated">読み込み中</target>
        <note />
      </trans-unit>
      <trans-unit id="fsiInterrupt">
        <source>\n- Interrupt\n</source>
        <target state="translated">\n- 割り込み\n</target>
        <note />
      </trans-unit>
      <trans-unit id="fsiExit">
        <source>\n- Exit...\n</source>
        <target state="translated">\n- 終了...\n</target>
        <note />
      </trans-unit>
      <trans-unit id="fsiAbortingMainThread">
        <source>- Aborting main thread...</source>
        <target state="translated">- メイン スレッドを中止しています...</target>
        <note />
      </trans-unit>
      <trans-unit id="fsiCouldNotInstallCtrlCHandler">
        <source>Failed to install ctrl-c handler - Ctrl-C handling will not be available. Error was:\n\t{0}</source>
        <target state="translated">ctrl-c ハンドラーをインストールできませんでした - Ctrl-C 処理を使用できるようになりません。エラー:\n\t{0}</target>
        <note />
      </trans-unit>
      <trans-unit id="fsiDidAHashr">
        <source>--&gt; Referenced '{0}'</source>
        <target state="translated">--&gt; 参照済み '{0}'</target>
        <note />
      </trans-unit>
      <trans-unit id="fsiDidAHashrWithLockWarning">
        <source>--&gt; Referenced '{0}' (file may be locked by F# Interactive process)</source>
        <target state="translated">--&gt; 参照済み '{0}' (ファイルは F# 対話型プロセスによってロックされている可能性があります)</target>
        <note />
      </trans-unit>
      <trans-unit id="fsiDidAHashrWithStaleWarning">
        <source>--&gt; Referenced '{0}' (an assembly with a different timestamp has already been referenced from this location, reset fsi to load the updated assembly)</source>
        <target state="translated">--&gt; 参照済み '{0}' (異なるタイムスタンプを持つアセンブリがこの場所から既に参照されています、更新されたアセンブリを読み込むには fsi をリセットします)</target>
        <note />
      </trans-unit>
      <trans-unit id="fsiDidAHashI">
        <source>--&gt; Added '{0}' to library include path</source>
        <target state="translated">--&gt; ライブラリのインクルード パスに '{0}' を追加しました</target>
        <note />
      </trans-unit>
      <trans-unit id="fsiTurnedTimingOn">
        <source>--&gt; Timing now on</source>
        <target state="translated">--&gt; 今すぐタイミング オン</target>
        <note />
      </trans-unit>
      <trans-unit id="fsiTurnedTimingOff">
        <source>--&gt; Timing now off</source>
        <target state="translated">--&gt; 今すぐタイミング オフ</target>
        <note />
      </trans-unit>
      <trans-unit id="fsiUnexpectedThreadAbortException">
        <source>- Unexpected ThreadAbortException (Ctrl-C) during event handling: Trying to restart...</source>
        <target state="translated">- イベント処理中に予期しない ThreadAbortException (Ctrl-C) が発生しました: 再開を試行しています...</target>
        <note />
      </trans-unit>
      <trans-unit id="fsiFailedToResolveAssembly">
        <source>Failed to resolve assembly '{0}'</source>
        <target state="translated">アセンブリ '{0}' を解決できませんでした</target>
        <note />
      </trans-unit>
      <trans-unit id="fsiBindingSessionTo">
        <source>Binding session to '{0}'...</source>
        <target state="translated">セッションを '{0}' にバインドしています...</target>
        <note />
      </trans-unit>
      <trans-unit id="fsiProductName">
        <source>Microsoft (R) F# Interactive version {0}</source>
        <target state="translated">Microsoft (R) F# インタラクティブ バージョン {0}</target>
        <note />
      </trans-unit>
      <trans-unit id="fsiProductNameCommunity">
        <source>F# Interactive for F# {0}</source>
        <target state="translated">F# {0} の F# インタラクティブ</target>
        <note />
      </trans-unit>
      <trans-unit id="shadowCopyReferences">
        <source>Prevents references from being locked by the F# Interactive process</source>
        <target state="translated">参照が F# インタラクティブ プロセスによってロックされないようにします。</target>
        <note />
      </trans-unit>
    </body>
  </file>
</xliff><|MERGE_RESOLUTION|>--- conflicted
+++ resolved
@@ -4,20 +4,12 @@
     <body>
       <trans-unit id="fsiOperationCouldNotBeCompleted">
         <source>Operation could not be completed due to earlier error</source>
-<<<<<<< HEAD
-        <target state="new">Operation could not be completed due to earlier error</target>
-=======
         <target state="translated">以前のエラーが原因で操作を完了できませんでした</target>
->>>>>>> e7597deb
         <note />
       </trans-unit>
       <trans-unit id="fsiOperationFailed">
         <source>Operation failed. The error text has been printed in the error stream. To return the corresponding FSharpErrorInfo use the EvalInteractionNonThrowing, EvalScriptNonThrowing or EvalExpressionNonThrowing</source>
-<<<<<<< HEAD
-        <target state="new">Operation failed. The error text has been printed in the error stream. To return the corresponding FSharpErrorInfo use the EvalInteractionNonThrowing, EvalScriptNonThrowing or EvalExpressionNonThrowing</target>
-=======
         <target state="translated">操作に失敗しました。エラー テキストがエラー ストリームで印刷されました。対応する FSharpErrorInfo を戻すには、EvalInteractionNonThrowing、EvalScriptuNonThrowing、または EvalExpressionNonThrowing を使用します</target>
->>>>>>> e7597deb
         <note />
       </trans-unit>
       <trans-unit id="stoppedDueToError">
