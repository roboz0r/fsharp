<?xml version="1.0" encoding="utf-8"?>
<configuration>
  <runtime>
    <gcAllowVeryLargeObjects enabled="true" />
    <legacyUnhandledExceptionPolicy enabled="true" />
    <assemblyBinding xmlns="urn:schemas-microsoft-com:asm.v1">
      <dependentAssembly>
        <assemblyIdentity name="FSharp.Core" publicKeyToken="b03f5f7f11d50a3a" culture="neutral"/>
        <bindingRedirect oldVersion="2.0.0.0-4.5.0.0" newVersion="4.5.0.0"/>
      </dependentAssembly>
<<<<<<< HEAD
=======
      <dependentAssembly>
        <assemblyIdentity name="System.Collections.Immutable" publicKeyToken="b03f5f7f11d50a3a" culture="neutral" />
        <bindingRedirect oldVersion="0.0.0.0-1.2.3.0" newVersion="1.2.3.0" />
      </dependentAssembly>
>>>>>>> e406e088
    </assemblyBinding>
  </runtime>
</configuration><|MERGE_RESOLUTION|>--- conflicted
+++ resolved
@@ -8,13 +8,10 @@
         <assemblyIdentity name="FSharp.Core" publicKeyToken="b03f5f7f11d50a3a" culture="neutral"/>
         <bindingRedirect oldVersion="2.0.0.0-4.5.0.0" newVersion="4.5.0.0"/>
       </dependentAssembly>
-<<<<<<< HEAD
-=======
       <dependentAssembly>
         <assemblyIdentity name="System.Collections.Immutable" publicKeyToken="b03f5f7f11d50a3a" culture="neutral" />
         <bindingRedirect oldVersion="0.0.0.0-1.2.3.0" newVersion="1.2.3.0" />
       </dependentAssembly>
->>>>>>> e406e088
     </assemblyBinding>
   </runtime>
 </configuration>