﻿<?xml version="1.0" encoding="utf-8"?>
<xliff xmlns="urn:oasis:names:tc:xliff:document:1.2" xmlns:xsi="http://www.w3.org/2001/XMLSchema-instance" version="1.2" xsi:schemaLocation="urn:oasis:names:tc:xliff:document:1.2 xliff-core-1.2-transitional.xsd">
  <file datatype="xml" source-language="en" target-language="zh-Hans" original="../FSComp.resx">
    <body>
      <trans-unit id="fSharpBannerVersion">
        <source>{0} for F# {1}</source>
        <target state="translated">F# {1} 的 {0}</target>
        <note />
      </trans-unit>
      <trans-unit id="optsLangVersion">
        <source>Display the allowed values for language version, specify language version such as 'latest' or 'preview'</source>
        <target state="translated">显示语言版本的允许值，指定语言版本，如“最新”或“预览”</target>
        <note />
      </trans-unit>
      <trans-unit id="optsSupportedLangVersions">
        <source>Supported language versions:</source>
        <target state="translated">支持的语言版本:</target>
        <note />
      </trans-unit>
      <trans-unit id="optsUnrecognizedLanguageVersion">
        <source>Unrecognized value '{0}' for --langversion use --langversion:? for complete list</source>
        <target state="translated">--langversion 的值“{0}”无法识别，使用 --langversion:? 获取完整列表。</target>
        <note />
      </trans-unit>
<<<<<<< HEAD
=======
      <trans-unit id="packageManagementRequiresVFive">
        <source>The package management feature requires language version 5.0 use /langversion:preview</source>
        <target state="new">The package management feature requires language version 5.0 use /langversion:preview</target>
        <note />
      </trans-unit>
>>>>>>> c50a0865
      <trans-unit id="parsUnexpectedSymbolDot">
        <source>Unexpected symbol '.' in member definition. Expected 'with', '=' or other token.</source>
        <target state="translated">成员定义中有意外的符号 "."。预期 "with"、"+" 或其他标记。</target>
        <note />
      </trans-unit>
      <trans-unit id="nativeResourceFormatError">
        <source>Stream does not begin with a null resource and is not in '.RES' format.</source>
        <target state="new">Stream does not begin with a null resource and is not in '.RES' format.</target>
        <note />
      </trans-unit>
      <trans-unit id="nativeResourceHeaderMalformed">
        <source>Resource header beginning at offset {0} is malformed.</source>
        <target state="new">Resource header beginning at offset {0} is malformed.</target>
        <note />
      </trans-unit>
      <trans-unit id="optsChecksumAlgorithm">
        <source>Specify algorithm for calculating source file checksum stored in PDB. Supported values are: SHA1 or SHA256 (default)</source>
        <target state="translated">指定用于计算存储在 PDB 中的源文件校验的算法。支持的值是:SHA1 或 SHA256(默认)</target>
        <note />
      </trans-unit>
      <trans-unit id="optsUnknownChecksumAlgorithm">
        <source>Algorithm '{0}' is not supported</source>
        <target state="translated">不支持算法“{0}”</target>
        <note />
      </trans-unit>
      <trans-unit id="tcAugmentationsCannotHaveAttributes">
        <source>Attributes cannot be applied to type extensions.</source>
        <target state="new">Attributes cannot be applied to type extensions.</target>
        <note />
      </trans-unit>
      <trans-unit id="undefinedNameNamespace">
        <source>The namespace '{0}' is not defined.</source>
        <target state="translated">未定义命名空间“{0}”。</target>
        <note />
      </trans-unit>
      <trans-unit id="undefinedNameNamespaceOrModule">
        <source>The namespace or module '{0}' is not defined.</source>
        <target state="translated">未定义命名空间或模块“{0}”。</target>
        <note />
      </trans-unit>
      <trans-unit id="undefinedNameFieldConstructorOrMember">
        <source>The field, constructor or member '{0}' is not defined.</source>
        <target state="translated">未定义字段、构造函数或成员“{0}”。</target>
        <note />
      </trans-unit>
      <trans-unit id="undefinedNameValueConstructorNamespaceOrType">
        <source>The value, constructor, namespace or type '{0}' is not defined.</source>
        <target state="translated">未定义值、构造函数、命名空间或类型“{0}”。</target>
        <note />
      </trans-unit>
      <trans-unit id="undefinedNameValueOfConstructor">
        <source>The value or constructor '{0}' is not defined.</source>
        <target state="translated">未定义值或构造函数“{0}”。</target>
        <note />
      </trans-unit>
      <trans-unit id="undefinedNameValueNamespaceTypeOrModule">
        <source>The value, namespace, type or module '{0}' is not defined.</source>
        <target state="translated">未定义值、命名空间、类型或模块“{0}”。</target>
        <note />
      </trans-unit>
      <trans-unit id="undefinedNameConstructorModuleOrNamespace">
        <source>The constructor, module or namespace '{0}' is not defined.</source>
        <target state="translated">未定义构造函数、模块或命名空间“{0}”。</target>
        <note />
      </trans-unit>
      <trans-unit id="undefinedNameType">
        <source>The type '{0}' is not defined.</source>
        <target state="translated">未定义类型“{0}”。</target>
        <note />
      </trans-unit>
      <trans-unit id="undefinedNameTypeIn">
        <source>The type '{0}' is not defined in '{1}'.</source>
        <target state="translated">类型“{0}”未在“{1}”中定义。</target>
        <note />
      </trans-unit>
      <trans-unit id="undefinedNameRecordLabelOrNamespace">
        <source>The record label or namespace '{0}' is not defined.</source>
        <target state="translated">未定义记录标签或命名空间“{0}”。</target>
        <note />
      </trans-unit>
      <trans-unit id="undefinedNameRecordLabel">
        <source>The record label '{0}' is not defined.</source>
        <target state="translated">记录标签“{0}”未定义。</target>
        <note />
      </trans-unit>
      <trans-unit id="undefinedNameSuggestionsIntro">
        <source>Maybe you want one of the following:</source>
        <target state="translated">你可能需要以下之一:</target>
        <note />
      </trans-unit>
      <trans-unit id="undefinedNameTypeParameter">
        <source>The type parameter {0} is not defined.</source>
        <target state="translated">未定义类型参数 {0}。</target>
        <note />
      </trans-unit>
      <trans-unit id="undefinedNamePatternDiscriminator">
        <source>The pattern discriminator '{0}' is not defined.</source>
        <target state="translated">未定义模式鉴别器“{0}”。</target>
        <note />
      </trans-unit>
      <trans-unit id="replaceWithSuggestion">
        <source>Replace with '{0}'</source>
        <target state="translated">替换为“{0}”</target>
        <note />
      </trans-unit>
      <trans-unit id="addIndexerDot">
        <source>Add . for indexer access.</source>
        <target state="translated">添加 . 进行索引器访问。</target>
        <note />
      </trans-unit>
      <trans-unit id="listElementHasWrongType">
        <source>All elements of a list must be of the same type as the first element, which here is '{0}'. This element has type '{1}'.</source>
        <target state="translated">列表构造函数表达式的所有元素必须具有同一类型。此表达式的类型应为“{0}”，但此处类型为“{1}”。</target>
        <note />
      </trans-unit>
      <trans-unit id="arrayElementHasWrongType">
        <source>All elements of an array must be of the same type as the first element, which here is '{0}'. This element has type '{1}'.</source>
        <target state="translated">数组构造函数表达式的所有元素必须具有同一类型。此表达式的类型应为“{0}”，但此处类型为“{1}”。</target>
        <note />
      </trans-unit>
      <trans-unit id="missingElseBranch">
        <source>This 'if' expression is missing an 'else' branch. Because 'if' is an expression, and not a statement, add an 'else' branch which also returns a value of type '{0}'.</source>
        <target state="translated">if 表达式缺少 "else" branch。"then" branch 的类型为“{0}”。因为 "if" 是一个表达式，而非语句，请添加将返回同一类型值的 "else" branch。</target>
        <note />
      </trans-unit>
      <trans-unit id="ifExpression">
        <source>The 'if' expression needs to have type '{0}' to satisfy context type requirements. It currently has type '{1}'.</source>
        <target state="translated">if 表达式需要具有类型“{0}”才能满足上下文类型要求。当前的类型为“{1}”。</target>
        <note />
      </trans-unit>
      <trans-unit id="elseBranchHasWrongType">
        <source>All branches of an 'if' expression must return values of the same type as the first branch, which here is '{0}'. This branch returns a value of type '{1}'.</source>
        <target state="translated">if 表达式的所有分支必须具有同一类型。此表达式的类型应为“{0}”，但此处类型为“{1}”。</target>
        <note />
      </trans-unit>
      <trans-unit id="followingPatternMatchClauseHasWrongType">
        <source>All branches of a pattern match expression must return values of the same type as the first branch, which here is '{0}'. This branch returns a value of type '{1}'.</source>
        <target state="translated">模式匹配表达式的所有分支必须返回相同类型的值。第一个分支返回“{0}”类型的值，但此分支返回“{1}”类型的值。</target>
        <note />
      </trans-unit>
      <trans-unit id="patternMatchGuardIsNotBool">
        <source>A pattern match guard must be of type 'bool', but this 'when' expression is of type '{0}'.</source>
        <target state="translated">模式匹配临界必须是 "bool" 类型，但此 "when" 表达式的类型为“{0}”。</target>
        <note />
      </trans-unit>
      <trans-unit id="commaInsteadOfSemicolonInRecord">
        <source>A ';' is used to separate field values in records. Consider replacing ',' with ';'.</source>
        <target state="translated">使用 ";" 来分隔记录中的字段值。考虑使用 ";" 替换 ","。</target>
        <note />
      </trans-unit>
      <trans-unit id="derefInsteadOfNot">
        <source>The '!' operator is used to dereference a ref cell. Consider using 'not expr' here.</source>
        <target state="translated">! 运算符用于取消引用引用的单元格。请考虑在此处使用 "not expr"。</target>
        <note />
      </trans-unit>
      <trans-unit id="buildUnexpectedTypeArgs">
        <source>The non-generic type '{0}' does not expect any type arguments, but here is given {1} type argument(s)</source>
        <target state="translated">非泛型类型“{0}”不需要任何类型参数，但此处给定了 {1} 个类型参数</target>
        <note />
      </trans-unit>
      <trans-unit id="returnUsedInsteadOfReturnBang">
        <source>Consider using 'return!' instead of 'return'.</source>
        <target state="translated">考虑使用 "return!"，而非 "return"。</target>
        <note />
      </trans-unit>
      <trans-unit id="useSdkRefs">
        <source>Use reference assemblies for .NET framework references when available (Enabled by default).</source>
        <target state="translated">如果可用，请对 .NET Framework 引用使用引用程序集(默认启用)。</target>
        <note />
      </trans-unit>
      <trans-unit id="yieldUsedInsteadOfYieldBang">
        <source>Consider using 'yield!' instead of 'yield'.</source>
        <target state="translated">考虑使用 "yield!"，而非 "yield"。</target>
        <note />
      </trans-unit>
      <trans-unit id="tupleRequiredInAbstractMethod">
        <source>\nA tuple type is required for one or more arguments. Consider wrapping the given arguments in additional parentheses or review the definition of the interface.</source>
        <target state="translated">\n一个或多个参数需要元组类型。请考虑在额外的括号中换行给定的参数或评审接口的定义。</target>
        <note />
      </trans-unit>
      <trans-unit id="buildInvalidWarningNumber">
        <source>Invalid warning number '{0}'</source>
        <target state="translated">警告编号“{0}”无效</target>
        <note />
      </trans-unit>
      <trans-unit id="buildInvalidVersionString">
        <source>Invalid version string '{0}'</source>
        <target state="translated">版本字符串“{0}”无效</target>
        <note />
      </trans-unit>
      <trans-unit id="buildInvalidVersionFile">
        <source>Invalid version file '{0}'</source>
        <target state="translated">版本文件“{0}”无效</target>
        <note />
      </trans-unit>
      <trans-unit id="buildProductName">
        <source>Microsoft (R) F# Compiler version {0}</source>
        <target state="translated">Microsoft(R) F# 编译器版本 {0}</target>
        <note />
      </trans-unit>
      <trans-unit id="buildProductNameCommunity">
        <source>F# Compiler for F# {0}</source>
        <target state="translated">适用于 F# {0} 的 F# 编译器</target>
        <note />
      </trans-unit>
      <trans-unit id="buildProblemWithFilename">
        <source>Problem with filename '{0}': {1}</source>
        <target state="translated">文件名“{0}”存在问题: {1}</target>
        <note />
      </trans-unit>
      <trans-unit id="buildNoInputsSpecified">
        <source>No inputs specified</source>
        <target state="translated">未指定输入</target>
        <note />
      </trans-unit>
      <trans-unit id="buildPdbRequiresDebug">
        <source>The '--pdb' option requires the '--debug' option to be used</source>
        <target state="translated">“--pdb”选项要求使用“--debug”选项</target>
        <note />
      </trans-unit>
      <trans-unit id="buildInvalidSearchDirectory">
        <source>The search directory '{0}' is invalid</source>
        <target state="translated">搜索目录“{0}”无效</target>
        <note />
      </trans-unit>
      <trans-unit id="buildSearchDirectoryNotFound">
        <source>The search directory '{0}' could not be found</source>
        <target state="translated">未能找到搜索目录“{0}”</target>
        <note />
      </trans-unit>
      <trans-unit id="buildInvalidFilename">
        <source>'{0}' is not a valid filename</source>
        <target state="translated">“{0}”不是有效的文件名</target>
        <note />
      </trans-unit>
      <trans-unit id="buildInvalidAssemblyName">
        <source>'{0}' is not a valid assembly name</source>
        <target state="translated">“{0}”不是有效的程序集名称</target>
        <note />
      </trans-unit>
      <trans-unit id="buildInvalidPrivacy">
        <source>Unrecognized privacy setting '{0}' for managed resource, valid options are 'public' and 'private'</source>
        <target state="translated">无法识别的受管理资源隐私设置“{0}”，有效的选项为 "public" 和 "private"</target>
        <note />
      </trans-unit>
      <trans-unit id="buildMultipleReferencesNotAllowed">
        <source>Multiple references to '{0}.dll' are not permitted</source>
        <target state="translated">不允许多次引用“{0}.dll”</target>
        <note />
      </trans-unit>
      <trans-unit id="buildCannotReadAssembly">
        <source>Unable to read assembly '{0}'</source>
        <target state="translated">无法读取程序集“{0}”</target>
        <note />
      </trans-unit>
      <trans-unit id="buildAssemblyResolutionFailed">
        <source>Assembly resolution failure at or near this location</source>
        <target state="translated">程序集解析在此位置或此位置附近失败</target>
        <note />
      </trans-unit>
      <trans-unit id="buildImplicitModuleIsNotLegalIdentifier">
        <source>The declarations in this file will be placed in an implicit module '{0}' based on the file name '{1}'. However this is not a valid F# identifier, so the contents will not be accessible from other files. Consider renaming the file or adding a 'module' or 'namespace' declaration at the top of the file.</source>
        <target state="translated">此文件中的声明将置于基于文件名“{1}”的隐式模块“{0}”中。但由于这不是一个有效的 F# 标识符，因此将无法从其他文件访问该内容。请考虑重命名此文件或在文件的顶部添加 "module" 或 "namespace" 声明。</target>
        <note />
      </trans-unit>
      <trans-unit id="buildMultiFileRequiresNamespaceOrModule">
        <source>Files in libraries or multiple-file applications must begin with a namespace or module declaration, e.g. 'namespace SomeNamespace.SubNamespace' or 'module SomeNamespace.SomeModule'. Only the last source file of an application may omit such a declaration.</source>
        <target state="translated">库或多文件应用程序中的文件必须以命名空间或模块声明开头，例如 "namespace SomeNamespace.SubNamespace" 或 "module SomeNamespace.SomeModule"。仅应用程序的最后一个源文件可以忽略此类声明。</target>
        <note />
      </trans-unit>
      <trans-unit id="noEqualSignAfterModule">
        <source>Files in libraries or multiple-file applications must begin with a namespace or module declaration. When using a module declaration at the start of a file the '=' sign is not allowed. If this is a top-level module, consider removing the = to resolve this error.</source>
        <target state="translated">库或多文件应用程序中的文件必须以命名空间或模块声明开头。当在文件开头使用模块声明时，"=" 号不被允许。如果这是顶级模块，请考虑删除 = 来解决此错误。</target>
        <note />
      </trans-unit>
      <trans-unit id="buildMultipleToplevelModules">
        <source>This file contains multiple declarations of the form 'module SomeNamespace.SomeModule'. Only one declaration of this form is permitted in a file. Change your file to use an initial namespace declaration and/or use 'module ModuleName = ...' to define your modules.</source>
        <target state="translated">此文件包含形式为 "module SomeNamespace.SomeModule" 的多个声明。一个文件中只能有一个此形式的声明。将您的文件更改为使用初始命名空间声明并且/或者使用 "module ModuleName = ..." 定义模块。</target>
        <note />
      </trans-unit>
      <trans-unit id="buildOptionRequiresParameter">
        <source>Option requires parameter: {0}</source>
        <target state="translated">选项需要参数: {0}</target>
        <note />
      </trans-unit>
      <trans-unit id="buildCouldNotFindSourceFile">
        <source>Source file '{0}' could not be found</source>
        <target state="translated">未能找到源文件“{0}”</target>
        <note />
      </trans-unit>
      <trans-unit id="buildInvalidSourceFileExtension">
        <source>The file extension of '{0}' is not recognized. Source files must have extension .fs, .fsi, .fsx, .fsscript, .ml or .mli.</source>
        <target state="translated">无法识别“{0}”的文件扩展名。源文件的扩展名必须为 .fs、.fsi、.fsx、.fsscript、.ml 或 .mli。</target>
        <note />
      </trans-unit>
      <trans-unit id="buildCouldNotResolveAssembly">
        <source>Could not resolve assembly '{0}'</source>
        <target state="translated">无法解析程序集“{0}”</target>
        <note />
      </trans-unit>
      <trans-unit id="buildCouldNotResolveAssemblyRequiredByFile">
        <source>Could not resolve assembly '{0}' required by '{1}'</source>
        <target state="translated">无法解析“{1}”所需的程序集“{0}”</target>
        <note />
      </trans-unit>
      <trans-unit id="buildErrorOpeningBinaryFile">
        <source>Error opening binary file '{0}': {1}</source>
        <target state="translated">打开二进制文件“{0}”时出错: {1}</target>
        <note />
      </trans-unit>
      <trans-unit id="buildDifferentVersionMustRecompile">
        <source>The F#-compiled DLL '{0}' needs to be recompiled to be used with this version of F#</source>
        <target state="translated">必须对 F# 编译的 DLL“{0}”进行重新编译，才能将其用于此版本的 F#</target>
        <note />
      </trans-unit>
      <trans-unit id="buildInvalidHashIDirective">
        <source>Invalid directive. Expected '#I \"&lt;path&gt;\"'.</source>
        <target state="translated">指令无效。应为 #I \"&lt;path&gt;\"。</target>
        <note />
      </trans-unit>
      <trans-unit id="buildInvalidHashrDirective">
        <source>Invalid directive. Expected '#r \"&lt;file-or-assembly&gt;\"'.</source>
        <target state="translated">指令无效。应为 #r \"&lt;file-or-assembly&gt;\"。</target>
        <note />
      </trans-unit>
      <trans-unit id="buildInvalidHashloadDirective">
        <source>Invalid directive. Expected '#load \"&lt;file&gt;\" ... \"&lt;file&gt;\"'.</source>
        <target state="translated">指令无效。应为 #load \"&lt;file&gt;\" ... \"&lt;file&gt;\"。</target>
        <note />
      </trans-unit>
      <trans-unit id="buildInvalidHashtimeDirective">
        <source>Invalid directive. Expected '#time', '#time \"on\"' or '#time \"off\"'.</source>
        <target state="translated">指令无效。应为 '#time'、'#time \"on\"' 或 '#time \"off\"'。</target>
        <note />
      </trans-unit>
      <trans-unit id="buildDirectivesInModulesAreIgnored">
        <source>Directives inside modules are ignored</source>
        <target state="translated">模块中的指令被忽略</target>
        <note />
      </trans-unit>
      <trans-unit id="buildSignatureAlreadySpecified">
        <source>A signature for the file or module '{0}' has already been specified</source>
        <target state="translated">已指定文件或模块“{0}”的签名</target>
        <note />
      </trans-unit>
      <trans-unit id="buildImplementationAlreadyGivenDetail">
        <source>An implementation of file or module '{0}' has already been given. Compilation order is significant in F# because of type inference. You may need to adjust the order of your files to place the signature file before the implementation. In Visual Studio files are type-checked in the order they appear in the project file, which can be edited manually or adjusted using the solution explorer.</source>
        <target state="translated">已提供文件或模块“{0}”的实现。由于需要进行类型推理，因此编译顺序在 F# 中很重要。您可能需要调整文件的顺序，将签名文件放在实现之前。在 Visual Studio 中，将按照文件在项目文件中的显示顺序对这些文件执行类型检查，可以使用解决方案资源管理器手动编辑或调整此显示顺序。</target>
        <note />
      </trans-unit>
      <trans-unit id="buildImplementationAlreadyGiven">
        <source>An implementation of the file or module '{0}' has already been given</source>
        <target state="translated">已提供文件或模块“{0}”的实现</target>
        <note />
      </trans-unit>
      <trans-unit id="buildSignatureWithoutImplementation">
        <source>The signature file '{0}' does not have a corresponding implementation file. If an implementation file exists then check the 'module' and 'namespace' declarations in the signature and implementation files match.</source>
        <target state="translated">签名文件“{0}”没有相应的实现文件。如果存在实现文件，则检查签名文件和实现文件中的 "module" 和 "namespace" 声明是否匹配。</target>
        <note />
      </trans-unit>
      <trans-unit id="buildArgInvalidInt">
        <source>'{0}' is not a valid integer argument</source>
        <target state="translated">“{0}”不是有效的整数参数</target>
        <note />
      </trans-unit>
      <trans-unit id="buildArgInvalidFloat">
        <source>'{0}' is not a valid floating point argument</source>
        <target state="translated">“{0}”不是有效的浮点型参数</target>
        <note />
      </trans-unit>
      <trans-unit id="buildUnrecognizedOption">
        <source>Unrecognized option: '{0}'</source>
        <target state="translated">无法识别的选项:“{0}”</target>
        <note />
      </trans-unit>
      <trans-unit id="buildInvalidModuleOrNamespaceName">
        <source>Invalid module or namespace name</source>
        <target state="translated">模块或命名空间名称无效</target>
        <note />
      </trans-unit>
      <trans-unit id="pickleErrorReadingWritingMetadata">
        <source>Error reading/writing metadata for the F# compiled DLL '{0}'. Was the DLL compiled with an earlier version of the F# compiler? (error: '{1}').</source>
        <target state="translated">读取/写入 F# 编译的 DLL“{0}”的元数据时出错。是否使用了早期版本的 F# 编译器编译 DLL? (错误: “{1}”)。</target>
        <note />
      </trans-unit>
      <trans-unit id="tastTypeOrModuleNotConcrete">
        <source>The type/module '{0}' is not a concrete module or type</source>
        <target state="translated">类型/模块“{0}”不是具体的模块或类型</target>
        <note />
      </trans-unit>
      <trans-unit id="tastTypeHasAssemblyCodeRepresentation">
        <source>The type '{0}' has an inline assembly code representation</source>
        <target state="translated">类型“{0}”具有内联程序集代码表示形式</target>
        <note />
      </trans-unit>
      <trans-unit id="tastNamespaceAndModuleWithSameNameInAssembly">
        <source>A namespace and a module named '{0}' both occur in two parts of this assembly</source>
        <target state="translated">名称均为“{0}”的一个命名空间和一个模块同时出现在此程序集的两个部分中</target>
        <note />
      </trans-unit>
      <trans-unit id="tastTwoModulesWithSameNameInAssembly">
        <source>Two modules named '{0}' occur in two parts of this assembly</source>
        <target state="translated">名为“{0}”的两个模块同时出现在此程序集的两个部分中</target>
        <note />
      </trans-unit>
      <trans-unit id="tastDuplicateTypeDefinitionInAssembly">
        <source>Two type definitions named '{0}' occur in namespace '{1}' in two parts of this assembly</source>
        <target state="translated">两个名为“{0}”的类型定义出现在命名空间“{1}”的此程序集的两个部分中</target>
        <note />
      </trans-unit>
      <trans-unit id="tastConflictingModuleAndTypeDefinitionInAssembly">
        <source>A module and a type definition named '{0}' occur in namespace '{1}' in two parts of this assembly</source>
        <target state="translated">名称均为“{0}”的一个模块和一个类型定义出现在命名空间“{1}”的此程序集的两个部分中</target>
        <note />
      </trans-unit>
      <trans-unit id="tastInvalidMemberSignature">
        <source>Invalid member signature encountered because of an earlier error</source>
        <target state="translated">遇到无效的成员签名，因为前面出现了错误</target>
        <note />
      </trans-unit>
      <trans-unit id="tastValueDoesNotHaveSetterType">
        <source>This value does not have a valid property setter type</source>
        <target state="translated">此值不具有有效的属性 setter 类型</target>
        <note />
      </trans-unit>
      <trans-unit id="tastInvalidFormForPropertyGetter">
        <source>Invalid form for a property getter. At least one '()' argument is required when using the explicit syntax.</source>
        <target state="translated">属性 Getter 的格式无效。在使用显式语法时，至少需要一个 "()" 参数。</target>
        <note />
      </trans-unit>
      <trans-unit id="tastInvalidFormForPropertySetter">
        <source>Invalid form for a property setter. At least one argument is required.</source>
        <target state="translated">属性 setter 的格式无效。至少需要一个参数。</target>
        <note />
      </trans-unit>
      <trans-unit id="tastUnexpectedByRef">
        <source>Unexpected use of a byref-typed variable</source>
        <target state="translated">对 byref 类型化变量的意外使用</target>
        <note />
      </trans-unit>
      <trans-unit id="tastInvalidMutationOfConstant">
        <source>Invalid mutation of a constant expression. Consider copying the expression to a mutable local, e.g. 'let mutable x = ...'.</source>
        <target state="translated">常数表达式的变化无效。请考虑将该表达式复制一个可变的本地变量，例如 "let mutable x = ..."。</target>
        <note />
      </trans-unit>
      <trans-unit id="tastValueHasBeenCopied">
        <source>The value has been copied to ensure the original is not mutated by this operation or because the copy is implicit when returning a struct from a member and another member is then accessed</source>
        <target state="translated">已复制该值以确保此操作不会更改原始值，或由于该副本在从成员返回结构时为隐式，而随后访问了另一成员</target>
        <note />
      </trans-unit>
      <trans-unit id="tastRecursiveValuesMayNotBeInConstructionOfTuple">
        <source>Recursively defined values cannot appear directly as part of the construction of a tuple value within a recursive binding</source>
        <target state="translated">以递归方式定义的值在递归绑定内不能直接显示为元组值的构造的一部分</target>
        <note />
      </trans-unit>
      <trans-unit id="tastRecursiveValuesMayNotAppearInConstructionOfType">
        <source>Recursive values cannot appear directly as a construction of the type '{0}' within a recursive binding. This feature has been removed from the F# language. Consider using a record instead.</source>
        <target state="translated">递归值在递归绑定内不能直接显示为类型“{0}”的构造。在 F# 语言中，此功能已删除。请考虑改用记录。</target>
        <note />
      </trans-unit>
      <trans-unit id="tastRecursiveValuesMayNotBeAssignedToNonMutableField">
        <source>Recursive values cannot be directly assigned to the non-mutable field '{0}' of the type '{1}' within a recursive binding. Consider using a mutable field instead.</source>
        <target state="translated">递归值不能直接赋给递归绑定内的类型“{1}”的不可变字段“{0}”。请考虑改用可变字段。</target>
        <note />
      </trans-unit>
      <trans-unit id="tastUnexpectedDecodeOfAutoOpenAttribute">
        <source>Unexpected decode of AutoOpenAttribute</source>
        <target state="translated">对 AutoOpenAttribute 的意外解码</target>
        <note />
      </trans-unit>
      <trans-unit id="tastUnexpectedDecodeOfInternalsVisibleToAttribute">
        <source>Unexpected decode of InternalsVisibleToAttribute</source>
        <target state="translated">对 InternalsVisibleToAttribute 的意外解码</target>
        <note />
      </trans-unit>
      <trans-unit id="tastUnexpectedDecodeOfInterfaceDataVersionAttribute">
        <source>Unexpected decode of InterfaceDataVersionAttribute</source>
        <target state="translated">对 InterfaceDataVersionAttribute 的意外解码</target>
        <note />
      </trans-unit>
      <trans-unit id="tastActivePatternsLimitedToSeven">
        <source>Active patterns cannot return more than 7 possibilities</source>
        <target state="translated">活动模式不能返回 7 个以上的可能结果</target>
        <note />
      </trans-unit>
      <trans-unit id="tastNotAConstantExpression">
        <source>This is not a valid constant expression or custom attribute value</source>
        <target state="translated">这不是有效的常数表达式或自定义特性值</target>
        <note />
      </trans-unit>
      <trans-unit id="ValueNotContainedMutabilityAttributesDiffer">
        <source>Module '{0}' contains\n    {1}    \nbut its signature specifies\n    {2}    \nThe mutability attributes differ</source>
        <target state="translated">模块“{0}”包含\n    {1}    \n而其签名指定\n    {2}    \n可变性特性不同</target>
        <note />
      </trans-unit>
      <trans-unit id="ValueNotContainedMutabilityNamesDiffer">
        <source>Module '{0}' contains\n    {1}    \nbut its signature specifies\n    {2}    \nThe names differ</source>
        <target state="translated">模块“{0}”包含\n    {1}    \n而其签名指定\n    {2}    \n名称不同</target>
        <note />
      </trans-unit>
      <trans-unit id="ValueNotContainedMutabilityCompiledNamesDiffer">
        <source>Module '{0}' contains\n    {1}    \nbut its signature specifies\n    {2}    \nThe compiled names differ</source>
        <target state="translated">模块“{0}”包含\n    {1}    \n而其签名指定\n    {2}    \n编译的名称不同</target>
        <note />
      </trans-unit>
      <trans-unit id="ValueNotContainedMutabilityDisplayNamesDiffer">
        <source>Module '{0}' contains\n    {1}    \nbut its signature specifies\n    {2}    \nThe display names differ</source>
        <target state="translated">模块“{0}”包含\n    {1}    \n而其签名指定\n    {2}    \n显示名称不同</target>
        <note />
      </trans-unit>
      <trans-unit id="ValueNotContainedMutabilityAccessibilityMore">
        <source>Module '{0}' contains\n    {1}    \nbut its signature specifies\n    {2}    \nThe accessibility specified in the signature is more than that specified in the implementation</source>
        <target state="translated">模块“{0}”包含\n    {1}    \n而其签名指定\n    {2}    \n签名中指定的可访问性高于实现中指定的可访问性</target>
        <note />
      </trans-unit>
      <trans-unit id="ValueNotContainedMutabilityInlineFlagsDiffer">
        <source>Module '{0}' contains\n    {1}    \nbut its signature specifies\n    {2}    \nThe inline flags differ</source>
        <target state="translated">模块“{0}”包含\n    {1}    \n而其签名指定\n    {2}    \n内联标志不同</target>
        <note />
      </trans-unit>
      <trans-unit id="ValueNotContainedMutabilityLiteralConstantValuesDiffer">
        <source>Module '{0}' contains\n    {1}    \nbut its signature specifies\n    {2}    \nThe literal constant values and/or attributes differ</source>
        <target state="translated">模块“{0}”包含\n    {1}    \n而其签名指定\n    {2}    \n文本常数值和/或特性不同</target>
        <note />
      </trans-unit>
      <trans-unit id="ValueNotContainedMutabilityOneIsTypeFunction">
        <source>Module '{0}' contains\n    {1}    \nbut its signature specifies\n    {2}    \nOne is a type function and the other is not. The signature requires explicit type parameters if they are present in the implementation.</source>
        <target state="translated">模块“{0}”包含\n    {1}    \n而其签名指定\n    {2}    \n一个是类型函数，另一个不是类型函数。如果实现中存在显式类型参数，则签名需要这些显式类型参数。</target>
        <note />
      </trans-unit>
      <trans-unit id="ValueNotContainedMutabilityParameterCountsDiffer">
        <source>Module '{0}' contains\n    {1}    \nbut its signature specifies\n    {2}    \nThe respective type parameter counts differ</source>
        <target state="translated">模块“{0}”包含\n    {1}    \n而其签名指定\n    {2}    \n各自的类型参数计数不同</target>
        <note />
      </trans-unit>
      <trans-unit id="ValueNotContainedMutabilityTypesDiffer">
        <source>Module '{0}' contains\n    {1}    \nbut its signature specifies\n    {2}    \nThe types differ</source>
        <target state="translated">模块“{0}”包含\n    {1}    \n而其签名指定\n    {2}    \n类型不同</target>
        <note />
      </trans-unit>
      <trans-unit id="ValueNotContainedMutabilityExtensionsDiffer">
        <source>Module '{0}' contains\n    {1}    \nbut its signature specifies\n    {2}    \nOne is an extension member and the other is not</source>
        <target state="translated">模块“{0}”包含\n    {1}    \n而其签名指定\n    {2}    \n一个是扩展成员，另一个不是扩展成员</target>
        <note />
      </trans-unit>
      <trans-unit id="ValueNotContainedMutabilityArityNotInferred">
        <source>Module '{0}' contains\n    {1}    \nbut its signature specifies\n    {2}    \nAn arity was not inferred for this value</source>
        <target state="translated">模块“{0}”包含\n    {1}    \n而其签名指定\n    {2}    \n未为此值推理 arity</target>
        <note />
      </trans-unit>
      <trans-unit id="ValueNotContainedMutabilityGenericParametersDiffer">
        <source>Module '{0}' contains\n    {1}    \nbut its signature specifies\n    {2}    \nThe number of generic parameters in the signature and implementation differ (the signature declares {3} but the implementation declares {4}</source>
        <target state="translated">模块“{0}”包含\n    {1}    \n而其签名指定\n    {2}    \n签名和实现中的泛型参数数目不同(签名声明 {3} 个泛型参数，而实现声明 {4} 个泛型参数</target>
        <note />
      </trans-unit>
      <trans-unit id="ValueNotContainedMutabilityGenericParametersAreDifferentKinds">
        <source>Module '{0}' contains\n    {1}    \nbut its signature specifies\n    {2}    \nThe generic parameters in the signature and implementation have different kinds. Perhaps there is a missing [&lt;Measure&gt;] attribute.</source>
        <target state="translated">模块“{0}”包含\n    {1}    \n而其签名指定了\n    {2}    \n签名和实现中的泛型参数具有不同的类型。可能是缺少 [&lt;Measure&gt;] 属性。</target>
        <note />
      </trans-unit>
      <trans-unit id="ValueNotContainedMutabilityAritiesDiffer">
        <source>Module '{0}' contains\n    {1}    \nbut its signature specifies\n    {2}    \nThe arities in the signature and implementation differ. The signature specifies that '{3}' is function definition or lambda expression accepting at least {4} argument(s), but the implementation is a computed function value. To declare that a computed function value is a permitted implementation simply parenthesize its type in the signature, e.g.\n\tval {5}: int -&gt; (int -&gt; int)\ninstead of\n\tval {6}: int -&gt; int -&gt; int.</source>
        <target state="translated">模块“{0}”包含\n    {1}    \n而其签名指定\n    {2}    \n签名和实现中的 arity 不同。签名指定“{3}”为函数定义或为接受至少个 {4} 参数的 lambda 表达式，而实现是计算出的函数值。若要声明计算出的函数值为允许的实现，只需在签名中用括号将其类型括起来，例如\n\tval {5}: int -&gt; (int -&gt; int)\n而非\n\tval {6}: int -&gt; int -&gt; int。</target>
        <note />
      </trans-unit>
      <trans-unit id="ValueNotContainedMutabilityDotNetNamesDiffer">
        <source>Module '{0}' contains\n    {1}    \nbut its signature specifies\n    {2}    \nThe CLI member names differ</source>
        <target state="translated">模块“{0}”包含\n    {1}    \n而其签名指定\n    {2}    \nCLI 成员名称不同</target>
        <note />
      </trans-unit>
      <trans-unit id="ValueNotContainedMutabilityStaticsDiffer">
        <source>Module '{0}' contains\n    {1}    \nbut its signature specifies\n    {2}    \nOne is static and the other isn't</source>
        <target state="translated">模块“{0}”包含\n    {1}    \n而其签名指定\n    {2}    \n一个是静态的，另一个不是静态的</target>
        <note />
      </trans-unit>
      <trans-unit id="ValueNotContainedMutabilityVirtualsDiffer">
        <source>Module '{0}' contains\n    {1}    \nbut its signature specifies\n    {2}    \nOne is virtual and the other isn't</source>
        <target state="translated">模块“{0}”包含\n    {1}    \n而其签名指定\n    {2}    \n一个是虚拟的，另一个不是虚拟的</target>
        <note />
      </trans-unit>
      <trans-unit id="ValueNotContainedMutabilityAbstractsDiffer">
        <source>Module '{0}' contains\n    {1}    \nbut its signature specifies\n    {2}    \nOne is abstract and the other isn't</source>
        <target state="translated">模块“{0}”包含\n    {1}    \n而其签名指定\n    {2}    \n一个是抽象的，另一个不是抽象的</target>
        <note />
      </trans-unit>
      <trans-unit id="ValueNotContainedMutabilityFinalsDiffer">
        <source>Module '{0}' contains\n    {1}    \nbut its signature specifies\n    {2}    \nOne is final and the other isn't</source>
        <target state="translated">模块“{0}”包含\n    {1}    \n而其签名指定\n    {2}    \n一个是最终的，另一个不是最终的</target>
        <note />
      </trans-unit>
      <trans-unit id="ValueNotContainedMutabilityOverridesDiffer">
        <source>Module '{0}' contains\n    {1}    \nbut its signature specifies\n    {2}    \nOne is marked as an override and the other isn't</source>
        <target state="translated">模块“{0}”包含\n    {1}    \n而其签名指定\n    {2}    \n一个标记为重写，另一个未标记为重写</target>
        <note />
      </trans-unit>
      <trans-unit id="ValueNotContainedMutabilityOneIsConstructor">
        <source>Module '{0}' contains\n    {1}    \nbut its signature specifies\n    {2}    \nOne is a constructor/property and the other is not</source>
        <target state="translated">模块“{0}”包含\n    {1}    \n而其签名指定\n    {2}    \n一个是构造函数/属性，另一个不是构造函数/属性</target>
        <note />
      </trans-unit>
      <trans-unit id="ValueNotContainedMutabilityStaticButInstance">
        <source>Module '{0}' contains\n    {1}    \nbut its signature specifies\n    {2}    \nThe compiled representation of this method is as a static member but the signature indicates its compiled representation is as an instance member</source>
        <target state="translated">模块“{0}”包含\n    {1}    \n而其签名指定\n    {2}    \n此方法的已编译表示形式作为一个静态成员，而签名指示其已编译表示形式作为一个实例成员</target>
        <note />
      </trans-unit>
      <trans-unit id="ValueNotContainedMutabilityInstanceButStatic">
        <source>Module '{0}' contains\n    {1}    \nbut its signature specifies\n    {2}    \nThe compiled representation of this method is as an instance member, but the signature indicates its compiled representation is as a static member</source>
        <target state="translated">模块“{0}”包含\n    {1}    \n而其签名指定\n    {2}    \n此方法的已编译表示形式作为一个实例成员，而签名指示其已编译表示形式作为一个静态成员</target>
        <note />
      </trans-unit>
      <trans-unit id="DefinitionsInSigAndImplNotCompatibleNamesDiffer">
        <source>The {0} definitions in the signature and implementation are not compatible because the names differ. The type is called '{1}' in the signature file but '{2}' in implementation.</source>
        <target state="translated">签名和实现中的 {0} 定义不兼容，因为名称不同。该类型在签名文件中称为“{1}”，但在实现中称为“{2}”。</target>
        <note />
      </trans-unit>
      <trans-unit id="DefinitionsInSigAndImplNotCompatibleParameterCountsDiffer">
        <source>The {0} definitions for type '{1}' in the signature and implementation are not compatible because the respective type parameter counts differ</source>
        <target state="translated">签名和实现中类型“{1}”的 {0} 定义不兼容，因为各自的类型参数计数不同</target>
        <note />
      </trans-unit>
      <trans-unit id="DefinitionsInSigAndImplNotCompatibleAccessibilityDiffer">
        <source>The {0} definitions for type '{1}' in the signature and implementation are not compatible because the accessibility specified in the signature is more than that specified in the implementation</source>
        <target state="translated">签名和实现中类型“{1}”的 {0} 定义不兼容，因为签名中指定的辅助功能比实现中指定的辅助功能多</target>
        <note />
      </trans-unit>
      <trans-unit id="DefinitionsInSigAndImplNotCompatibleMissingInterface">
        <source>The {0} definitions for type '{1}' in the signature and implementation are not compatible because the signature requires that the type supports the interface {2} but the interface has not been implemented</source>
        <target state="translated">签名和实现中类型“{1}”的 {0} 定义不兼容，因为签名要求此类型支持接口 {2}，而该接口尚未实现</target>
        <note />
      </trans-unit>
      <trans-unit id="DefinitionsInSigAndImplNotCompatibleImplementationSaysNull">
        <source>The {0} definitions for type '{1}' in the signature and implementation are not compatible because the implementation says this type may use nulls as a representation but the signature does not</source>
        <target state="translated">签名和实现中类型“{1}”的 {0} 定义不兼容，因为实现指明此类型可以使用 null 作为表示形式，而签名未指明这一点</target>
        <note />
      </trans-unit>
      <trans-unit id="DefinitionsInSigAndImplNotCompatibleImplementationSaysNull2">
        <source>The {0} definitions for type '{1}' in the signature and implementation are not compatible because the implementation says this type may use nulls as an extra value but the signature does not</source>
        <target state="translated">签名和实现中类型“{1}”的 {0} 定义不兼容，因为实现指明此类型可以使用 null 作为额外值，而签名未指明这一点</target>
        <note />
      </trans-unit>
      <trans-unit id="DefinitionsInSigAndImplNotCompatibleSignatureSaysNull">
        <source>The {0} definitions for type '{1}' in the signature and implementation are not compatible because the signature says this type may use nulls as a representation but the implementation does not</source>
        <target state="translated">签名和实现中类型“{1}”的 {0} 定义不兼容，因为签名指明此类型可以使用 null 作为表示形式，而实现未指明这一点</target>
        <note />
      </trans-unit>
      <trans-unit id="DefinitionsInSigAndImplNotCompatibleSignatureSaysNull2">
        <source>The {0} definitions for type '{1}' in the signature and implementation are not compatible because the signature says this type may use nulls as an extra value but the implementation does not</source>
        <target state="translated">签名和实现中类型“{1}”的 {0} 定义不兼容，因为签名指明此类型可以使用 null 作为额外值，而实现未指明这一点</target>
        <note />
      </trans-unit>
      <trans-unit id="DefinitionsInSigAndImplNotCompatibleImplementationSealed">
        <source>The {0} definitions for type '{1}' in the signature and implementation are not compatible because the implementation type is sealed but the signature implies it is not. Consider adding the [&lt;Sealed&gt;] attribute to the signature.</source>
        <target state="translated">签名和实现中类型为“{1}”的 {0} 定义不兼容，因为实现类型已密封，但签名暗示其未密封。请考虑向签名添加 [&lt;Sealed&gt;] 属性。</target>
        <note />
      </trans-unit>
      <trans-unit id="DefinitionsInSigAndImplNotCompatibleImplementationIsNotSealed">
        <source>The {0} definitions for type '{1}' in the signature and implementation are not compatible because the implementation type is not sealed but signature implies it is. Consider adding the [&lt;Sealed&gt;] attribute to the implementation.</source>
        <target state="translated">签名和实现中类型为“{1}”的 {0} 定义不兼容，因为实现类型并未密封，但签名暗示其已密封。请考虑向实现添加 [&lt;Sealed&gt;] 属性。</target>
        <note />
      </trans-unit>
      <trans-unit id="DefinitionsInSigAndImplNotCompatibleImplementationIsAbstract">
        <source>The {0} definitions for type '{1}' in the signature and implementation are not compatible because the implementation is an abstract class but the signature is not. Consider adding the [&lt;AbstractClass&gt;] attribute to the signature.</source>
        <target state="translated">签名和实现中类型为“{1}”的 {0} 定义不兼容，因为实现是一个抽象类，但签名不是。请考虑向签名添加 [&lt;AbstractClass&gt;] 属性。</target>
        <note />
      </trans-unit>
      <trans-unit id="DefinitionsInSigAndImplNotCompatibleSignatureIsAbstract">
        <source>The {0} definitions for type '{1}' in the signature and implementation are not compatible because the signature is an abstract class but the implementation is not. Consider adding the [&lt;AbstractClass&gt;] attribute to the implementation.</source>
        <target state="translated">签名和实现中类型为“{1}”的 {0} 定义不兼容，因为签名是一个抽象类，但实现不是。请考虑向实现添加 [&lt;AbstractClass&gt;] 属性。</target>
        <note />
      </trans-unit>
      <trans-unit id="DefinitionsInSigAndImplNotCompatibleTypesHaveDifferentBaseTypes">
        <source>The {0} definitions for type '{1}' in the signature and implementation are not compatible because the types have different base types</source>
        <target state="translated">签名和实现中类型“{1}”的 {0} 定义不兼容，因为类型具有不同的基类型</target>
        <note />
      </trans-unit>
      <trans-unit id="DefinitionsInSigAndImplNotCompatibleNumbersDiffer">
        <source>The {0} definitions for type '{1}' in the signature and implementation are not compatible because the number of {2}s differ</source>
        <target state="translated">签名和实现中类型“{1}”的 {0} 定义不兼容，因为 {2} 的数量不同</target>
        <note />
      </trans-unit>
      <trans-unit id="DefinitionsInSigAndImplNotCompatibleSignatureDefinesButImplDoesNot">
        <source>The {0} definitions for type '{1}' in the signature and implementation are not compatible because the signature defines the {2} '{3}' but the implementation does not (or does, but not in the same order)</source>
        <target state="translated">签名和实现中类型“{1}”的 {0} 定义不兼容，因为签名定义了 {2}“{3}”，而实现没有定义(或者按不同的顺序进行了定义)</target>
        <note />
      </trans-unit>
      <trans-unit id="DefinitionsInSigAndImplNotCompatibleImplDefinesButSignatureDoesNot">
        <source>The {0} definitions for type '{1}' in the signature and implementation are not compatible because the implementation defines the {2} '{3}' but the signature does not (or does, but not in the same order)</source>
        <target state="translated">签名和实现中类型“{1}”的 {0} 定义不兼容，因为实现定义了 {2}“{3}”，而签名没有定义(或者按不同的顺序进行了定义)</target>
        <note />
      </trans-unit>
      <trans-unit id="DefinitionsInSigAndImplNotCompatibleImplDefinesStruct">
        <source>The {0} definitions for type '{1}' in the signature and implementation are not compatible because the implementation defines a struct but the signature defines a type with a hidden representation</source>
        <target state="translated">签名和实现中类型“{1}”的 {0} 定义不兼容，因为实现定义了一个结构，而签名采用隐藏的表示形式定义了一个类型</target>
        <note />
      </trans-unit>
      <trans-unit id="DefinitionsInSigAndImplNotCompatibleDotNetTypeRepresentationIsHidden">
        <source>The {0} definitions for type '{1}' in the signature and implementation are not compatible because a CLI type representation is being hidden by a signature</source>
        <target state="translated">签名和实现中类型“{1}”的 {0} 定义不兼容，因为签名将隐藏 CLI 类型表示形式</target>
        <note />
      </trans-unit>
      <trans-unit id="DefinitionsInSigAndImplNotCompatibleTypeIsHidden">
        <source>The {0} definitions for type '{1}' in the signature and implementation are not compatible because a type representation is being hidden by a signature</source>
        <target state="translated">签名和实现中类型“{1}”的 {0} 定义不兼容，因为签名将隐藏类型表示形式</target>
        <note />
      </trans-unit>
      <trans-unit id="DefinitionsInSigAndImplNotCompatibleTypeIsDifferentKind">
        <source>The {0} definitions for type '{1}' in the signature and implementation are not compatible because the types are of different kinds</source>
        <target state="translated">签名和实现中类型“{1}”的 {0} 定义不兼容，因为类型的种类不相同</target>
        <note />
      </trans-unit>
      <trans-unit id="DefinitionsInSigAndImplNotCompatibleILDiffer">
        <source>The {0} definitions for type '{1}' in the signature and implementation are not compatible because the IL representations differ</source>
        <target state="translated">签名和实现中类型“{1}”的 {0} 定义不兼容，因为 IL 表示形式不同</target>
        <note />
      </trans-unit>
      <trans-unit id="DefinitionsInSigAndImplNotCompatibleRepresentationsDiffer">
        <source>The {0} definitions for type '{1}' in the signature and implementation are not compatible because the representations differ</source>
        <target state="translated">签名和实现中类型“{1}”的 {0} 定义不兼容，因为表示形式不同</target>
        <note />
      </trans-unit>
      <trans-unit id="DefinitionsInSigAndImplNotCompatibleFieldWasPresent">
        <source>The {0} definitions for type '{1}' in the signature and implementation are not compatible because the field {2} was present in the implementation but not in the signature</source>
        <target state="translated">签名和实现中类型“{1}”的 {0} 定义不兼容，因为实现中具有字段“{2}”，而签名中没有该字段</target>
        <note />
      </trans-unit>
      <trans-unit id="DefinitionsInSigAndImplNotCompatibleFieldOrderDiffer">
        <source>The {0} definitions for type '{1}' in the signature and implementation are not compatible because the order of the fields is different in the signature and implementation</source>
        <target state="translated">签名和实现中类型“{1}”的 {0} 定义不兼容，因为签名和实现中的字段顺序不同</target>
        <note />
      </trans-unit>
      <trans-unit id="DefinitionsInSigAndImplNotCompatibleFieldRequiredButNotSpecified">
        <source>The {0} definitions for type '{1}' in the signature and implementation are not compatible because the field {2} was required by the signature but was not specified by the implementation</source>
        <target state="translated">签名和实现中类型“{1}”的 {0} 定义不兼容，因为签名需要字段“{2}”，而实现未指定该字段</target>
        <note />
      </trans-unit>
      <trans-unit id="DefinitionsInSigAndImplNotCompatibleFieldIsInImplButNotSig">
        <source>The {0} definitions for type '{1}' in the signature and implementation are not compatible because the field '{2}' was present in the implementation but not in the signature. Struct types must now reveal their fields in the signature for the type, though the fields may still be labelled 'private' or 'internal'.</source>
        <target state="translated">签名和实现中类型“{1}”的 {0} 定义不兼容，因为实现中具有字段“{2}”，而签名中没有该字段。虽然这些字段可能仍标记为“私有”或“内部”，但是结构类型此时必须在该类型的签名中显示其字段。</target>
        <note />
      </trans-unit>
      <trans-unit id="DefinitionsInSigAndImplNotCompatibleAbstractMemberMissingInImpl">
        <source>The {0} definitions for type '{1}' in the signature and implementation are not compatible because the abstract member '{2}' was required by the signature but was not specified by the implementation</source>
        <target state="translated">签名和实现中类型“{1}”的 {0} 定义不兼容，因为签名需要抽象成员“{2}”，而实现未指定该成员</target>
        <note />
      </trans-unit>
      <trans-unit id="DefinitionsInSigAndImplNotCompatibleAbstractMemberMissingInSig">
        <source>The {0} definitions for type '{1}' in the signature and implementation are not compatible because the abstract member '{2}' was present in the implementation but not in the signature</source>
        <target state="translated">签名和实现中类型“{1}”的 {0} 定义不兼容，因为实现中具有抽象成员“{2}”，而签名中没有该成员</target>
        <note />
      </trans-unit>
      <trans-unit id="DefinitionsInSigAndImplNotCompatibleSignatureDeclaresDiffer">
        <source>The {0} definitions for type '{1}' in the signature and implementation are not compatible because the signature declares a {2} while the implementation declares a {3}</source>
        <target state="translated">签名和实现中类型“{1}”的 {0} 定义不兼容，因为签名声明的是 {2}，而实现声明的是 {3}</target>
        <note />
      </trans-unit>
      <trans-unit id="DefinitionsInSigAndImplNotCompatibleAbbreviationsDiffer">
        <source>The {0} definitions for type '{1}' in the signature and implementation are not compatible because the abbreviations differ: {2} versus {3}</source>
        <target state="translated">签名和实现中类型“{1}”的 {0} 定义不兼容，因为缩写不同: {2} 与 {3}</target>
        <note />
      </trans-unit>
      <trans-unit id="DefinitionsInSigAndImplNotCompatibleAbbreviationHiddenBySig">
        <source>The {0} definitions for type '{1}' in the signature and implementation are not compatible because an abbreviation is being hidden by a signature. The abbreviation must be visible to other CLI languages. Consider making the abbreviation visible in the signature.</source>
        <target state="translated">签名和实现中类型“{1}”的 {0} 定义不兼容，因为签名将隐藏缩写。缩写必须对其他 CLI 语言可见。请考虑使缩写在签名中可见。</target>
        <note />
      </trans-unit>
      <trans-unit id="DefinitionsInSigAndImplNotCompatibleSigHasAbbreviation">
        <source>The {0} definitions for type '{1}' in the signature and implementation are not compatible because the signature has an abbreviation while the implementation does not</source>
        <target state="translated">签名和实现中类型“{1}”的 {0} 定义不兼容，因为签名具有缩写，而实现没有缩写</target>
        <note />
      </trans-unit>
      <trans-unit id="ModuleContainsConstructorButNamesDiffer">
        <source>The module contains the constructor\n    {0}    \nbut its signature specifies\n    {1}    \nThe names differ</source>
        <target state="translated">该模块包含构造函数\n    {0}    \n而其签名指定\n    {1}    \n名称不同</target>
        <note />
      </trans-unit>
      <trans-unit id="ModuleContainsConstructorButDataFieldsDiffer">
        <source>The module contains the constructor\n    {0}    \nbut its signature specifies\n    {1}    \nThe respective number of data fields differ</source>
        <target state="translated">该模块包含构造函数\n    {0}    \n而其签名指定\n    {1}    \n各自的数据字段数不同</target>
        <note />
      </trans-unit>
      <trans-unit id="ModuleContainsConstructorButTypesOfFieldsDiffer">
        <source>The module contains the constructor\n    {0}    \nbut its signature specifies\n    {1}    \nThe types of the fields differ</source>
        <target state="translated">该模块包含构造函数\n    {0}    \n而其签名指定\n    {1}    \n字段的类型不同</target>
        <note />
      </trans-unit>
      <trans-unit id="ModuleContainsConstructorButAccessibilityDiffers">
        <source>The module contains the constructor\n    {0}    \nbut its signature specifies\n    {1}    \nthe accessibility specified in the signature is more than that specified in the implementation</source>
        <target state="translated">该模块包含构造函数\n    {0}    \n而其签名指定\n    {1}    \n签名中指定的可访问性高于实现中指定的可访问性</target>
        <note />
      </trans-unit>
      <trans-unit id="FieldNotContainedNamesDiffer">
        <source>The module contains the field\n    {0}    \nbut its signature specifies\n    {1}    \nThe names differ</source>
        <target state="translated">该模块包含字段\n    {0}    \n而其签名指定\n    {1}    \n名称不同</target>
        <note />
      </trans-unit>
      <trans-unit id="FieldNotContainedAccessibilitiesDiffer">
        <source>The module contains the field\n    {0}    \nbut its signature specifies\n    {1}    \nthe accessibility specified in the signature is more than that specified in the implementation</source>
        <target state="translated">该模块包含字段\n    {0}    \n而其签名指定\n    {1}    \n签名中指定的可访问性高于实现中指定的可访问性</target>
        <note />
      </trans-unit>
      <trans-unit id="FieldNotContainedStaticsDiffer">
        <source>The module contains the field\n    {0}    \nbut its signature specifies\n    {1}    \nThe 'static' modifiers differ</source>
        <target state="translated">该模块包含字段\n    {0}    \n而其签名指定\n    {1}    \n"static" 修饰符不同</target>
        <note />
      </trans-unit>
      <trans-unit id="FieldNotContainedMutablesDiffer">
        <source>The module contains the field\n    {0}    \nbut its signature specifies\n    {1}    \nThe 'mutable' modifiers differ</source>
        <target state="translated">该模块包含字段\n    {0}    \n而其签名指定\n    {1}    \n"mutable" 修饰符不同</target>
        <note />
      </trans-unit>
      <trans-unit id="FieldNotContainedLiteralsDiffer">
        <source>The module contains the field\n    {0}    \nbut its signature specifies\n    {1}    \nThe 'literal' modifiers differ</source>
        <target state="translated">该模块包含字段\n    {0}    \n而其签名指定\n    {1}    \n"literal" 修饰符不同</target>
        <note />
      </trans-unit>
      <trans-unit id="FieldNotContainedTypesDiffer">
        <source>The module contains the field\n    {0}    \nbut its signature specifies\n    {1}    \nThe types differ</source>
        <target state="translated">该模块包含字段\n    {0}    \n而其签名指定\n    {1}    \n类型不同</target>
        <note />
      </trans-unit>
      <trans-unit id="typrelCannotResolveImplicitGenericInstantiation">
        <source>The implicit instantiation of a generic construct at or near this point could not be resolved because it could resolve to multiple unrelated types, e.g. '{0}' and '{1}'. Consider using type annotations to resolve the ambiguity</source>
        <target state="translated">未能解析在此点或其附近进行的泛型构造的隐式实例化，因为它可以解析为多个不相关的类型，例如“{0}”和“{1}”。请考虑使用类型批注来解析此多义性</target>
        <note />
      </trans-unit>
      <trans-unit id="typrelCannotResolveAmbiguityInPrintf">
        <source>Could not resolve the ambiguity inherent in the use of a 'printf'-style format string</source>
        <target state="translated">未能解析使用 "printf" 样式的格式字符串所产生的固有多义性</target>
        <note />
      </trans-unit>
      <trans-unit id="typrelCannotResolveAmbiguityInEnum">
        <source>Could not resolve the ambiguity in the use of a generic construct with an 'enum' constraint at or near this position</source>
        <target state="translated">未能解析在此位置或其附近使用带 "enum" 约束的泛型构造所产生的多义性</target>
        <note />
      </trans-unit>
      <trans-unit id="typrelCannotResolveAmbiguityInDelegate">
        <source>Could not resolve the ambiguity in the use of a generic construct with a 'delegate' constraint at or near this position</source>
        <target state="translated">未能解析在此位置或其附近使用带 "delegate" 约束的泛型构造所产生的多义性</target>
        <note />
      </trans-unit>
      <trans-unit id="typrelInvalidValue">
        <source>Invalid value</source>
        <target state="translated">无效值</target>
        <note />
      </trans-unit>
      <trans-unit id="typrelSigImplNotCompatibleParamCountsDiffer">
        <source>The signature and implementation are not compatible because the respective type parameter counts differ</source>
        <target state="translated">签名和实现不兼容，因为各自的类型参数数目不同</target>
        <note />
      </trans-unit>
      <trans-unit id="typrelSigImplNotCompatibleCompileTimeRequirementsDiffer">
        <source>The signature and implementation are not compatible because the type parameter in the class/signature has a different compile-time requirement to the one in the member/implementation</source>
        <target state="translated">签名和实现不兼容，因为类/签名中的类型参数与成员/实现中的类型参数具有的编译时要求不同</target>
        <note />
      </trans-unit>
      <trans-unit id="typrelSigImplNotCompatibleConstraintsDiffer">
        <source>The signature and implementation are not compatible because the declaration of the type parameter '{0}' requires a constraint of the form {1}</source>
        <target state="translated">签名和实现不兼容，因为类型参数“{0}”的声明需要 {1} 格式的约束</target>
        <note />
      </trans-unit>
      <trans-unit id="typrelSigImplNotCompatibleConstraintsDifferRemove">
        <source>The signature and implementation are not compatible because the type parameter '{0}' has a constraint of the form {1} but the implementation does not. Either remove this constraint from the signature or add it to the implementation.</source>
        <target state="translated">签名和实现不兼容，因为类型参数“{0}”具有 {1} 格式的约束，而实现没有此约束。从签名中删除此约束，或将此约束添加到实现。</target>
        <note />
      </trans-unit>
      <trans-unit id="typrelTypeImplementsIComparableShouldOverrideObjectEquals">
        <source>The type '{0}' implements 'System.IComparable'. Consider also adding an explicit override for 'Object.Equals'</source>
        <target state="translated">类型“{0}”实现 "System.IComparable"。请考虑同时添加 "Object.Equals" 的显式重写</target>
        <note />
      </trans-unit>
      <trans-unit id="typrelTypeImplementsIComparableDefaultObjectEqualsProvided">
        <source>The type '{0}' implements 'System.IComparable' explicitly but provides no corresponding override for 'Object.Equals'. An implementation of 'Object.Equals' has been automatically provided, implemented via 'System.IComparable'. Consider implementing the override 'Object.Equals' explicitly</source>
        <target state="translated">类型“{0}”显式实现 "System.IComparable"，但未提供相对应的 "Object.Equals" 的重写。已自动提供 "Object.Equals " 的实现(通过 "System.IComparable" 实现)。请考虑显式实现重写 "Object.Equals"</target>
        <note />
      </trans-unit>
      <trans-unit id="typrelExplicitImplementationOfGetHashCodeOrEquals">
        <source>The struct, record or union type '{0}' has an explicit implementation of 'Object.GetHashCode' or 'Object.Equals'. You must apply the 'CustomEquality' attribute to the type</source>
        <target state="translated">结构、记录或联合类型“{0}”具有 "Object.GetHashCode" 或 "Object.Equals" 的显式实现。您必须将 "CustomEquality" 特性应用于该类型</target>
        <note />
      </trans-unit>
      <trans-unit id="typrelExplicitImplementationOfGetHashCode">
        <source>The struct, record or union type '{0}' has an explicit implementation of 'Object.GetHashCode'. Consider implementing a matching override for 'Object.Equals(obj)'</source>
        <target state="translated">结构、记录或联合类型“{0}”具有 "Object.GetHashCode" 的显式实现。请考虑为 "Object.Equals(obj)" 实现匹配的重写</target>
        <note />
      </trans-unit>
      <trans-unit id="typrelExplicitImplementationOfEquals">
        <source>The struct, record or union type '{0}' has an explicit implementation of 'Object.Equals'. Consider implementing a matching override for 'Object.GetHashCode()'</source>
        <target state="translated">结构、记录或联合类型“{0}”具有 "Object.Equals" 的显式实现。请考虑为 "Object.GetHashCode()" 实现匹配的重写</target>
        <note />
      </trans-unit>
      <trans-unit id="ExceptionDefsNotCompatibleHiddenBySignature">
        <source>The exception definitions are not compatible because a CLI exception mapping is being hidden by a signature. The exception mapping must be visible to other modules. The module contains the exception definition\n    {0}    \nbut its signature specifies\n\t{1}</source>
        <target state="translated">异常定义不兼容，因为签名将隐藏 CLI 异常映射。此异常映射必须对其他模块可见。该模块包含异常定义\n    {0}    \n而其签名指定\n\t{1}</target>
        <note />
      </trans-unit>
      <trans-unit id="ExceptionDefsNotCompatibleDotNetRepresentationsDiffer">
        <source>The exception definitions are not compatible because the CLI representations differ. The module contains the exception definition\n    {0}    \nbut its signature specifies\n\t{1}</source>
        <target state="translated">异常定义不兼容，因为 CLI 表示形式不同。该模块包含异常定义\n    {0}    \n而其签名指定\n\t{1}</target>
        <note />
      </trans-unit>
      <trans-unit id="ExceptionDefsNotCompatibleAbbreviationHiddenBySignature">
        <source>The exception definitions are not compatible because the exception abbreviation is being hidden by the signature. The abbreviation must be visible to other CLI languages. Consider making the abbreviation visible in the signature. The module contains the exception definition\n    {0}    \nbut its signature specifies\n\t{1}.</source>
        <target state="translated">异常定义不兼容，因为签名将隐藏异常缩写词。缩写词必须对其他 CLI 语言可见。请考虑使缩写词在签名中可见。该模块包含异常定义\n    {0}    \n而其签名指定\n\t{1}。</target>
        <note />
      </trans-unit>
      <trans-unit id="ExceptionDefsNotCompatibleSignaturesDiffer">
        <source>The exception definitions are not compatible because the exception abbreviations in the signature and implementation differ. The module contains the exception definition\n    {0}    \nbut its signature specifies\n\t{1}.</source>
        <target state="translated">异常定义不兼容，因为签名和实现中的异常缩写词不同。该模块包含异常定义\n    {0}    \n而其签名指定\n\t{1}。</target>
        <note />
      </trans-unit>
      <trans-unit id="ExceptionDefsNotCompatibleExceptionDeclarationsDiffer">
        <source>The exception definitions are not compatible because the exception declarations differ. The module contains the exception definition\n    {0}    \nbut its signature specifies\n\t{1}.</source>
        <target state="translated">异常定义不兼容，因为异常声明不同。该模块包含异常定义\n    {0}    \n而其签名指定\n\t{1}。</target>
        <note />
      </trans-unit>
      <trans-unit id="ExceptionDefsNotCompatibleFieldInSigButNotImpl">
        <source>The exception definitions are not compatible because the field '{0}' was required by the signature but was not specified by the implementation. The module contains the exception definition\n    {1}    \nbut its signature specifies\n\t{2}.</source>
        <target state="translated">异常定义不兼容，因为签名需要字段“{0}”，而实现未指定该字段。该模块包含异常定义\n    {1}    \n而其签名指定\n\t{2}。</target>
        <note />
      </trans-unit>
      <trans-unit id="ExceptionDefsNotCompatibleFieldInImplButNotSig">
        <source>The exception definitions are not compatible because the field '{0}' was present in the implementation but not in the signature. The module contains the exception definition\n    {1}    \nbut its signature specifies\n\t{2}.</source>
        <target state="translated">异常定义不兼容，因为实现中具有字段“{0}”，而签名中没有该字段。该模块包含异常定义\n    {1}    \n而其签名指定\n\t{2}。</target>
        <note />
      </trans-unit>
      <trans-unit id="ExceptionDefsNotCompatibleFieldOrderDiffers">
        <source>The exception definitions are not compatible because the order of the fields is different in the signature and implementation. The module contains the exception definition\n    {0}    \nbut its signature specifies\n\t{1}.</source>
        <target state="translated">异常定义不兼容，因为签名和实现中的字段顺序不同。该模块包含异常定义\n    {0}    \n而其签名指定\n\t{1}。</target>
        <note />
      </trans-unit>
      <trans-unit id="typrelModuleNamespaceAttributesDifferInSigAndImpl">
        <source>The namespace or module attributes differ between signature and implementation</source>
        <target state="translated">签名和实现中的命名空间或模块特性不同</target>
        <note />
      </trans-unit>
      <trans-unit id="typrelMethodIsOverconstrained">
        <source>This method is over-constrained in its type parameters</source>
        <target state="translated">此方法在其类型参数中过度约束</target>
        <note />
      </trans-unit>
      <trans-unit id="typrelOverloadNotFound">
        <source>No implementations of '{0}' had the correct number of arguments and type parameters. The required signature is '{1}'.</source>
        <target state="translated">“{0}”的任何实现都不具有正确数目的参数和类型参数。所需签名为“{1}”。</target>
        <note />
      </trans-unit>
      <trans-unit id="typrelOverrideWasAmbiguous">
        <source>The override for '{0}' was ambiguous</source>
        <target state="translated">“{0}”的重写具有多义性</target>
        <note />
      </trans-unit>
      <trans-unit id="typrelMoreThenOneOverride">
        <source>More than one override implements '{0}'</source>
        <target state="translated">多个重写实现“{0}”</target>
        <note />
      </trans-unit>
      <trans-unit id="typrelMethodIsSealed">
        <source>The method '{0}' is sealed and cannot be overridden</source>
        <target state="translated">方法“{0}”是密封的，不能重写</target>
        <note />
      </trans-unit>
      <trans-unit id="typrelOverrideImplementsMoreThenOneSlot">
        <source>The override '{0}' implements more than one abstract slot, e.g. '{1}' and '{2}'</source>
        <target state="translated">重写“{0}”实现多个抽象槽，例如“{1}”和“{2}”</target>
        <note />
      </trans-unit>
      <trans-unit id="typrelDuplicateInterface">
        <source>Duplicate or redundant interface</source>
        <target state="translated">重复或冗余的接口</target>
        <note />
      </trans-unit>
      <trans-unit id="typrelNeedExplicitImplementation">
        <source>The interface '{0}' is included in multiple explicitly implemented interface types. Add an explicit implementation of this interface.</source>
        <target state="translated">接口“{0}”包含在多个显式实现的接口类型中。添加此接口的显式实现。</target>
        <note />
      </trans-unit>
      <trans-unit id="typrelNamedArgumentHasBeenAssignedMoreThenOnce">
        <source>A named argument has been assigned more than one value</source>
        <target state="translated">已为一个命名参数分配多个值</target>
        <note />
      </trans-unit>
      <trans-unit id="typrelNoImplementationGiven">
        <source>No implementation was given for '{0}'</source>
        <target state="translated">未为“{0}”给定任何实现</target>
        <note />
      </trans-unit>
      <trans-unit id="typrelNoImplementationGivenWithSuggestion">
        <source>No implementation was given for '{0}'. Note that all interface members must be implemented and listed under an appropriate 'interface' declaration, e.g. 'interface ... with member ...'.</source>
        <target state="translated">未为“{0}”给定任何实现。请注意，必须在适当的 "interface" 声明下实现并列出所有接口成员，例如 "interface ... with member ..."。</target>
        <note />
      </trans-unit>
      <trans-unit id="typrelMemberDoesNotHaveCorrectNumberOfArguments">
        <source>The member '{0}' does not have the correct number of arguments. The required signature is '{1}'.</source>
        <target state="translated">成员“{0}”不具有正确数目的参数。所需签名为“{1}”。</target>
        <note />
      </trans-unit>
      <trans-unit id="typrelMemberDoesNotHaveCorrectNumberOfTypeParameters">
        <source>The member '{0}' does not have the correct number of method type parameters. The required signature is '{1}'.</source>
        <target state="translated">成员“{0}”不具有正确数目的方法类型参数。所需签名为“{1}”。</target>
        <note />
      </trans-unit>
      <trans-unit id="typrelMemberDoesNotHaveCorrectKindsOfGenericParameters">
        <source>The member '{0}' does not have the correct kinds of generic parameters. The required signature is '{1}'.</source>
        <target state="translated">成员“{0}”不具有正确种类的泛型参数。所需签名为“{1}”。</target>
        <note />
      </trans-unit>
      <trans-unit id="typrelMemberCannotImplement">
        <source>The member '{0}' cannot be used to implement '{1}'. The required signature is '{2}'.</source>
        <target state="translated">成员“{0}”不能用于实现“{1}”。所需签名为“{2}”。</target>
        <note />
      </trans-unit>
      <trans-unit id="astParseEmbeddedILError">
        <source>Error while parsing embedded IL</source>
        <target state="translated">分析嵌入的 IL 时出错</target>
        <note />
      </trans-unit>
      <trans-unit id="astParseEmbeddedILTypeError">
        <source>Error while parsing embedded IL type</source>
        <target state="translated">分析嵌入的 IL 类型时出错</target>
        <note />
      </trans-unit>
      <trans-unit id="astDeprecatedIndexerNotation">
        <source>This indexer notation has been removed from the F# language</source>
        <target state="translated">在 F# 语言中，此索引器表示法已删除</target>
        <note />
      </trans-unit>
      <trans-unit id="astInvalidExprLeftHandOfAssignment">
        <source>Invalid expression on left of assignment</source>
        <target state="translated">赋值运算左侧的表达式无效</target>
        <note />
      </trans-unit>
      <trans-unit id="augNoRefEqualsOnStruct">
        <source>The 'ReferenceEquality' attribute cannot be used on structs. Consider using the 'StructuralEquality' attribute instead, or implement an override for 'System.Object.Equals(obj)'.</source>
        <target state="translated">不能对结构使用 "ReferenceEquality" 特性。请考虑改用 "StructuralEquality" 特性，或实现对 "System.Object.Equals(obj)" 的重写。</target>
        <note />
      </trans-unit>
      <trans-unit id="augInvalidAttrs">
        <source>This type uses an invalid mix of the attributes 'NoEquality', 'ReferenceEquality', 'StructuralEquality', 'NoComparison' and 'StructuralComparison'</source>
        <target state="translated">此类型使用的 "NoEquality"、"ReferenceEquality"、"StructuralEquality"、"NoComparison" 和 "StructuralComparison" 特性组合无效</target>
        <note />
      </trans-unit>
      <trans-unit id="augNoEqualityNeedsNoComparison">
        <source>The 'NoEquality' attribute must be used in conjunction with the 'NoComparison' attribute</source>
        <target state="translated">"NoEquality" 特性必须与 "NoComparison" 特性结合使用</target>
        <note />
      </trans-unit>
      <trans-unit id="augStructCompNeedsStructEquality">
        <source>The 'StructuralComparison' attribute must be used in conjunction with the 'StructuralEquality' attribute</source>
        <target state="translated">"StructuralComparison" 特性必须与 "StructuralEquality" 特性结合使用</target>
        <note />
      </trans-unit>
      <trans-unit id="augStructEqNeedsNoCompOrStructComp">
        <source>The 'StructuralEquality' attribute must be used in conjunction with the 'NoComparison' or 'StructuralComparison' attributes</source>
        <target state="translated">"StructuralEquality" 特性必须与 "NoComparison" 或 "StructuralComparison" 特性结合使用</target>
        <note />
      </trans-unit>
      <trans-unit id="augTypeCantHaveRefEqAndStructAttrs">
        <source>A type cannot have both the 'ReferenceEquality' and 'StructuralEquality' or 'StructuralComparison' attributes</source>
        <target state="translated">一个类型不能同时具有 "ReferenceEquality" 特性和 "StructuralEquality" 或 "StructuralComparison" 特性</target>
        <note />
      </trans-unit>
      <trans-unit id="augOnlyCertainTypesCanHaveAttrs">
        <source>Only record, union, exception and struct types may be augmented with the 'ReferenceEquality', 'StructuralEquality' and 'StructuralComparison' attributes</source>
        <target state="translated">只可以利用 "ReferenceEquality"、"StructuralEquality" 和 "StructuralComparison" 特性来扩大记录、联合、异常和结构类型</target>
        <note />
      </trans-unit>
      <trans-unit id="augRefEqCantHaveObjEquals">
        <source>A type with attribute 'ReferenceEquality' cannot have an explicit implementation of 'Object.Equals(obj)', 'System.IEquatable&lt;_&gt;' or 'System.Collections.IStructuralEquatable'</source>
        <target state="translated">具有 "ReferenceEquality" 属性的类型不能具有 "Object.Equals(obj)"、"System.IEquatable&lt;_&gt;" 或 "System.Collections.IStructuralEquatable" 的显式实现</target>
        <note />
      </trans-unit>
      <trans-unit id="augCustomEqNeedsObjEquals">
        <source>A type with attribute 'CustomEquality' must have an explicit implementation of at least one of 'Object.Equals(obj)', 'System.IEquatable&lt;_&gt;' or 'System.Collections.IStructuralEquatable'</source>
        <target state="translated">带有 "CustomEquality" 属性必须至少具有 "Object.Equals(obj)"、"System.IEquatable&lt;_&gt;" 或 "System.Collections.IStructuralEquatable" 三者之一的显式实现</target>
        <note />
      </trans-unit>
      <trans-unit id="augCustomCompareNeedsIComp">
        <source>A type with attribute 'CustomComparison' must have an explicit implementation of at least one of 'System.IComparable' or 'System.Collections.IStructuralComparable'</source>
        <target state="translated">具有特性 "CustomComparison" 的类型必须至少显式实现 "System.IComparable" 或 "System.Collections.IStructuralComparable" 中的一个</target>
        <note />
      </trans-unit>
      <trans-unit id="augNoEqNeedsNoObjEquals">
        <source>A type with attribute 'NoEquality' should not usually have an explicit implementation of 'Object.Equals(obj)'. Disable this warning if this is intentional for interoperability purposes</source>
        <target state="translated">具有特性 "NoEquality" 通常不应显式实现 "Object.Equals(obj)"。如果这是为了实现互操作性而特意这样做的，请禁用此警告</target>
        <note />
      </trans-unit>
      <trans-unit id="augNoCompCantImpIComp">
        <source>A type with attribute 'NoComparison' should not usually have an explicit implementation of 'System.IComparable', 'System.IComparable&lt;_&gt;' or 'System.Collections.IStructuralComparable'. Disable this warning if this is intentional for interoperability purposes</source>
        <target state="translated">具有 "NoComparison" 属性的类型通常不应具有 "System.IComparable"、"System.IComparable&lt;_&gt;" 或 "System.Collections.IStructuralComparable" 的显式实现。如果专用于互操作性用途，请禁用此警告</target>
        <note />
      </trans-unit>
      <trans-unit id="augCustomEqNeedsNoCompOrCustomComp">
        <source>The 'CustomEquality' attribute must be used in conjunction with the 'NoComparison' or 'CustomComparison' attributes</source>
        <target state="translated">"CustomEquality" 特性必须与 "NoComparison" 或 "CustomComparison" 特性结合使用</target>
        <note />
      </trans-unit>
      <trans-unit id="forPositionalSpecifiersNotPermitted">
        <source>Positional specifiers are not permitted in format strings</source>
        <target state="translated">格式字符串中不得有位置说明符</target>
        <note />
      </trans-unit>
      <trans-unit id="forMissingFormatSpecifier">
        <source>Missing format specifier</source>
        <target state="translated">缺少格式说明符</target>
        <note />
      </trans-unit>
      <trans-unit id="forFlagSetTwice">
        <source>'{0}' flag set twice</source>
        <target state="translated">“{0}”标志设置了两次</target>
        <note />
      </trans-unit>
      <trans-unit id="forPrefixFlagSpacePlusSetTwice">
        <source>Prefix flag (' ' or '+') set twice</source>
        <target state="translated">前缀标志(" " 或 "+")设置了两次</target>
        <note />
      </trans-unit>
      <trans-unit id="forHashSpecifierIsInvalid">
        <source>The # formatting modifier is invalid in F#</source>
        <target state="translated"># 格式修饰符在 F# 中无效</target>
        <note />
      </trans-unit>
      <trans-unit id="forBadPrecision">
        <source>Bad precision in format specifier</source>
        <target state="translated">格式说明符中的精度错误</target>
        <note />
      </trans-unit>
      <trans-unit id="forBadWidth">
        <source>Bad width in format specifier</source>
        <target state="translated">格式说明符中的宽度错误</target>
        <note />
      </trans-unit>
      <trans-unit id="forDoesNotSupportZeroFlag">
        <source>'{0}' format does not support '0' flag</source>
        <target state="translated">“{0}”格式不支持“0”标志</target>
        <note />
      </trans-unit>
      <trans-unit id="forPrecisionMissingAfterDot">
        <source>Precision missing after the '.'</source>
        <target state="translated">"." 后缺少精度</target>
        <note />
      </trans-unit>
      <trans-unit id="forFormatDoesntSupportPrecision">
        <source>'{0}' format does not support precision</source>
        <target state="translated">“{0}”格式不支持精度</target>
        <note />
      </trans-unit>
      <trans-unit id="forBadFormatSpecifier">
        <source>Bad format specifier (after l or L): Expected ld,li,lo,lu,lx or lX. In F# code you can use %d, %x, %o or %u instead, which are overloaded to work with all basic integer types.</source>
        <target state="translated">错误的格式说明符(位于 l 或 L 之后): 应为 ld、li、lo、lu、lx 或 lX。在 F# 代码中，可以改用 %d、%x、%o 或 %u，这些项将被重载以用于所有基本整数类型。</target>
        <note />
      </trans-unit>
      <trans-unit id="forLIsUnnecessary">
        <source>The 'l' or 'L' in this format specifier is unnecessary. In F# code you can use %d, %x, %o or %u instead, which are overloaded to work with all basic integer types.</source>
        <target state="translated">此格式说明符中不需要 "l" 或 "L"。在 F# 代码中，可以改用 %d、%x、%o 或 %u，这些项将被重载以用于所有基本整数类型。</target>
        <note />
      </trans-unit>
      <trans-unit id="forHIsUnnecessary">
        <source>The 'h' or 'H' in this format specifier is unnecessary. You can use %d, %x, %o or %u instead, which are overloaded to work with all basic integer types.</source>
        <target state="translated">此格式说明符中不需要 "h" 或 "H"。可以改用 %d、%x、%o 或 %u，这些项将被重载以用于所有基本整数类型。</target>
        <note />
      </trans-unit>
      <trans-unit id="forDoesNotSupportPrefixFlag">
        <source>'{0}' does not support prefix '{1}' flag</source>
        <target state="translated">“{0}”不支持前缀“{1}”标志</target>
        <note />
      </trans-unit>
      <trans-unit id="forBadFormatSpecifierGeneral">
        <source>Bad format specifier: '{0}'</source>
        <target state="translated">错误的格式说明符: '{0}'</target>
        <note />
      </trans-unit>
      <trans-unit id="elSysEnvExitDidntExit">
        <source>System.Environment.Exit did not exit</source>
        <target state="translated">System.Environment.Exit 未退出</target>
        <note />
      </trans-unit>
      <trans-unit id="elDeprecatedOperator">
        <source>The treatment of this operator is now handled directly by the F# compiler and its meaning cannot be redefined</source>
        <target state="translated">此时将通过 F# 编译器直接操作对此运算符的处理，并且不能重新定义其含义</target>
        <note />
      </trans-unit>
      <trans-unit id="chkProtectedOrBaseCalled">
        <source>A protected member is called or 'base' is being used. This is only allowed in the direct implementation of members since they could escape their object scope.</source>
        <target state="translated">调用了受保护的成员或正在使用 "base"。只能在对成员的直接实现中这样做，因为它们可能会超出其对象范围。</target>
        <note />
      </trans-unit>
      <trans-unit id="chkByrefUsedInInvalidWay">
        <source>The byref-typed variable '{0}' is used in an invalid way. Byrefs cannot be captured by closures or passed to inner functions.</source>
        <target state="translated">byref 类型化变量“{0}”的使用方式无效。不能由闭包来捕获 Byref，也不能将其传递给内部函数。</target>
        <note />
      </trans-unit>
      <trans-unit id="chkBaseUsedInInvalidWay">
        <source>The 'base' keyword is used in an invalid way. Base calls cannot be used in closures. Consider using a private member to make base calls.</source>
        <target state="translated">"base" 关键字的使用方式无效。在闭包中不能使用 base 调用。请考虑使用私有成员进行 base 调用。</target>
        <note />
      </trans-unit>
      <trans-unit id="chkVariableUsedInInvalidWay">
        <source>The variable '{0}' is used in an invalid way</source>
        <target state="translated">变量“{0}”的使用方式无效</target>
        <note />
      </trans-unit>
      <trans-unit id="chkTypeLessAccessibleThanType">
        <source>The type '{0}' is less accessible than the value, member or type '{1}' it is used in.</source>
        <target state="translated">类型“{0}”的可访问性低于其所用于的值、成员或类型“{1}”。</target>
        <note />
      </trans-unit>
      <trans-unit id="chkSystemVoidOnlyInTypeof">
        <source>'System.Void' can only be used as 'typeof&lt;System.Void&gt;' in F#</source>
        <target state="translated">"System.Void" 只能在 F# 中用作 "typeof&lt;System.Void&gt;"</target>
        <note />
      </trans-unit>
      <trans-unit id="chkErrorUseOfByref">
        <source>A type instantiation involves a byref type. This is not permitted by the rules of Common IL.</source>
        <target state="translated">某个类型实例化涉及 byref 类型。通用 IL 的规则不允许这样做。</target>
        <note />
      </trans-unit>
      <trans-unit id="chkErrorContainsCallToRethrow">
        <source>Calls to 'reraise' may only occur directly in a handler of a try-with</source>
        <target state="translated">只可以在 try-with 的处理程序中直接调用 "reraise"</target>
        <note />
      </trans-unit>
      <trans-unit id="chkSplicingOnlyInQuotations">
        <source>Expression-splicing operators may only be used within quotations</source>
        <target state="translated">表达式拼接运算符只能在引号内使用</target>
        <note />
      </trans-unit>
      <trans-unit id="chkNoFirstClassSplicing">
        <source>First-class uses of the expression-splicing operator are not permitted</source>
        <target state="translated">不允许优先使用表达式拼接运算符</target>
        <note />
      </trans-unit>
      <trans-unit id="chkNoFirstClassAddressOf">
        <source>First-class uses of the address-of operators are not permitted</source>
        <target state="translated">不允许优先使用 address-of 运算符</target>
        <note />
      </trans-unit>
      <trans-unit id="chkNoFirstClassRethrow">
        <source>First-class uses of the 'reraise' function is not permitted</source>
        <target state="translated">不允许优先使用 "reraise" 函数</target>
        <note />
      </trans-unit>
      <trans-unit id="chkNoByrefAtThisPoint">
        <source>The byref typed value '{0}' cannot be used at this point</source>
        <target state="translated">此时无法使用 byref 类型化值“{0}”</target>
        <note />
      </trans-unit>
      <trans-unit id="chkLimitationsOfBaseKeyword">
        <source>'base' values may only be used to make direct calls to the base implementations of overridden members</source>
        <target state="translated">"base" 值只能用于直接调用重写成员的基实现</target>
        <note />
      </trans-unit>
      <trans-unit id="chkObjCtorsCantUseExceptionHandling">
        <source>Object constructors cannot directly use try/with and try/finally prior to the initialization of the object. This includes constructs such as 'for x in ...' that may elaborate to uses of these constructs. This is a limitation imposed by Common IL.</source>
        <target state="translated">在初始化对象之前，对象构造函数不能直接使用 try/with 和 try/finally。这包括像 "for x in ..." 这样详细说明其构造使用方式的构造。这是由通用 IL 设定的限制。</target>
        <note />
      </trans-unit>
      <trans-unit id="chkNoAddressOfAtThisPoint">
        <source>The address of the variable '{0}' cannot be used at this point</source>
        <target state="translated">此时无法使用变量“{0}”的地址</target>
        <note />
      </trans-unit>
      <trans-unit id="chkNoAddressStaticFieldAtThisPoint">
        <source>The address of the static field '{0}' cannot be used at this point</source>
        <target state="translated">此时无法使用静态字段“{0}”的地址</target>
        <note />
      </trans-unit>
      <trans-unit id="chkNoAddressFieldAtThisPoint">
        <source>The address of the field '{0}' cannot be used at this point</source>
        <target state="translated">此时无法使用字段“{0}”的地址</target>
        <note />
      </trans-unit>
      <trans-unit id="chkNoAddressOfArrayElementAtThisPoint">
        <source>The address of an array element cannot be used at this point</source>
        <target state="translated">此时无法使用某个数组元素的地址</target>
        <note />
      </trans-unit>
      <trans-unit id="chkFirstClassFuncNoByref">
        <source>The type of a first-class function cannot contain byrefs</source>
        <target state="translated">第一类函数的类型不能包含 byref</target>
        <note />
      </trans-unit>
      <trans-unit id="chkReturnTypeNoByref">
        <source>A method return type would contain byrefs which is not permitted</source>
        <target state="translated">方法返回类型将包含不允许使用的 byref</target>
        <note />
      </trans-unit>
      <trans-unit id="chkInvalidCustAttrVal">
        <source>Invalid custom attribute value (not a constant or literal)</source>
        <target state="translated">自定义特性值无效(不是常数或文本)</target>
        <note />
      </trans-unit>
      <trans-unit id="chkAttrHasAllowMultiFalse">
        <source>The attribute type '{0}' has 'AllowMultiple=false'. Multiple instances of this attribute cannot be attached to a single language element.</source>
        <target state="translated">特性类型“{0}”具有“AllowMultiple=false”。不能向单个语言元素附加此特性的多个实例。</target>
        <note />
      </trans-unit>
      <trans-unit id="chkMemberUsedInInvalidWay">
        <source>The member '{0}' is used in an invalid way. A use of '{1}' has been inferred prior to its definition at or near '{2}'. This is an invalid forward reference.</source>
        <target state="translated">成员“{0}”的使用方式无效。在“{2}”处或其附近给出定义之前，已推理使用了“{1}”。这是无效的前向引用。</target>
        <note />
      </trans-unit>
      <trans-unit id="chkNoByrefAsTopValue">
        <source>A byref typed value would be stored here. Top-level let-bound byref values are not permitted.</source>
        <target state="translated">将在此处存储 byref 类型化值。不允许使用顶级的 let 绑定的 byref 值。</target>
        <note />
      </trans-unit>
      <trans-unit id="chkReflectedDefCantSplice">
        <source>[&lt;ReflectedDefinition&gt;] terms cannot contain uses of the prefix splice operator '%'</source>
        <target state="translated">[&lt;ReflectedDefinition&gt;] 条件中不能使用前缀拼接运算符 "%"</target>
        <note />
      </trans-unit>
      <trans-unit id="chkEntryPointUsage">
        <source>A function labeled with the 'EntryPointAttribute' attribute must be the last declaration in the last file in the compilation sequence.</source>
        <target state="translated">用 "EntryPointAttribute" 特性标记的函数必须是编译序列中最后一个文件中的最后一个声明。</target>
        <note />
      </trans-unit>
      <trans-unit id="chkUnionCaseCompiledForm">
        <source>compiled form of the union case</source>
        <target state="translated">联合用例的已编译形式</target>
        <note />
      </trans-unit>
      <trans-unit id="chkUnionCaseDefaultAugmentation">
        <source>default augmentation of the union case</source>
        <target state="translated">联合用例的默认扩大</target>
        <note />
      </trans-unit>
      <trans-unit id="chkPropertySameNameMethod">
        <source>The property '{0}' has the same name as a method in type '{1}'.</source>
        <target state="translated">属性“{0}”与类型“{1}”中的某个方法具有相同的名称。</target>
        <note />
      </trans-unit>
      <trans-unit id="chkGetterSetterDoNotMatchAbstract">
        <source>The property '{0}' of type '{1}' has a getter and a setter that do not match. If one is abstract then the other must be as well.</source>
        <target state="translated">类型为“{1}”的属性“{0}”存在不匹配的 Getter 和 Setter。如果其中一个是抽象的，则另一个也必须是抽象的。</target>
        <note />
      </trans-unit>
      <trans-unit id="chkPropertySameNameIndexer">
        <source>The property '{0}' has the same name as another property in type '{1}', but one takes indexer arguments and the other does not. You may be missing an indexer argument to one of your properties.</source>
        <target state="translated">属性“{0}”与类型“{1}”中的另一个属性具有相同的名称，但是其中一个属性采用了索引器参数，而另一个属性未采用。可能缺少其中一个属性的索引器参数。</target>
        <note />
      </trans-unit>
      <trans-unit id="chkCantStoreByrefValue">
        <source>A type would store a byref typed value. This is not permitted by Common IL.</source>
        <target state="translated">某个类型将存储 byref 类型化值。通用 IL 不允许这样做。</target>
        <note />
      </trans-unit>
      <trans-unit id="chkDuplicateMethod">
        <source>Duplicate method. The method '{0}' has the same name and signature as another method in type '{1}'.</source>
        <target state="translated">重复方法。方法“{0}”与类型“{1}”中的另一个方法具有相同的名称和签名。</target>
        <note />
      </trans-unit>
      <trans-unit id="chkDuplicateMethodWithSuffix">
        <source>Duplicate method. The method '{0}' has the same name and signature as another method in type '{1}' once tuples, functions, units of measure and/or provided types are erased.</source>
        <target state="translated">重复方法。清除元组、函数、度量单位和/或提供的类型后，方法“{0}”与类型“{1}”中的另一个方法具有相同的名称和签名。</target>
        <note />
      </trans-unit>
      <trans-unit id="chkDuplicateMethodCurried">
        <source>The method '{0}' has curried arguments but has the same name as another method in type '{1}'. Methods with curried arguments cannot be overloaded. Consider using a method taking tupled arguments.</source>
        <target state="translated">方法“{0}”具有扩充参数，并且与类型“{1}”中的另一个方法具有相同的名称。无法重载具有扩充参数的方法。请考虑使用采用元组化参数的方法。</target>
        <note />
      </trans-unit>
      <trans-unit id="chkCurriedMethodsCantHaveOutParams">
        <source>Methods with curried arguments cannot declare 'out', 'ParamArray', 'optional', 'ReflectedDefinition', 'byref', 'CallerLineNumber', 'CallerMemberName', or 'CallerFilePath' arguments</source>
        <target state="translated">具有扩充参数的方法不能声明 "out"、"ParamArray"、"optional"、"ReflectedDefinition"、"byref"、"CallerLineNumber"、"CallerMemberName" 或 "CallerFilePath" 参数</target>
        <note />
      </trans-unit>
      <trans-unit id="chkDuplicateProperty">
        <source>Duplicate property. The property '{0}' has the same name and signature as another property in type '{1}'.</source>
        <target state="translated">重复属性。属性“{0}”与类型“{1}”中的另一个属性具有相同的名称和签名。</target>
        <note />
      </trans-unit>
      <trans-unit id="chkDuplicatePropertyWithSuffix">
        <source>Duplicate property. The property '{0}' has the same name and signature as another property in type '{1}' once tuples, functions, units of measure and/or provided types are erased.</source>
        <target state="translated">重复属性。清除元组、函数、度量单位和/或提供的类型后，属性“{0}”与类型“{1}”中的另一个属性具有相同的名称和签名。</target>
        <note />
      </trans-unit>
      <trans-unit id="chkDuplicateMethodInheritedType">
        <source>Duplicate method. The abstract method '{0}' has the same name and signature as an abstract method in an inherited type.</source>
        <target state="translated">重复方法。抽象方法“{0}”与继承类型中的某个抽象方法具有相同的名称和签名。</target>
        <note />
      </trans-unit>
      <trans-unit id="chkDuplicateMethodInheritedTypeWithSuffix">
        <source>Duplicate method. The abstract method '{0}' has the same name and signature as an abstract method in an inherited type once tuples, functions, units of measure and/or provided types are erased.</source>
        <target state="translated">重复方法。在清除元组、函数、度量单位和/或所提供类型后，抽象方法“{0}”与继承类型中的某个抽象方法具有相同的名称和签名。</target>
        <note />
      </trans-unit>
      <trans-unit id="chkMultipleGenericInterfaceInstantiations">
        <source>This type implements the same interface at different generic instantiations '{0}' and '{1}'. This is not permitted in this version of F#.</source>
        <target state="translated">此类型在不同的泛型实例化“{0}”和“{1}”实现了同样的接口。这在该版本 F# 中是不允许的。</target>
        <note />
      </trans-unit>
      <trans-unit id="chkValueWithDefaultValueMustHaveDefaultValue">
        <source>The type of a field using the 'DefaultValue' attribute must admit default initialization, i.e. have 'null' as a proper value or be a struct type whose fields all admit default initialization. You can use 'DefaultValue(false)' to disable this check</source>
        <target state="translated">使用 "DefaultValue" 特性的字段的类型必须承认默认初始化，也就是说，此类型将 "null" 用作适当的值，或者此类型是一个结构类型，其中的所有字段均承认默认初始化。可以使用 "DefaultValue(false)" 禁用此检查</target>
        <note />
      </trans-unit>
      <trans-unit id="chkNoByrefInTypeAbbrev">
        <source>The type abbreviation contains byrefs. This is not permitted by F#.</source>
        <target state="translated">类型缩写词包含 byref。F# 不允许这样做。</target>
        <note />
      </trans-unit>
      <trans-unit id="crefBoundVarUsedInSplice">
        <source>The variable '{0}' is bound in a quotation but is used as part of a spliced expression. This is not permitted since it may escape its scope.</source>
        <target state="translated">虽然变量“{0}”在某个引用内容中进行了绑定，但它用作拼接表达式的一部分。不允许这样做，因为该变量可能会超出其范围。</target>
        <note />
      </trans-unit>
      <trans-unit id="crefQuotationsCantContainGenericExprs">
        <source>Quotations cannot contain uses of generic expressions</source>
        <target state="translated">引用内容中不能使用泛型表达式</target>
        <note />
      </trans-unit>
      <trans-unit id="crefQuotationsCantContainGenericFunctions">
        <source>Quotations cannot contain function definitions that are inferred or declared to be generic. Consider adding some type constraints to make this a valid quoted expression.</source>
        <target state="translated">引用内容不能包含推理为或声明为泛型的函数声明。请考虑添加一些类型约束，以使此引用内容成为带引号的有效表达式。</target>
        <note />
      </trans-unit>
      <trans-unit id="crefQuotationsCantContainObjExprs">
        <source>Quotations cannot contain object expressions</source>
        <target state="translated">引用内容不能包含对象表达式</target>
        <note />
      </trans-unit>
      <trans-unit id="crefQuotationsCantContainAddressOf">
        <source>Quotations cannot contain expressions that take the address of a field</source>
        <target state="translated">引用内容不能包含采用字段地址的表达式</target>
        <note />
      </trans-unit>
      <trans-unit id="crefQuotationsCantContainStaticFieldRef">
        <source>Quotations cannot contain expressions that fetch static fields</source>
        <target state="translated">引用内容不能包含获取静态字段的表达式</target>
        <note />
      </trans-unit>
      <trans-unit id="crefQuotationsCantContainInlineIL">
        <source>Quotations cannot contain inline assembly code or pattern matching on arrays</source>
        <target state="translated">引用内容不能包含内联程序集代码或数组模式匹配</target>
        <note />
      </trans-unit>
      <trans-unit id="crefQuotationsCantContainDescendingForLoops">
        <source>Quotations cannot contain descending for loops</source>
        <target state="translated">引用内容不能包含循环的递减</target>
        <note />
      </trans-unit>
      <trans-unit id="crefQuotationsCantFetchUnionIndexes">
        <source>Quotations cannot contain expressions that fetch union case indexes</source>
        <target state="translated">引用内容不能包含获取联合用例索引的表达式</target>
        <note />
      </trans-unit>
      <trans-unit id="crefQuotationsCantSetUnionFields">
        <source>Quotations cannot contain expressions that set union case fields</source>
        <target state="translated">引用内容不能包含设置联合用例字段的表达式</target>
        <note />
      </trans-unit>
      <trans-unit id="crefQuotationsCantSetExceptionFields">
        <source>Quotations cannot contain expressions that set fields in exception values</source>
        <target state="translated">引用内容不能包含设置异常值中的字段的表达式</target>
        <note />
      </trans-unit>
      <trans-unit id="crefQuotationsCantRequireByref">
        <source>Quotations cannot contain expressions that require byref pointers</source>
        <target state="translated">引用内容不能包含需要 byref 指针的表达式</target>
        <note />
      </trans-unit>
      <trans-unit id="crefQuotationsCantCallTraitMembers">
        <source>Quotations cannot contain expressions that make member constraint calls, or uses of operators that implicitly resolve to a member constraint call</source>
        <target state="translated">引用内容不能包含进行成员约束调用或使用隐式解析为成员约束调用的运算符的表达式</target>
        <note />
      </trans-unit>
      <trans-unit id="crefQuotationsCantContainThisConstant">
        <source>Quotations cannot contain this kind of constant</source>
        <target state="translated">引用内容不能包含这种常数</target>
        <note />
      </trans-unit>
      <trans-unit id="crefQuotationsCantContainThisPatternMatch">
        <source>Quotations cannot contain this kind of pattern match</source>
        <target state="translated">引用内容不能包含这种模式匹配</target>
        <note />
      </trans-unit>
      <trans-unit id="crefQuotationsCantContainArrayPatternMatching">
        <source>Quotations cannot contain array pattern matching</source>
        <target state="translated">引用内容不能包含数组模式匹配</target>
        <note />
      </trans-unit>
      <trans-unit id="crefQuotationsCantContainThisType">
        <source>Quotations cannot contain this kind of type</source>
        <target state="translated">引用内容不能包含这种类型</target>
        <note />
      </trans-unit>
      <trans-unit id="csTypeCannotBeResolvedAtCompileTime">
        <source>The declared type parameter '{0}' cannot be used here since the type parameter cannot be resolved at compile time</source>
        <target state="translated">此处不能使用声明的类型参数“{0}”，因为编译时无法解析该类型参数</target>
        <note />
      </trans-unit>
      <trans-unit id="csCodeLessGeneric">
        <source>This code is less generic than indicated by its annotations. A unit-of-measure specified using '_' has been determined to be '1', i.e. dimensionless. Consider making the code generic, or removing the use of '_'.</source>
        <target state="translated">此代码并不像其批注所述的那样通用。使用“_”指定的度量单位已确定为“1”，即无度量。请考虑使此代码成为泛型代码，或删除对“_”的使用。</target>
        <note />
      </trans-unit>
      <trans-unit id="csTypeInferenceMaxDepth">
        <source>Type inference problem too complicated (maximum iteration depth reached). Consider adding further type annotations.</source>
        <target state="translated">类型推理问题太复杂(已达到最大迭代深度)。请考虑添加更多类型批注。</target>
        <note />
      </trans-unit>
      <trans-unit id="csExpectedArguments">
        <source>Expected arguments to an instance member</source>
        <target state="translated">应为实例成员的参数</target>
        <note />
      </trans-unit>
      <trans-unit id="csIndexArgumentMismatch">
        <source>This indexer expects {0} arguments but is here given {1}</source>
        <target state="translated">此索引器需要 {0} 个参数，而此处给定了 {1} 个参数</target>
        <note />
      </trans-unit>
      <trans-unit id="csExpectTypeWithOperatorButGivenFunction">
        <source>Expecting a type supporting the operator '{0}' but given a function type. You may be missing an argument to a function.</source>
        <target state="translated">应为支持运算符“{0}”的类型，但给定的是函数类型。可能缺少函数的参数。</target>
        <note />
      </trans-unit>
      <trans-unit id="csExpectTypeWithOperatorButGivenTuple">
        <source>Expecting a type supporting the operator '{0}' but given a tuple type</source>
        <target state="translated">需要一个支持运算符“{0}”的类型，但提供的是元组类型</target>
        <note />
      </trans-unit>
      <trans-unit id="csTypesDoNotSupportOperator">
        <source>None of the types '{0}' support the operator '{1}'</source>
        <target state="translated">任何类型“{0}”都不支持运算符“{1}”</target>
        <note />
      </trans-unit>
      <trans-unit id="csTypeDoesNotSupportOperator">
        <source>The type '{0}' does not support the operator '{1}'</source>
        <target state="translated">类型“{0}”不支持运算符“{1}”</target>
        <note />
      </trans-unit>
      <trans-unit id="csTypesDoNotSupportOperatorNullable">
        <source>None of the types '{0}' support the operator '{1}'. Consider opening the module 'Microsoft.FSharp.Linq.NullableOperators'.</source>
        <target state="translated">任何类型“{0}”都不支持运算符“{1}”。请考虑打开模块“Microsoft.FSharp.Linq.NullableOperators”。</target>
        <note />
      </trans-unit>
      <trans-unit id="csTypeDoesNotSupportOperatorNullable">
        <source>The type '{0}' does not support the operator '{1}'. Consider opening the module 'Microsoft.FSharp.Linq.NullableOperators'.</source>
        <target state="translated">类型“{0}”不支持运算符“{1}”。请考虑打开模块“Microsoft.FSharp.Linq.NullableOperators”。</target>
        <note />
      </trans-unit>
      <trans-unit id="csTypeDoesNotSupportConversion">
        <source>The type '{0}' does not support a conversion to the type '{1}'</source>
        <target state="translated">类型“{0}”不支持转换为类型“{1}”</target>
        <note />
      </trans-unit>
      <trans-unit id="csMethodFoundButIsStatic">
        <source>The type '{0}' has a method '{1}' (full name '{2}'), but the method is static</source>
        <target state="translated">类型“{0}”具有方法“{1}”(全名为“{2}”)，但此方法是静态的</target>
        <note />
      </trans-unit>
      <trans-unit id="csMethodFoundButIsNotStatic">
        <source>The type '{0}' has a method '{1}' (full name '{2}'), but the method is not static</source>
        <target state="translated">类型“{0}”具有方法“{1}”(全名为“{2}”)，但此方法不是静态的</target>
        <note />
      </trans-unit>
      <trans-unit id="csStructConstraintInconsistent">
        <source>The constraints 'struct' and 'not struct' are inconsistent</source>
        <target state="translated">约束“struct”和“not struct”不一致</target>
        <note />
      </trans-unit>
      <trans-unit id="csTypeDoesNotHaveNull">
        <source>The type '{0}' does not have 'null' as a proper value</source>
        <target state="translated">类型“{0}”未将“null”用作适当的值</target>
        <note />
      </trans-unit>
      <trans-unit id="csNullableTypeDoesNotHaveNull">
        <source>The type '{0}' does not have 'null' as a proper value. To create a null value for a Nullable type use 'System.Nullable()'.</source>
        <target state="translated">类型“{0}”未将“null”用作适当的值。若要为可以为 null 的类型创建 null 值，请使用“System.Nullable()”。</target>
        <note />
      </trans-unit>
      <trans-unit id="csTypeDoesNotSupportComparison1">
        <source>The type '{0}' does not support the 'comparison' constraint because it has the 'NoComparison' attribute</source>
        <target state="translated">类型“{0}”不支持“comparison”约束，因为它具有“NoComparison”特性</target>
        <note />
      </trans-unit>
      <trans-unit id="csTypeDoesNotSupportComparison2">
        <source>The type '{0}' does not support the 'comparison' constraint. For example, it does not support the 'System.IComparable' interface</source>
        <target state="translated">类型“{0}”不支持“comparison”约束。例如，它不支持“System.IComparable”接口</target>
        <note />
      </trans-unit>
      <trans-unit id="csTypeDoesNotSupportComparison3">
        <source>The type '{0}' does not support the 'comparison' constraint because it is a record, union or struct with one or more structural element types which do not support the 'comparison' constraint. Either avoid the use of comparison with this type, or add the 'StructuralComparison' attribute to the type to determine which field type does not support comparison</source>
        <target state="translated">类型“{0}”不支持“comparison”约束，因为它是一个记录、联合或结构，其中的一个或多个结构化元素类型不支持“comparison”约束。请避免对此类型使用比较，或将“StructuralComparison”特性添加到此类型以确定哪些字段类型不支持比较</target>
        <note />
      </trans-unit>
      <trans-unit id="csTypeDoesNotSupportEquality1">
        <source>The type '{0}' does not support the 'equality' constraint because it has the 'NoEquality' attribute</source>
        <target state="translated">类型“{0}”不支持“equality”约束，因为它具有“NoEquality”特性</target>
        <note />
      </trans-unit>
      <trans-unit id="csTypeDoesNotSupportEquality2">
        <source>The type '{0}' does not support the 'equality' constraint because it is a function type</source>
        <target state="translated">类型“{0}”不支持“equality”约束，因为它是函数类型</target>
        <note />
      </trans-unit>
      <trans-unit id="csTypeDoesNotSupportEquality3">
        <source>The type '{0}' does not support the 'equality' constraint because it is a record, union or struct with one or more structural element types which do not support the 'equality' constraint. Either avoid the use of equality with this type, or add the 'StructuralEquality' attribute to the type to determine which field type does not support equality</source>
        <target state="translated">类型“{0}”不支持“equality”约束，因为它是一个记录、联合或结构，其中的一个或多个结构化元素类型不支持“equality”约束。请避免对此类型使用相等运算，或将“StructuralEquality”特性添加到此类型以确定哪些字段类型不支持相等运算</target>
        <note />
      </trans-unit>
      <trans-unit id="csTypeIsNotEnumType">
        <source>The type '{0}' is not a CLI enum type</source>
        <target state="translated">类型“{0}”不是 CLI 枚举类型</target>
        <note />
      </trans-unit>
      <trans-unit id="csTypeHasNonStandardDelegateType">
        <source>The type '{0}' has a non-standard delegate type</source>
        <target state="translated">类型“{0}”具有非标准委托类型</target>
        <note />
      </trans-unit>
      <trans-unit id="csTypeIsNotDelegateType">
        <source>The type '{0}' is not a CLI delegate type</source>
        <target state="translated">类型“{0}”不是 CLI 委托类型</target>
        <note />
      </trans-unit>
      <trans-unit id="csTypeParameterCannotBeNullable">
        <source>This type parameter cannot be instantiated to 'Nullable'. This is a restriction imposed in order to ensure the meaning of 'null' in some CLI languages is not confusing when used in conjunction with 'Nullable' values.</source>
        <target state="translated">无法将此类型参数实例化为“Nullable”。此限制是强制实施的，旨在确保在某些 CLI 语言中将“null”与“Nullable”值一起使用时，不会混淆二者的含义。</target>
        <note />
      </trans-unit>
      <trans-unit id="csGenericConstructRequiresStructType">
        <source>A generic construct requires that the type '{0}' is a CLI or F# struct type</source>
        <target state="translated">泛型构造要求类型“{0}”是 CLI 或 F# 结构类型</target>
        <note />
      </trans-unit>
      <trans-unit id="csGenericConstructRequiresUnmanagedType">
        <source>A generic construct requires that the type '{0}' is an unmanaged type</source>
        <target state="translated">泛型构造要求类型“{0}”是非托管类型</target>
        <note />
      </trans-unit>
      <trans-unit id="csTypeNotCompatibleBecauseOfPrintf">
        <source>The type '{0}' is not compatible with any of the types {1}, arising from the use of a printf-style format string</source>
        <target state="translated">类型“{0}”与类型 {1} 中的任何类型都不兼容，因为使用了 printf 样式的格式字符串</target>
        <note />
      </trans-unit>
      <trans-unit id="csGenericConstructRequiresReferenceSemantics">
        <source>A generic construct requires that the type '{0}' have reference semantics, but it does not, i.e. it is a struct</source>
        <target state="translated">泛型构造要求类型“{0}”具有引用语义，而该类型没有引用语义，也就是说，该类型是一个结构</target>
        <note />
      </trans-unit>
      <trans-unit id="csGenericConstructRequiresNonAbstract">
        <source>A generic construct requires that the type '{0}' be non-abstract</source>
        <target state="translated">泛型构造要求类型“{0}”是非抽象的</target>
        <note />
      </trans-unit>
      <trans-unit id="csGenericConstructRequiresPublicDefaultConstructor">
        <source>A generic construct requires that the type '{0}' have a public default constructor</source>
        <target state="translated">泛型构造要求类型“{0}”具有公共的默认构造函数</target>
        <note />
      </trans-unit>
      <trans-unit id="csTypeInstantiationLengthMismatch">
        <source>Type instantiation length mismatch</source>
        <target state="translated">类型实例化长度不匹配</target>
        <note />
      </trans-unit>
      <trans-unit id="csOptionalArgumentNotPermittedHere">
        <source>Optional arguments not permitted here</source>
        <target state="translated">此处不允许可选参数</target>
        <note />
      </trans-unit>
      <trans-unit id="csMemberIsNotStatic">
        <source>{0} is not a static member</source>
        <target state="translated">{0} 不是静态成员</target>
        <note />
      </trans-unit>
      <trans-unit id="csMemberIsNotInstance">
        <source>{0} is not an instance member</source>
        <target state="translated">{0} 不是实例成员</target>
        <note />
      </trans-unit>
      <trans-unit id="csArgumentLengthMismatch">
        <source>Argument length mismatch</source>
        <target state="translated">参数长度不匹配</target>
        <note />
      </trans-unit>
      <trans-unit id="csArgumentTypesDoNotMatch">
        <source>The argument types don't match</source>
        <target state="translated">参数类型不匹配</target>
        <note />
      </trans-unit>
      <trans-unit id="csMethodExpectsParams">
        <source>This method expects a CLI 'params' parameter in this position. 'params' is a way of passing a variable number of arguments to a method in languages such as C#. Consider passing an array for this argument</source>
        <target state="translated">此方法需要在此位置提供有 CLI“params”参数。“params”是一种用于在 C# 等语言中向某个方法传递数量可变的参数的方式。请考虑为此参数传递一个数组</target>
        <note />
      </trans-unit>
      <trans-unit id="csMemberIsNotAccessible">
        <source>The member or object constructor '{0}' is not {1}</source>
        <target state="translated">成员或对象构造函数“{0}”不是 {1}</target>
        <note />
      </trans-unit>
      <trans-unit id="csMemberIsNotAccessible2">
        <source>The member or object constructor '{0}' is not {1}. Private members may only be accessed from within the declaring type. Protected members may only be accessed from an extending type and cannot be accessed from inner lambda expressions.</source>
        <target state="translated">成员或对象构造函数“{0}”不是 {1}。只可以从声明类型中访问私有成员。只可以从扩展类型访问受保护的成员，而不能从内部 lambda 表达式访问这些成员。</target>
        <note />
      </trans-unit>
      <trans-unit id="csMethodIsNotAStaticMethod">
        <source>{0} is not a static method</source>
        <target state="translated">{0} 不是静态方法</target>
        <note />
      </trans-unit>
      <trans-unit id="csMethodIsNotAnInstanceMethod">
        <source>{0} is not an instance method</source>
        <target state="translated">{0} 不是实例方法</target>
        <note />
      </trans-unit>
      <trans-unit id="csMemberHasNoArgumentOrReturnProperty">
        <source>The member or object constructor '{0}' has no argument or settable return property '{1}'. {2}.</source>
        <target state="translated">成员或对象构造函数“{0}”没有参数或可设置的返回属性“{1}”。{2}。</target>
        <note />
      </trans-unit>
      <trans-unit id="csCtorHasNoArgumentOrReturnProperty">
        <source>The object constructor '{0}' has no argument or settable return property '{1}'. {2}.</source>
        <target state="translated">对象构造函数“{0}”无参数或无可设置的返回属性“{1}”。{2}。</target>
        <note />
      </trans-unit>
      <trans-unit id="csRequiredSignatureIs">
        <source>The required signature is {0}</source>
        <target state="translated">所需签名为 {0}</target>
        <note />
      </trans-unit>
      <trans-unit id="csMemberSignatureMismatch">
        <source>The member or object constructor '{0}' requires {1} argument(s). The required signature is '{2}'.</source>
        <target state="translated">成员或对象构造函数“{0}”需要 {1} 个参数。所需签名为“{2}”。</target>
        <note />
      </trans-unit>
      <trans-unit id="csMemberSignatureMismatch2">
        <source>The member or object constructor '{0}' requires {1} additional argument(s). The required signature is '{2}'.</source>
        <target state="translated">成员或对象构造函数“{0}”需要 {1} 个附加参数。所需签名为“{2}”。</target>
        <note />
      </trans-unit>
      <trans-unit id="csMemberSignatureMismatch3">
        <source>The member or object constructor '{0}' requires {1} argument(s). The required signature is '{2}'. Some names for missing arguments are {3}.</source>
        <target state="translated">成员或对象构造函数“{0}”需要 {1} 个参数。所需签名为“{2}”。一些缺少的参数的名称为 {3}。</target>
        <note />
      </trans-unit>
      <trans-unit id="csMemberSignatureMismatch4">
        <source>The member or object constructor '{0}' requires {1} additional argument(s). The required signature is '{2}'. Some names for missing arguments are {3}.</source>
        <target state="translated">成员或对象构造函数“{0}”需要 {1} 个附加参数。所需签名为“{2}”。一些缺少的参数的名称为 {3}。</target>
        <note />
      </trans-unit>
      <trans-unit id="csMemberSignatureMismatchArityNamed">
        <source>The member or object constructor '{0}' requires {1} argument(s) but is here given {2} unnamed and {3} named argument(s). The required signature is '{4}'.</source>
        <target state="translated">成员或对象构造函数“{0}”需要 {1} 个参数，而此处给定了 {2} 个未命名参数和 {3} 个已命名参数。所需签名为“{4}”。</target>
        <note />
      </trans-unit>
      <trans-unit id="csMemberSignatureMismatchArity">
        <source>The member or object constructor '{0}' takes {1} argument(s) but is here given {2}. The required signature is '{3}'.</source>
        <target state="translated">成员或对象构造函数“{0}”需要 {1} 个参数，而此处给定了 {2} 个参数。所需签名为“{3}”。</target>
        <note />
      </trans-unit>
      <trans-unit id="csCtorSignatureMismatchArity">
        <source>The object constructor '{0}' takes {1} argument(s) but is here given {2}. The required signature is '{3}'.</source>
        <target state="translated">对象构造函数“{0}”有 {1} 个参数，但此处只提供 {2} 个。所需的签名为“{3}”。</target>
        <note />
      </trans-unit>
      <trans-unit id="csCtorSignatureMismatchArityProp">
        <source>The object constructor '{0}' takes {1} argument(s) but is here given {2}. The required signature is '{3}'. If some of the arguments are meant to assign values to properties, consider separating those arguments with a comma (',').</source>
        <target state="translated">对象构造函数“{0}”有 {1} 个参数，但此处只提供 {2} 个。所需的签名为“{3}”。如果某些参数用于向属性分配值，请考虑使用逗号(",")分隔这些参数。</target>
        <note />
      </trans-unit>
      <trans-unit id="csMemberSignatureMismatchArityType">
        <source>The member or object constructor '{0}' takes {1} type argument(s) but is here given {2}. The required signature is '{3}'.</source>
        <target state="translated">成员或对象构造函数“{0}”需要 {1} 个类型参数，而此处给定了 {2} 个类型参数。所需签名为“{3}”。</target>
        <note />
      </trans-unit>
      <trans-unit id="csMemberNotAccessible">
        <source>A member or object constructor '{0}' taking {1} arguments is not accessible from this code location. All accessible versions of method '{2}' take {3} arguments.</source>
        <target state="translated">无法从此代码位置访问采用 {1} 个参数的成员或对象构造函数“{0}”。方法“{2}”的所有可访问版本都采用了 {3} 个参数。</target>
        <note />
      </trans-unit>
      <trans-unit id="csIncorrectGenericInstantiation">
        <source>Incorrect generic instantiation. No {0} member named '{1}' takes {2} generic arguments.</source>
        <target state="translated">泛型实例化不正确。没有名为“{1}”的 {0} 成员采用 {2} 个泛型参数。</target>
        <note />
      </trans-unit>
      <trans-unit id="csMemberOverloadArityMismatch">
        <source>The member or object constructor '{0}' does not take {1} argument(s). An overload was found taking {2} arguments.</source>
        <target state="translated">成员或对象构造函数“{0}”不采用 {1} 个参数。发现某个重载采用 {2} 个参数。</target>
        <note />
      </trans-unit>
      <trans-unit id="csNoMemberTakesTheseArguments">
        <source>No {0} member or object constructor named '{1}' takes {2} arguments</source>
        <target state="translated">没有名为“{1}”的 {0} 成员或对象构造函数采用 {2} 个参数</target>
        <note />
      </trans-unit>
      <trans-unit id="csNoMemberTakesTheseArguments2">
        <source>No {0} member or object constructor named '{1}' takes {2} arguments. Note the call to this member also provides {3} named arguments.</source>
        <target state="translated">没有名为“{1}”的 {0} 成员或对象构造函数采用 {2} 个参数。注意，调用此成员也会提供 {3} 个已命名参数。</target>
        <note />
      </trans-unit>
      <trans-unit id="csNoMemberTakesTheseArguments3">
        <source>No {0} member or object constructor named '{1}' takes {2} arguments. The named argument '{3}' doesn't correspond to any argument or settable return property for any overload.</source>
        <target state="translated">没有名为“{1}”的 {0} 成员或对象构造函数采用 {2} 个参数。已命名参数“{3}”与针对任何重载的任何参数或可设置的返回属性均不对应。</target>
        <note />
      </trans-unit>
      <trans-unit id="csMethodNotFound">
        <source>Method or object constructor '{0}' not found</source>
        <target state="translated">未找到方法或对象构造函数“{0}”</target>
        <note />
      </trans-unit>
      <trans-unit id="csNoOverloadsFound">
        <source>No overloads match for method '{0}'.</source>
        <target state="translated">没有与方法“{0}”匹配的重载。</target>
        <note />
      </trans-unit>
      <trans-unit id="csMethodIsOverloaded">
        <source>A unique overload for method '{0}' could not be determined based on type information prior to this program point. A type annotation may be needed.</source>
        <target state="translated">未能根据此程序点之前的类型信息确定方法“{0}”的唯一重载。可能需要类型批注。</target>
        <note />
      </trans-unit>
      <trans-unit id="csCandidates">
        <source>Candidates: {0}</source>
        <target state="translated">候选项: {0}</target>
        <note />
      </trans-unit>
      <trans-unit id="csSeeAvailableOverloads">
        <source>The available overloads are shown below.</source>
        <target state="translated">下方显示了可用重载。</target>
        <note />
      </trans-unit>
      <trans-unit id="parsDoCannotHaveVisibilityDeclarations">
        <source>Accessibility modifiers are not permitted on 'do' bindings, but '{0}' was given.</source>
        <target state="translated">不允许对 "do" 绑定使用可访问性修饰符，但却给出了“{0}”。</target>
        <note />
      </trans-unit>
      <trans-unit id="parsEofInHashIf">
        <source>End of file in #if section begun at or after here</source>
        <target state="translated">文件尾在此处或之后开始的 #if 节中</target>
        <note />
      </trans-unit>
      <trans-unit id="parsEofInString">
        <source>End of file in string begun at or before here</source>
        <target state="translated">文件尾在此处或之前开始的字符串中</target>
        <note />
      </trans-unit>
      <trans-unit id="parsEofInVerbatimString">
        <source>End of file in verbatim string begun at or before here</source>
        <target state="translated">文件尾在此外或之前开始的原义字符串中</target>
        <note />
      </trans-unit>
      <trans-unit id="parsEofInComment">
        <source>End of file in comment begun at or before here</source>
        <target state="translated">文件尾在此处或之前开始的注释中</target>
        <note />
      </trans-unit>
      <trans-unit id="parsEofInStringInComment">
        <source>End of file in string embedded in comment begun at or before here</source>
        <target state="translated">文件尾在此外或之前开始的注释中嵌入的字符串中</target>
        <note />
      </trans-unit>
      <trans-unit id="parsEofInVerbatimStringInComment">
        <source>End of file in verbatim string embedded in comment begun at or before here</source>
        <target state="translated">文件尾在此处或之前开始的注释中嵌入的原义字符串中</target>
        <note />
      </trans-unit>
      <trans-unit id="parsEofInIfOcaml">
        <source>End of file in IF-OCAML section begun at or before here</source>
        <target state="translated">文件尾在此处或之前开始的 IF-OCAML 节中</target>
        <note />
      </trans-unit>
      <trans-unit id="parsEofInDirective">
        <source>End of file in directive begun at or before here</source>
        <target state="translated">文件尾在此处或之前开始的指令中</target>
        <note />
      </trans-unit>
      <trans-unit id="parsNoHashEndIfFound">
        <source>No #endif found for #if or #else</source>
        <target state="translated">未找到与 #if 或 #else 对应的 #endif</target>
        <note />
      </trans-unit>
      <trans-unit id="parsAttributesIgnored">
        <source>Attributes have been ignored in this construct</source>
        <target state="translated">此构造中已忽略特性</target>
        <note />
      </trans-unit>
      <trans-unit id="parsUseBindingsIllegalInImplicitClassConstructors">
        <source>'use' bindings are not permitted in primary constructors</source>
        <target state="translated">主构造函数中不允许使用“use”绑定</target>
        <note />
      </trans-unit>
      <trans-unit id="parsUseBindingsIllegalInModules">
        <source>'use' bindings are not permitted in modules and are treated as 'let' bindings</source>
        <target state="translated">“use”绑定不允许在模块中使用并且将被视为“let”绑定</target>
        <note />
      </trans-unit>
      <trans-unit id="parsIntegerForLoopRequiresSimpleIdentifier">
        <source>An integer for loop must use a simple identifier</source>
        <target state="translated">用于循环的整数必须使用简单的标识符</target>
        <note />
      </trans-unit>
      <trans-unit id="parsOnlyOneWithAugmentationAllowed">
        <source>At most one 'with' augmentation is permitted</source>
        <target state="translated">最多允许一个“with”扩大</target>
        <note />
      </trans-unit>
      <trans-unit id="parsUnexpectedSemicolon">
        <source>A semicolon is not expected at this point</source>
        <target state="translated">此时不应有分号</target>
        <note />
      </trans-unit>
      <trans-unit id="parsUnexpectedEndOfFile">
        <source>Unexpected end of input</source>
        <target state="translated">意外的输入结束</target>
        <note />
      </trans-unit>
      <trans-unit id="parsUnexpectedVisibilityDeclaration">
        <source>Accessibility modifiers are not permitted here, but '{0}' was given.</source>
        <target state="translated">此处不允许使用可访问性修饰符，但却给出了“{0}”。</target>
        <note />
      </trans-unit>
      <trans-unit id="parsOnlyHashDirectivesAllowed">
        <source>Only '#' compiler directives may occur prior to the first 'namespace' declaration</source>
        <target state="translated">只有“#”编译器指令可以在第一个“namespace”声明之前出现</target>
        <note />
      </trans-unit>
      <trans-unit id="parsVisibilityDeclarationsShouldComePriorToIdentifier">
        <source>Accessibility modifiers should come immediately prior to the identifier naming a construct</source>
        <target state="translated">可访问性修饰符应紧接在用于命名构造函数的标识符的前面</target>
        <note />
      </trans-unit>
      <trans-unit id="parsNamespaceOrModuleNotBoth">
        <source>Files should begin with either a namespace or module declaration, e.g. 'namespace SomeNamespace.SubNamespace' or 'module SomeNamespace.SomeModule', but not both. To define a module within a namespace use 'module SomeModule = ...'</source>
        <target state="translated">文件应以命名空间或模块声明(例如“namespace SomeNamespace.SubNamespace”或“module SomeNamespace.SomeModule”)开头，而不是同时以二者开头。若要定义命名空间中的模块，请使用“module SomeModule = ...”</target>
        <note />
      </trans-unit>
      <trans-unit id="parsModuleAbbreviationMustBeSimpleName">
        <source>A module abbreviation must be a simple name, not a path</source>
        <target state="translated">模块缩写词必须是简单名称，而非路径</target>
        <note />
      </trans-unit>
      <trans-unit id="parsIgnoreAttributesOnModuleAbbreviation">
        <source>Ignoring attributes on module abbreviation</source>
        <target state="translated">在模块缩写词中忽略特性</target>
        <note />
      </trans-unit>
      <trans-unit id="parsIgnoreAttributesOnModuleAbbreviationAlwaysPrivate">
        <source>The '{0}' accessibility attribute is not allowed on module abbreviation. Module abbreviations are always private.</source>
        <target state="translated">模块缩写词中不允许“{0}”可访问性特性。模块缩写词总是私有的。</target>
        <note />
      </trans-unit>
      <trans-unit id="parsIgnoreVisibilityOnModuleAbbreviationAlwaysPrivate">
        <source>The '{0}' visibility attribute is not allowed on module abbreviation. Module abbreviations are always private.</source>
        <target state="translated">模块缩写词中不允许“{0}”可见性特性。模块缩写词总是私有的。</target>
        <note />
      </trans-unit>
      <trans-unit id="parsUnClosedBlockInHashLight">
        <source>Unclosed block</source>
        <target state="translated">未封闭的块</target>
        <note />
      </trans-unit>
      <trans-unit id="parsUnmatchedBeginOrStruct">
        <source>Unmatched 'begin' or 'struct'</source>
        <target state="translated">不匹配的“begin”或“struct”</target>
        <note />
      </trans-unit>
      <trans-unit id="parsModuleDefnMustBeSimpleName">
        <source>A module name must be a simple name, not a path</source>
        <target state="translated">模块名称必须是简单名称，而非路径</target>
        <note />
      </trans-unit>
      <trans-unit id="parsUnexpectedEmptyModuleDefn">
        <source>Unexpected empty type moduleDefn list</source>
        <target state="translated">意外的空类型 moduleDefn 列表</target>
        <note />
      </trans-unit>
      <trans-unit id="parsAttributesMustComeBeforeVal">
        <source>Attributes should be placed before 'val'</source>
        <target state="translated">特性应置于“val”之前</target>
        <note />
      </trans-unit>
      <trans-unit id="parsAttributesAreNotPermittedOnInterfaceImplementations">
        <source>Attributes are not permitted on interface implementations</source>
        <target state="translated">不允许对接口实现使用特性</target>
        <note />
      </trans-unit>
      <trans-unit id="parsSyntaxError">
        <source>Syntax error</source>
        <target state="translated">语法错误</target>
        <note />
      </trans-unit>
      <trans-unit id="parsAugmentationsIllegalOnDelegateType">
        <source>Augmentations are not permitted on delegate type moduleDefns</source>
        <target state="translated">不允许对委托类型 moduleDefns 使用扩大</target>
        <note />
      </trans-unit>
      <trans-unit id="parsUnmatchedClassInterfaceOrStruct">
        <source>Unmatched 'class', 'interface' or 'struct'</source>
        <target state="translated">不匹配的“class”、“interface”或“struct”</target>
        <note />
      </trans-unit>
      <trans-unit id="parsEmptyTypeDefinition">
        <source>A type definition requires one or more members or other declarations. If you intend to define an empty class, struct or interface, then use 'type ... = class end', 'interface end' or 'struct end'.</source>
        <target state="translated">类型定义需要一个或多个成员或者其他声明。如果您打算定义一个空的类、结构或接口，请使用“type ... = class end”、“interface end”或“struct end”。</target>
        <note />
      </trans-unit>
      <trans-unit id="parsUnmatchedWith">
        <source>Unmatched 'with' or badly formatted 'with' block</source>
        <target state="translated">不匹配的“with”或“with”块的格式不正确</target>
        <note />
      </trans-unit>
      <trans-unit id="parsGetOrSetRequired">
        <source>'get', 'set' or 'get,set' required</source>
        <target state="translated">需要“get”、“set”或“get,set”</target>
        <note />
      </trans-unit>
      <trans-unit id="parsOnlyClassCanTakeValueArguments">
        <source>Only class types may take value arguments</source>
        <target state="translated">只有类类型可以采用值参数</target>
        <note />
      </trans-unit>
      <trans-unit id="parsUnmatchedBegin">
        <source>Unmatched 'begin'</source>
        <target state="translated">不匹配的“begin”</target>
        <note />
      </trans-unit>
      <trans-unit id="parsInvalidDeclarationSyntax">
        <source>Invalid declaration syntax</source>
        <target state="translated">声明语法无效</target>
        <note />
      </trans-unit>
      <trans-unit id="parsGetAndOrSetRequired">
        <source>'get' and/or 'set' required</source>
        <target state="translated">需要“get”和/或“set”</target>
        <note />
      </trans-unit>
      <trans-unit id="parsTypeAnnotationsOnGetSet">
        <source>Type annotations on property getters and setters must be given after the 'get()' or 'set(v)', e.g. 'with get() : string = ...'</source>
        <target state="translated">必须在 "get()" 或 "set(v)" 后面提供属性 Getter 和 Setter 的类型批注，例如 "with get() : string = ..."</target>
        <note />
      </trans-unit>
      <trans-unit id="parsGetterMustHaveAtLeastOneArgument">
        <source>A getter property is expected to be a function, e.g. 'get() = ...' or 'get(index) = ...'</source>
        <target state="translated">Getter 属性应为一个函数，例如 "get() = ..." 或 "get(index) = ..."</target>
        <note />
      </trans-unit>
      <trans-unit id="parsMultipleAccessibilitiesForGetSet">
        <source>Multiple accessibilities given for property getter or setter</source>
        <target state="translated">为属性 Getter 或 Setter 给定了多个可访问性</target>
        <note />
      </trans-unit>
      <trans-unit id="parsSetSyntax">
        <source>Property setters must be defined using 'set value = ', 'set idx value = ' or 'set (idx1,...,idxN) value = ... '</source>
        <target state="translated">必须使用“set value =”、“set idx value =”或“set (idx1,...,idxN) value = ...”定义属性 setter'</target>
        <note />
      </trans-unit>
      <trans-unit id="parsInterfacesHaveSameVisibilityAsEnclosingType">
        <source>Interfaces always have the same visibility as the enclosing type</source>
        <target state="translated">接口始终具有与封闭类型相同的可见性</target>
        <note />
      </trans-unit>
      <trans-unit id="parsAccessibilityModsIllegalForAbstract">
        <source>Accessibility modifiers are not allowed on this member. Abstract slots always have the same visibility as the enclosing type.</source>
        <target state="translated">不允许对此成员使用可访问性修饰符。抽象槽总是具有与封闭类型相同的可见性。</target>
        <note />
      </trans-unit>
      <trans-unit id="parsAttributesIllegalOnInherit">
        <source>Attributes are not permitted on 'inherit' declarations</source>
        <target state="translated">不允许对“inherit”声明使用特性</target>
        <note />
      </trans-unit>
      <trans-unit id="parsVisibilityIllegalOnInherit">
        <source>Accessibility modifiers are not permitted on an 'inherits' declaration</source>
        <target state="translated">不允许对“inherits”声明使用可访问性修饰符</target>
        <note />
      </trans-unit>
      <trans-unit id="parsInheritDeclarationsCannotHaveAsBindings">
        <source>'inherit' declarations cannot have 'as' bindings. To access members of the base class when overriding a method, the syntax 'base.SomeMember' may be used; 'base' is a keyword. Remove this 'as' binding.</source>
        <target state="translated">“inherit”声明不能具有“as”绑定。若要在重写某个方法时访问基类的成员，可以使用语法“base.SomeMember”；“base”为关键字。删除此“as”绑定。</target>
        <note />
      </trans-unit>
      <trans-unit id="parsAttributesIllegalHere">
        <source>Attributes are not allowed here</source>
        <target state="translated">此处不允许使用特性</target>
        <note />
      </trans-unit>
      <trans-unit id="parsTypeAbbreviationsCannotHaveVisibilityDeclarations">
        <source>Accessibility modifiers are not permitted in this position for type abbreviations</source>
        <target state="translated">对于类型缩写词，此位置不允许使用可访问性修饰符</target>
        <note />
      </trans-unit>
      <trans-unit id="parsEnumTypesCannotHaveVisibilityDeclarations">
        <source>Accessibility modifiers are not permitted in this position for enum types</source>
        <target state="translated">对于枚举类型，此位置不允许使用可访问性修饰符</target>
        <note />
      </trans-unit>
      <trans-unit id="parsAllEnumFieldsRequireValues">
        <source>All enum fields must be given values</source>
        <target state="translated">所有枚举字段都必须为给定值</target>
        <note />
      </trans-unit>
      <trans-unit id="parsInlineAssemblyCannotHaveVisibilityDeclarations">
        <source>Accessibility modifiers are not permitted on inline assembly code types</source>
        <target state="translated">不允许对内联程序集代码类型使用可访问性修饰符</target>
        <note />
      </trans-unit>
      <trans-unit id="parsUnexpectedIdentifier">
        <source>Unexpected identifier: '{0}'</source>
        <target state="translated">意外的标识符: '{0}'</target>
        <note />
      </trans-unit>
      <trans-unit id="parsUnionCasesCannotHaveVisibilityDeclarations">
        <source>Accessibility modifiers are not permitted on union cases. Use 'type U = internal ...' or 'type U = private ...' to give an accessibility to the whole representation.</source>
        <target state="translated">不允许对联合用例使用可访问性修饰符。请使用“type U = internal ...”或“type U = private ...”为整个表示形式给定可访问性。</target>
        <note />
      </trans-unit>
      <trans-unit id="parsEnumFieldsCannotHaveVisibilityDeclarations">
        <source>Accessibility modifiers are not permitted on enumeration fields</source>
        <target state="translated">不允许对枚举字段使用可访问性修饰符</target>
        <note />
      </trans-unit>
      <trans-unit id="parsConsiderUsingSeparateRecordType">
        <source>Consider using a separate record type instead</source>
        <target state="translated">请考虑改用单独的记录类型</target>
        <note />
      </trans-unit>
      <trans-unit id="parsRecordFieldsCannotHaveVisibilityDeclarations">
        <source>Accessibility modifiers are not permitted on record fields. Use 'type R = internal ...' or 'type R = private ...' to give an accessibility to the whole representation.</source>
        <target state="translated">不允许对记录字段使用可访问性修饰符。请使用“type R = internal ...”或“type R = private ...”为整个表示形式给定可访问性。</target>
        <note />
      </trans-unit>
      <trans-unit id="parsLetAndForNonRecBindings">
        <source>The declaration form 'let ... and ...' for non-recursive bindings is not used in F# code. Consider using a sequence of 'let' bindings</source>
        <target state="translated">非递归绑定的声明格式“let ... and ...”不可用于 F# 代码。请考虑使用“let”绑定序列</target>
        <note />
      </trans-unit>
      <trans-unit id="parsUnmatchedParen">
        <source>Unmatched '('</source>
        <target state="translated">不匹配的“(”</target>
        <note />
      </trans-unit>
      <trans-unit id="parsSuccessivePatternsShouldBeSpacedOrTupled">
        <source>Successive patterns should be separated by spaces or tupled</source>
        <target state="translated">应使用空格来分隔连续模式或将这些连续模式组成元组</target>
        <note />
      </trans-unit>
      <trans-unit id="parsNoMatchingInForLet">
        <source>No matching 'in' found for this 'let'</source>
        <target state="translated">未找到与此“let”匹配的“in”</target>
        <note />
      </trans-unit>
      <trans-unit id="parsErrorInReturnForLetIncorrectIndentation">
        <source>Error in the return expression for this 'let'. Possible incorrect indentation.</source>
        <target state="translated">此“let”的返回表达式出错。缩进可能不正确。</target>
        <note />
      </trans-unit>
      <trans-unit id="parsExpectedExpressionAfterLet">
        <source>The block following this '{0}' is unfinished. Every code block is an expression and must have a result. '{1}' cannot be the final code element in a block. Consider giving this block an explicit result.</source>
        <target state="translated">此“{0}”后的程序块未完成。每个代码块均为表达式，且必须具有结果。“{1}”不能为程序块中最后的代码元素。考虑为此程序块提供显式结果。</target>
        <note />
      </trans-unit>
      <trans-unit id="parsIncompleteIf">
        <source>Incomplete conditional. Expected 'if &lt;expr&gt; then &lt;expr&gt;' or 'if &lt;expr&gt; then &lt;expr&gt; else &lt;expr&gt;'.</source>
        <target state="translated">条件不完整。应为 "if &lt;expr&gt; then &lt;expr&gt;" 或 "if &lt;expr&gt; then &lt;expr&gt; else &lt;expr&gt;"。</target>
        <note />
      </trans-unit>
      <trans-unit id="parsAssertIsNotFirstClassValue">
        <source>'assert' may not be used as a first class value. Use 'assert &lt;expr&gt;' instead.</source>
        <target state="translated">"assert" 不能用作第一类值。请改用 "assert &lt;expr&gt;"。</target>
        <note />
      </trans-unit>
      <trans-unit id="parsIdentifierExpected">
        <source>Identifier expected</source>
        <target state="translated">应输入标识符</target>
        <note />
      </trans-unit>
      <trans-unit id="parsInOrEqualExpected">
        <source>'in' or '=' expected</source>
        <target state="translated">应为“in”或“=”</target>
        <note />
      </trans-unit>
      <trans-unit id="parsArrowUseIsLimited">
        <source>The use of '-&gt;' in sequence and computation expressions is limited to the form 'for pat in expr -&gt; expr'. Use the syntax 'for ... in ... do ... yield...' to generate elements in more complex sequence expressions.</source>
        <target state="translated">只能在序列和计算表达式中按 "for pat in expr -&gt; expr" 格式使用 "-&gt;"。要在多个复杂的序列表达式中生成元素，请使用语法 "for ... in ... do ... yield..."。</target>
        <note />
      </trans-unit>
      <trans-unit id="parsSuccessiveArgsShouldBeSpacedOrTupled">
        <source>Successive arguments should be separated by spaces or tupled, and arguments involving function or method applications should be parenthesized</source>
        <target state="translated">应使用空格来分隔连续参数或将这些连续参数组成元组，并且应使用括号将涉及函数或方法应用的参数括起来</target>
        <note />
      </trans-unit>
      <trans-unit id="parsUnmatchedBracket">
        <source>Unmatched '['</source>
        <target state="translated">不匹配的“[”</target>
        <note />
      </trans-unit>
      <trans-unit id="parsMissingQualificationAfterDot">
        <source>Missing qualification after '.'</source>
        <target state="translated">“.”后缺少限定</target>
        <note />
      </trans-unit>
      <trans-unit id="parsParenFormIsForML">
        <source>In F# code you may use 'expr.[expr]'. A type annotation may be required to indicate the first expression is an array</source>
        <target state="translated">可在 F# 代码中使用“expr.[expr]”。可能需要进行类型批注以指明第一个表达式是一个数组</target>
        <note />
      </trans-unit>
      <trans-unit id="parsMismatchedQuote">
        <source>Mismatched quotation, beginning with '{0}'</source>
        <target state="translated">不匹配的引用(以“{0}”开头)</target>
        <note />
      </trans-unit>
      <trans-unit id="parsUnmatched">
        <source>Unmatched '{0}'</source>
        <target state="translated">不匹配的“{0}”</target>
        <note />
      </trans-unit>
      <trans-unit id="parsUnmatchedBracketBar">
        <source>Unmatched '[|'</source>
        <target state="translated">不匹配的“[|”</target>
        <note />
      </trans-unit>
      <trans-unit id="parsUnmatchedBrace">
        <source>Unmatched '{{'</source>
        <target state="translated">不匹配的“{{”</target>
        <note />
      </trans-unit>
      <trans-unit id="parsFieldBinding">
        <source>Field bindings must have the form 'id = expr;'</source>
        <target state="translated">字段绑定的格式必须为“id = expr;”</target>
        <note />
      </trans-unit>
      <trans-unit id="parsMemberIllegalInObjectImplementation">
        <source>This member is not permitted in an object implementation</source>
        <target state="translated">对象实现中不允许使用此成员</target>
        <note />
      </trans-unit>
      <trans-unit id="parsMissingFunctionBody">
        <source>Missing function body</source>
        <target state="translated">缺少函数体</target>
        <note />
      </trans-unit>
      <trans-unit id="parsSyntaxErrorInLabeledType">
        <source>Syntax error in labelled type argument</source>
        <target state="translated">带有标签的类型参数中的语法错误</target>
        <note />
      </trans-unit>
      <trans-unit id="parsUnexpectedInfixOperator">
        <source>Unexpected infix operator in type expression</source>
        <target state="translated">类型表达式中意外的中缀运算符</target>
        <note />
      </trans-unit>
      <trans-unit id="parsMultiArgumentGenericTypeFormDeprecated">
        <source>The syntax '(typ,...,typ) ident' is not used in F# code. Consider using 'ident&lt;typ,...,typ&gt;' instead</source>
        <target state="translated">F# 代码中不使用 "(typ,...,typ) ident" 语法。请考虑改用 "ident&lt;typ,...,typ&gt;"</target>
        <note />
      </trans-unit>
      <trans-unit id="parsInvalidLiteralInType">
        <source>Invalid literal in type</source>
        <target state="translated">类型中的文本无效</target>
        <note />
      </trans-unit>
      <trans-unit id="parsUnexpectedOperatorForUnitOfMeasure">
        <source>Unexpected infix operator in unit-of-measure expression. Legal operators are '*', '/' and '^'.</source>
        <target state="translated">度量单位表达式中意外的中缀运算符。合法的运算符为“*”、“/”和“^”。</target>
        <note />
      </trans-unit>
      <trans-unit id="parsUnexpectedIntegerLiteralForUnitOfMeasure">
        <source>Unexpected integer literal in unit-of-measure expression</source>
        <target state="translated">度量单位表达式中意外的整数文本</target>
        <note />
      </trans-unit>
      <trans-unit id="parsUnexpectedTypeParameter">
        <source>Syntax error: unexpected type parameter specification</source>
        <target state="translated">语法错误: 意外的类型参数规范</target>
        <note />
      </trans-unit>
      <trans-unit id="parsMismatchedQuotationName">
        <source>Mismatched quotation operator name, beginning with '{0}'</source>
        <target state="translated">不匹配的引用运算符名称(以“{0}”开头)</target>
        <note />
      </trans-unit>
      <trans-unit id="parsActivePatternCaseMustBeginWithUpperCase">
        <source>Active pattern case identifiers must begin with an uppercase letter</source>
        <target state="translated">活动模式用例标识符必须以大写字母开头</target>
        <note />
      </trans-unit>
      <trans-unit id="parsActivePatternCaseContainsPipe">
        <source>The '|' character is not permitted in active pattern case identifiers</source>
        <target state="translated">不允许在活动模式用例标识符中使用“|”字符</target>
        <note />
      </trans-unit>
      <trans-unit id="parsIllegalDenominatorForMeasureExponent">
        <source>Denominator must not be 0 in unit-of-measure exponent</source>
        <target state="translated">度量单位指数中的分母不得为 0</target>
        <note />
      </trans-unit>
      <trans-unit id="parsNoEqualShouldFollowNamespace">
        <source>No '=' symbol should follow a 'namespace' declaration</source>
        <target state="translated">“namespace”声明后面不应有“=”符号</target>
        <note />
      </trans-unit>
      <trans-unit id="parsSyntaxModuleStructEndDeprecated">
        <source>The syntax 'module ... = struct .. end' is not used in F# code. Consider using 'module ... = begin .. end'</source>
        <target state="translated">语法“module ... = struct .. end”不可用于 F# 代码。请考虑使用“module ... = begin .. end”</target>
        <note />
      </trans-unit>
      <trans-unit id="parsSyntaxModuleSigEndDeprecated">
        <source>The syntax 'module ... : sig .. end' is not used in F# code. Consider using 'module ... = begin .. end'</source>
        <target state="translated">语法“module ... : sig .. end”不可用于 F# 代码。请考虑使用“module ... = begin .. end”</target>
        <note />
      </trans-unit>
      <trans-unit id="tcStaticFieldUsedWhenInstanceFieldExpected">
        <source>A static field was used where an instance field is expected</source>
        <target state="translated">在需要实例字段的位置使用了静态字段</target>
        <note />
      </trans-unit>
      <trans-unit id="tcMethodNotAccessible">
        <source>Method '{0}' is not accessible from this code location</source>
        <target state="translated">无法从此代码位置访问方法“{0}”</target>
        <note />
      </trans-unit>
      <trans-unit id="tcImplicitMeasureFollowingSlash">
        <source>Implicit product of measures following /</source>
        <target state="translated">/ 后的度量值的隐式乘积</target>
        <note />
      </trans-unit>
      <trans-unit id="tcUnexpectedMeasureAnon">
        <source>Unexpected SynMeasure.Anon</source>
        <target state="translated">意外的 SynMeasure.Anon</target>
        <note />
      </trans-unit>
      <trans-unit id="tcNonZeroConstantCannotHaveGenericUnit">
        <source>Non-zero constants cannot have generic units. For generic zero, write 0.0&lt;_&gt;.</source>
        <target state="translated">非零常量不能具有泛型单位。对于泛型零，请编写  0.0&lt;_&gt;。</target>
        <note />
      </trans-unit>
      <trans-unit id="tcSeqResultsUseYield">
        <source>In sequence expressions, results are generated using 'yield'</source>
        <target state="translated">在序列表达式中，使用“yield”生成结果</target>
        <note />
      </trans-unit>
      <trans-unit id="tcUnexpectedBigRationalConstant">
        <source>Unexpected big rational constant</source>
        <target state="translated">意外的大有理常数</target>
        <note />
      </trans-unit>
      <trans-unit id="tcInvalidTypeForUnitsOfMeasure">
        <source>Units-of-measure supported only on float, float32, decimal and signed integer types</source>
        <target state="translated">仅 float、float32、decimal 和带符号整数类型支持度量单位</target>
        <note />
      </trans-unit>
      <trans-unit id="tcUnexpectedConstUint16Array">
        <source>Unexpected Const_uint16array</source>
        <target state="translated">意外的 Const_uint16array</target>
        <note />
      </trans-unit>
      <trans-unit id="tcUnexpectedConstByteArray">
        <source>Unexpected Const_bytearray</source>
        <target state="translated">意外的 Const_bytearray</target>
        <note />
      </trans-unit>
      <trans-unit id="tcParameterRequiresName">
        <source>A parameter with attributes must also be given a name, e.g. '[&lt;Attribute&gt;] Name : Type'</source>
        <target state="translated">带属性的参数还必须具有名称，例如 "[&lt;Attribute&gt;] Name : Type"</target>
        <note />
      </trans-unit>
      <trans-unit id="tcReturnValuesCannotHaveNames">
        <source>Return values cannot have names</source>
        <target state="translated">返回值不能具有名称</target>
        <note />
      </trans-unit>
      <trans-unit id="tcMemberKindPropertyGetSetNotExpected">
        <source>MemberKind.PropertyGetSet only expected in parse trees</source>
        <target state="translated">仅分析树中需要 MemberKind.PropertyGetSet</target>
        <note />
      </trans-unit>
      <trans-unit id="tcNamespaceCannotContainValues">
        <source>Namespaces cannot contain values. Consider using a module to hold your value declarations.</source>
        <target state="translated">命名空间不能包含值。请考虑使用模块来包含值声明。</target>
        <note />
      </trans-unit>
      <trans-unit id="tcNamespaceCannotContainExtensionMembers">
        <source>Namespaces cannot contain extension members except in the same file and namespace declaration group where the type is defined. Consider using a module to hold declarations of extension members.</source>
        <target state="translated">命名空间不能包含扩展成员(在定义类型的同一文件和命名空间声明组中除外)。请考虑使用模块来包含扩展成员的声明。</target>
        <note />
      </trans-unit>
      <trans-unit id="tcMultipleVisibilityAttributes">
        <source>Multiple visibility attributes have been specified for this identifier</source>
        <target state="translated">已为此标识符指定多个可见性特性</target>
        <note />
      </trans-unit>
      <trans-unit id="tcMultipleVisibilityAttributesWithLet">
        <source>Multiple visibility attributes have been specified for this identifier. 'let' bindings in classes are always private, as are any 'let' bindings inside expressions.</source>
        <target state="translated">已为此标识符指定多个可见性特性。与表达式中的任何“let”绑定一样，类中的“let”绑定总是私有的。</target>
        <note />
      </trans-unit>
      <trans-unit id="tcInvalidMethodNameForRelationalOperator">
        <source>The name '({0})' should not be used as a member name. To define comparison semantics for a type, implement the 'System.IComparable' interface. If defining a static member for use from other CLI languages then use the name '{1}' instead.</source>
        <target state="translated">名称“({0})”不应用作成员名称。若要为类型定义比较语义，请实现“System.IComparable”接口。如果从其他 CLI 语言中定义了要使用的静态成员，请改用名称“{1}”。</target>
        <note />
      </trans-unit>
      <trans-unit id="tcInvalidMethodNameForEquality">
        <source>The name '({0})' should not be used as a member name. To define equality semantics for a type, override the 'Object.Equals' member. If defining a static member for use from other CLI languages then use the name '{1}' instead.</source>
        <target state="translated">名称“({0})”不应用作成员名称。若要为类型定义相等语义，请重写“Object.Equals”成员。如果从其他 CLI 语言中定义了要使用的静态成员，请改用名称“{1}”。</target>
        <note />
      </trans-unit>
      <trans-unit id="tcInvalidMemberName">
        <source>The name '({0})' should not be used as a member name. If defining a static member for use from other CLI languages then use the name '{1}' instead.</source>
        <target state="translated">名称“({0})”不应用作成员名称。如果从其他 CLI 语言中定义了要使用的静态成员，请改用名称“{1}”。</target>
        <note />
      </trans-unit>
      <trans-unit id="tcInvalidMemberNameFixedTypes">
        <source>The name '({0})' should not be used as a member name because it is given a standard definition in the F# library over fixed types</source>
        <target state="translated">名称“({0})”不应用作成员名称，因为在 F# 库中为此名称给定了针对固定类型的标准定义</target>
        <note />
      </trans-unit>
      <trans-unit id="tcInvalidOperatorDefinitionRelational">
        <source>The '{0}' operator should not normally be redefined. To define overloaded comparison semantics for a particular type, implement the 'System.IComparable' interface in the definition of that type.</source>
        <target state="translated">通常不应重新定义“{0}”运算符。若要为类型定义重载的比较语义，请在该类型的定义中实现“System.IComparable”接口。</target>
        <note />
      </trans-unit>
      <trans-unit id="tcInvalidOperatorDefinitionEquality">
        <source>The '{0}' operator should not normally be redefined. To define equality semantics for a type, override the 'Object.Equals' member in the definition of that type.</source>
        <target state="translated">通常不应重新定义“{0}”运算符。若要为类型定义相等语义，请在该类型的定义中重写“Object.Equals”成员。</target>
        <note />
      </trans-unit>
      <trans-unit id="tcInvalidOperatorDefinition">
        <source>The '{0}' operator should not normally be redefined. Consider using a different operator name</source>
        <target state="translated">通常不应重新定义“{0}”运算符。请考虑使用其他运算符名称</target>
        <note />
      </trans-unit>
      <trans-unit id="tcInvalidIndexOperatorDefinition">
        <source>The '{0}' operator cannot be redefined. Consider using a different operator name</source>
        <target state="translated">无法重定义“{0}”运算符。请考虑使用其他运算符名称</target>
        <note />
      </trans-unit>
      <trans-unit id="tcExpectModuleOrNamespaceParent">
        <source>Expected module or namespace parent {0}</source>
        <target state="translated">应为模块或命名空间父级 {0}</target>
        <note />
      </trans-unit>
      <trans-unit id="tcImplementsIComparableExplicitly">
        <source>The struct, record or union type '{0}' implements the interface 'System.IComparable' explicitly. You must apply the 'CustomComparison' attribute to the type.</source>
        <target state="translated">结构、记录或联合类型“{0}”显式实现接口“System.IComparable”。您必须将“CustomComparison”特性应用于相应的类型。</target>
        <note />
      </trans-unit>
      <trans-unit id="tcImplementsGenericIComparableExplicitly">
        <source>The struct, record or union type '{0}' implements the interface 'System.IComparable&lt;_&gt;' explicitly. You must apply the 'CustomComparison' attribute to the type, and should also provide a consistent implementation of the non-generic interface System.IComparable.</source>
        <target state="translated">结构、记录或联合类型“{0}”显式实现接口 "System.IComparable&lt;_&gt;"。必须将 "CustomComparison" 属性应用于该类型，还应提供非泛型接口 System.IComparable 的一致实现。</target>
        <note />
      </trans-unit>
      <trans-unit id="tcImplementsIStructuralComparableExplicitly">
        <source>The struct, record or union type '{0}' implements the interface 'System.IStructuralComparable' explicitly. Apply the 'CustomComparison' attribute to the type.</source>
        <target state="translated">结构、记录或联合类型“{0}”显式实现接口“System.IStructuralComparable”。将“CustomComparison”特性应用于相应的类型。</target>
        <note />
      </trans-unit>
      <trans-unit id="tcRecordFieldInconsistentTypes">
        <source>This record contains fields from inconsistent types</source>
        <target state="translated">此记录包含来自不一致的类型的字段</target>
        <note />
      </trans-unit>
      <trans-unit id="tcDllImportStubsCannotBeInlined">
        <source>DLLImport stubs cannot be inlined</source>
        <target state="translated">无法内联 DLLImport 存根</target>
        <note />
      </trans-unit>
      <trans-unit id="tcStructsCanOnlyBindThisAtMemberDeclaration">
        <source>Structs may only bind a 'this' parameter at member declarations</source>
        <target state="translated">结构只能在成员声明中绑定“this”参数</target>
        <note />
      </trans-unit>
      <trans-unit id="tcUnexpectedExprAtRecInfPoint">
        <source>Unexpected expression at recursive inference point</source>
        <target state="translated">递归推理点中的意外的表达式</target>
        <note />
      </trans-unit>
      <trans-unit id="tcLessGenericBecauseOfAnnotation">
        <source>This code is less generic than required by its annotations because the explicit type variable '{0}' could not be generalized. It was constrained to be '{1}'.</source>
        <target state="translated">此代码并不像其批注要求的那样通用，因为未能对显式类型变量“{0}”进行一般化。它已被约束为“{1}”。</target>
        <note />
      </trans-unit>
      <trans-unit id="tcConstrainedTypeVariableCannotBeGeneralized">
        <source>One or more of the explicit class or function type variables for this binding could not be generalized, because they were constrained to other types</source>
        <target state="translated">未能对此绑定的一个或多个显式类或函数类型变量进行一般化，因为它们已被约束为其他类型</target>
        <note />
      </trans-unit>
      <trans-unit id="tcGenericParameterHasBeenConstrained">
        <source>A generic type parameter has been used in a way that constrains it to always be '{0}'</source>
        <target state="translated">使用泛型类型参数的方式已将其限定为始终为“{0}”</target>
        <note />
      </trans-unit>
      <trans-unit id="tcTypeParameterHasBeenConstrained">
        <source>This type parameter has been used in a way that constrains it to always be '{0}'</source>
        <target state="translated">使用此类型参数的方式已将其限定为始终为“{0}”</target>
        <note />
      </trans-unit>
      <trans-unit id="tcTypeParametersInferredAreNotStable">
        <source>The type parameters inferred for this value are not stable under the erasure of type abbreviations. This is due to the use of type abbreviations which drop or reorder type parameters, e.g. \n\ttype taggedInt&lt;'a&gt; = int or\n\ttype swap&lt;'a,'b&gt; = 'b * 'a.\nConsider declaring the type parameters for this value explicitly, e.g.\n\tlet f&lt;'a,'b&gt; ((x,y) : swap&lt;'b,'a&gt;) : swap&lt;'a,'b&gt; = (y,x).</source>
        <target state="translated">在清除类型缩写词的情况下，为此值推理出的类型参数不稳定。这是因为使用了将删除或记录类型参数的类型缩写词，例如\n\ttype taggedInt&lt;'a&gt; = int 或\n\ttype swap&lt;'a,'b&gt; = 'b * 'a.\n请考虑显式声明此值的类型参数，例如\n\tlet f&lt;'a,'b&gt; ((x,y) : swap&lt;'b,'a&gt;) : swap&lt;'a,'b&gt; = (y,x)。</target>
        <note />
      </trans-unit>
      <trans-unit id="tcExplicitTypeParameterInvalid">
        <source>Explicit type parameters may only be used on module or member bindings</source>
        <target state="translated">显式类型参数只能用于模块或成员绑定</target>
        <note />
      </trans-unit>
      <trans-unit id="tcOverridingMethodRequiresAllOrNoTypeParameters">
        <source>You must explicitly declare either all or no type parameters when overriding a generic abstract method</source>
        <target state="translated">在重写泛型抽象方法时，必须显式声明所有类型参数或不声明任何类型参数</target>
        <note />
      </trans-unit>
      <trans-unit id="tcFieldsDoNotDetermineUniqueRecordType">
        <source>The field labels and expected type of this record expression or pattern do not uniquely determine a corresponding record type</source>
        <target state="translated">此记录表达式或模式的字段标签和预期类型没有唯一确定相应的记录类型</target>
        <note />
      </trans-unit>
      <trans-unit id="tcFieldAppearsTwiceInRecord">
        <source>The field '{0}' appears twice in this record expression or pattern</source>
        <target state="translated">字段“{0}”在此记录表达式或模式中出现了两次</target>
        <note />
      </trans-unit>
      <trans-unit id="tcUnknownUnion">
        <source>Unknown union case</source>
        <target state="translated">未知的联合用例</target>
        <note />
      </trans-unit>
      <trans-unit id="tcNotSufficientlyGenericBecauseOfScope">
        <source>This code is not sufficiently generic. The type variable {0} could not be generalized because it would escape its scope.</source>
        <target state="translated">此代码的通用程度不够。未能对类型变量 {0} 进行一般化，因为它会超出其范围。</target>
        <note />
      </trans-unit>
      <trans-unit id="tcPropertyRequiresExplicitTypeParameters">
        <source>A property cannot have explicit type parameters. Consider using a method instead.</source>
        <target state="translated">属性不能具有显式类型参数。请考虑改用方法。</target>
        <note />
      </trans-unit>
      <trans-unit id="tcConstructorCannotHaveTypeParameters">
        <source>A constructor cannot have explicit type parameters. Consider using a static construction method instead.</source>
        <target state="translated">构造函数不能具有显式类型参数。请考虑改用静态构造方法。</target>
        <note />
      </trans-unit>
      <trans-unit id="tcInstanceMemberRequiresTarget">
        <source>This instance member needs a parameter to represent the object being invoked. Make the member static or use the notation 'member x.Member(args) = ...'.</source>
        <target state="translated">此实例成员需要一个用于表示被调用的对象的参数。使此成员成为静态成员，或使用表示法“member x.Member(args) = ...”。</target>
        <note />
      </trans-unit>
      <trans-unit id="tcUnexpectedPropertyInSyntaxTree">
        <source>Unexpected source-level property specification in syntax tree</source>
        <target state="translated">语法树中意外的源级别属性规范</target>
        <note />
      </trans-unit>
      <trans-unit id="tcStaticInitializerRequiresArgument">
        <source>A static initializer requires an argument</source>
        <target state="translated">静态初始化表达式需要参数</target>
        <note />
      </trans-unit>
      <trans-unit id="tcObjectConstructorRequiresArgument">
        <source>An object constructor requires an argument</source>
        <target state="translated">对象构造函数需要参数</target>
        <note />
      </trans-unit>
      <trans-unit id="tcStaticMemberShouldNotHaveThis">
        <source>This static member should not have a 'this' parameter. Consider using the notation 'member Member(args) = ...'.</source>
        <target state="translated">此静态成员不应具有“this”参数。请考虑使用表示法“member Member(args) = ...”。</target>
        <note />
      </trans-unit>
      <trans-unit id="tcExplicitStaticInitializerSyntax">
        <source>An explicit static initializer should use the syntax 'static new(args) = expr'</source>
        <target state="translated">显式静态初始化表达式应使用语法“static new(args) = expr”</target>
        <note />
      </trans-unit>
      <trans-unit id="tcExplicitObjectConstructorSyntax">
        <source>An explicit object constructor should use the syntax 'new(args) = expr'</source>
        <target state="translated">显式对象构造函数应使用语法“new(args) = expr”</target>
        <note />
      </trans-unit>
      <trans-unit id="tcUnexpectedPropertySpec">
        <source>Unexpected source-level property specification</source>
        <target state="translated">意外的源级别属性规范</target>
        <note />
      </trans-unit>
      <trans-unit id="tcObjectExpressionFormDeprecated">
        <source>This form of object expression is not used in F#. Use 'member this.MemberName ... = ...' to define member implementations in object expressions.</source>
        <target state="translated">此对象表达式格式不可用于 F#。请使用“member this.MemberName ... = ...”来定义对象表达式中的成员实现。</target>
        <note />
      </trans-unit>
      <trans-unit id="tcInvalidDeclaration">
        <source>Invalid declaration</source>
        <target state="translated">声明无效</target>
        <note />
      </trans-unit>
      <trans-unit id="tcAttributesInvalidInPatterns">
        <source>Attributes are not allowed within patterns</source>
        <target state="translated">模式中不允许使用特性</target>
        <note />
      </trans-unit>
      <trans-unit id="tcFunctionRequiresExplicitTypeArguments">
        <source>The generic function '{0}' must be given explicit type argument(s)</source>
        <target state="translated">必须为泛型函数“{0}”给定显式类型参数</target>
        <note />
      </trans-unit>
      <trans-unit id="tcDoesNotAllowExplicitTypeArguments">
        <source>The method or function '{0}' should not be given explicit type argument(s) because it does not declare its type parameters explicitly</source>
        <target state="translated">不应为方法或函数“{0}”给定显式类型参数，因为它不显式声明其类型参数</target>
        <note />
      </trans-unit>
      <trans-unit id="tcTypeParameterArityMismatch">
        <source>This value, type or method expects {0} type parameter(s) but was given {1}</source>
        <target state="translated">此值、类型或方法需要 {0} 个类型参数，而给定了 {1} 个类型参数</target>
        <note />
      </trans-unit>
      <trans-unit id="tcDefaultStructConstructorCall">
        <source>The default, zero-initializing constructor of a struct type may only be used if all the fields of the struct type admit default initialization</source>
        <target state="translated">结构类型的默认零初始化构造函数只能在结构类型的所有字段都承认默认初始化时使用</target>
        <note />
      </trans-unit>
      <trans-unit id="tcCouldNotFindIDisposable">
        <source>Couldn't find Dispose on IDisposable, or it was overloaded</source>
        <target state="translated">未能找到 IDisposable 的 Dispose，或者它已被重载</target>
        <note />
      </trans-unit>
      <trans-unit id="tcNonLiteralCannotBeUsedInPattern">
        <source>This value is not a literal and cannot be used in a pattern</source>
        <target state="translated">此值不是文本，不能在模式中使用</target>
        <note />
      </trans-unit>
      <trans-unit id="tcFieldIsReadonly">
        <source>This field is readonly</source>
        <target state="translated">此字段是只读的</target>
        <note />
      </trans-unit>
      <trans-unit id="tcNameArgumentsMustAppearLast">
        <source>Named arguments must appear after all other arguments</source>
        <target state="translated">命名参数必须出现在所有其他参数的后面</target>
        <note />
      </trans-unit>
      <trans-unit id="tcFunctionRequiresExplicitLambda">
        <source>This function value is being used to construct a delegate type whose signature includes a byref argument. You must use an explicit lambda expression taking {0} arguments.</source>
        <target state="translated">此函数值将用于构造其签名包含 byref 参数的委托类型。您必须使用一个采用 {0} 个参数的显式 lambda 表达式。</target>
        <note />
      </trans-unit>
      <trans-unit id="tcTypeCannotBeEnumerated">
        <source>The type '{0}' is not a type whose values can be enumerated with this syntax, i.e. is not compatible with either seq&lt;_&gt;, IEnumerable&lt;_&gt; or IEnumerable and does not have a GetEnumerator method</source>
        <target state="translated">类型“{0}”的值不能通过此语法进行枚举，即该类型不与 seq&lt;_&gt;, IEnumerable&lt;_&gt; 和 IEnumerable 兼容且不具备 GetEnumerator 方法</target>
        <note />
      </trans-unit>
      <trans-unit id="tcInvalidMixtureOfRecursiveForms">
        <source>This recursive binding uses an invalid mixture of recursive forms</source>
        <target state="translated">此递归绑定使用的递归格式组合无效</target>
        <note />
      </trans-unit>
      <trans-unit id="tcInvalidObjectConstructionExpression">
        <source>This is not a valid object construction expression. Explicit object constructors must either call an alternate constructor or initialize all fields of the object and specify a call to a super class constructor.</source>
        <target state="translated">这不是有效的对象构造表达式。显式对象构造函数必须调用一个替换构造函数，或者初始化对象的所有字段并指定一个对超类构造函数的调用。</target>
        <note />
      </trans-unit>
      <trans-unit id="tcInvalidConstraint">
        <source>Invalid constraint</source>
        <target state="translated">约束无效</target>
        <note />
      </trans-unit>
      <trans-unit id="tcInvalidConstraintTypeSealed">
        <source>Invalid constraint: the type used for the constraint is sealed, which means the constraint could only be satisfied by at most one solution</source>
        <target state="translated">约束无效: 用于约束的类型为 “sealed”，这表示最多只能有一个解决方案满足约束的条件</target>
        <note />
      </trans-unit>
      <trans-unit id="tcInvalidEnumConstraint">
        <source>An 'enum' constraint must be of the form 'enum&lt;type&gt;'</source>
        <target state="translated">"enum" 约束必须采用 "enum&lt;type&gt;" 形式</target>
        <note />
      </trans-unit>
      <trans-unit id="tcInvalidNewConstraint">
        <source>'new' constraints must take one argument of type 'unit' and return the constructed type</source>
        <target state="translated">“new”约束必须采用一个类型为“unit”的参数并返回构造化类型</target>
        <note />
      </trans-unit>
      <trans-unit id="tcInvalidPropertyType">
        <source>This property has an invalid type. Properties taking multiple indexer arguments should have types of the form 'ty1 * ty2 -&gt; ty3'. Properties returning functions should have types of the form '(ty1 -&gt; ty2)'.</source>
        <target state="translated">此属性的类型无效。采用多个索引器参数的属性应具有 "ty1 * ty2 -&gt; ty3" 形式的类型。返回函数的属性应具有 "(ty1 -&gt; ty2)" 形式的类型。</target>
        <note />
      </trans-unit>
      <trans-unit id="tcExpectedUnitOfMeasureMarkWithAttribute">
        <source>Expected unit-of-measure parameter, not type parameter. Explicit unit-of-measure parameters must be marked with the [&lt;Measure&gt;] attribute.</source>
        <target state="translated">应为度量单位参数，而不是类型参数。显式度量单位参数必须用 [&lt;Measure&gt;] 属性进行标记。</target>
        <note />
      </trans-unit>
      <trans-unit id="tcExpectedTypeParameter">
        <source>Expected type parameter, not unit-of-measure parameter</source>
        <target state="translated">应为类型参数，而非度量单位参数</target>
        <note />
      </trans-unit>
      <trans-unit id="tcExpectedTypeNotUnitOfMeasure">
        <source>Expected type, not unit-of-measure</source>
        <target state="translated">应为类型，而非度量单位</target>
        <note />
      </trans-unit>
      <trans-unit id="tcExpectedUnitOfMeasureNotType">
        <source>Expected unit-of-measure, not type</source>
        <target state="translated">应为度量单位，而非类型</target>
        <note />
      </trans-unit>
      <trans-unit id="tcInvalidUnitsOfMeasurePrefix">
        <source>Units-of-measure cannot be used as prefix arguments to a type. Rewrite as postfix arguments in angle brackets.</source>
        <target state="translated">度量单位不能用作类型的前缀参数。请重新编写为用尖括号括起的后缀参数。</target>
        <note />
      </trans-unit>
      <trans-unit id="tcUnitsOfMeasureInvalidInTypeConstructor">
        <source>Unit-of-measure cannot be used in type constructor application</source>
        <target state="translated">不能在类型构造函数应用程序中使用度量单位</target>
        <note />
      </trans-unit>
      <trans-unit id="tcRequireBuilderMethod">
        <source>This control construct may only be used if the computation expression builder defines a '{0}' method</source>
        <target state="translated">只有在计算表达式生成器定义“{0}”方法时才能使用此控制构造</target>
        <note />
      </trans-unit>
      <trans-unit id="tcTypeHasNoNestedTypes">
        <source>This type has no nested types</source>
        <target state="translated">此类型不具有嵌套类型</target>
        <note />
      </trans-unit>
      <trans-unit id="tcUnexpectedSymbolInTypeExpression">
        <source>Unexpected {0} in type expression</source>
        <target state="translated">类型表达式中的意外的 {0}</target>
        <note />
      </trans-unit>
      <trans-unit id="tcTypeParameterInvalidAsTypeConstructor">
        <source>Type parameter cannot be used as type constructor</source>
        <target state="translated">类型参数不能用作类型构造函数</target>
        <note />
      </trans-unit>
      <trans-unit id="tcIllegalSyntaxInTypeExpression">
        <source>Illegal syntax in type expression</source>
        <target state="translated">类型表达式中的非法语法</target>
        <note />
      </trans-unit>
      <trans-unit id="tcAnonymousUnitsOfMeasureCannotBeNested">
        <source>Anonymous unit-of-measure cannot be nested inside another unit-of-measure expression</source>
        <target state="translated">不能将匿名度量单位嵌入另一个度量单位表达式中</target>
        <note />
      </trans-unit>
      <trans-unit id="tcAnonymousTypeInvalidInDeclaration">
        <source>Anonymous type variables are not permitted in this declaration</source>
        <target state="translated">此声明中不允许有匿名类型变量</target>
        <note />
      </trans-unit>
      <trans-unit id="tcUnexpectedSlashInType">
        <source>Unexpected / in type</source>
        <target state="translated">类型中的意外的 /</target>
        <note />
      </trans-unit>
      <trans-unit id="tcUnexpectedTypeArguments">
        <source>Unexpected type arguments</source>
        <target state="translated">意外的类型参数</target>
        <note />
      </trans-unit>
      <trans-unit id="tcOptionalArgsOnlyOnMembers">
        <source>Optional arguments are only permitted on type members</source>
        <target state="translated">仅允许对类型成员使用可选参数</target>
        <note />
      </trans-unit>
      <trans-unit id="tcNameNotBoundInPattern">
        <source>Name '{0}' not bound in pattern context</source>
        <target state="translated">模式上下文中未绑定名称“{0}”</target>
        <note />
      </trans-unit>
      <trans-unit id="tcInvalidNonPrimitiveLiteralInPatternMatch">
        <source>Non-primitive numeric literal constants cannot be used in pattern matches because they can be mapped to multiple different types through the use of a NumericLiteral module. Consider using replacing with a variable, and use 'when &lt;variable&gt; = &lt;constant&gt;' at the end of the match clause.</source>
        <target state="translated">非基元数值文本常量不能用于模式匹配，因为可以通过使用 NumericLiteral 模块将这些常量映射到多个不同类型。请考虑将其替换为一个变量，并在 match 子句的结尾使用 "when &lt;variable&gt; = &lt;constant&gt;"。</target>
        <note />
      </trans-unit>
      <trans-unit id="tcInvalidTypeArgumentUsage">
        <source>Type arguments cannot be specified here</source>
        <target state="translated">无法在此处指定类型参数</target>
        <note />
      </trans-unit>
      <trans-unit id="tcRequireActivePatternWithOneResult">
        <source>Only active patterns returning exactly one result may accept arguments</source>
        <target state="translated">仅有正好返回一个结果的活动模式才可以接受参数</target>
        <note />
      </trans-unit>
      <trans-unit id="tcInvalidArgForParameterizedPattern">
        <source>Invalid argument to parameterized pattern label</source>
        <target state="translated">参数化模式标签的参数无效</target>
        <note />
      </trans-unit>
      <trans-unit id="tcInvalidIndexIntoActivePatternArray">
        <source>Internal error. Invalid index into active pattern array</source>
        <target state="translated">内部错误。活动模式数组中的索引无效</target>
        <note />
      </trans-unit>
      <trans-unit id="tcUnionCaseDoesNotTakeArguments">
        <source>This union case does not take arguments</source>
        <target state="translated">此联合用例不采用参数</target>
        <note />
      </trans-unit>
      <trans-unit id="tcUnionCaseRequiresOneArgument">
        <source>This union case takes one argument</source>
        <target state="translated">此联合用例采用一个参数</target>
        <note />
      </trans-unit>
      <trans-unit id="tcUnionCaseExpectsTupledArguments">
        <source>This union case expects {0} arguments in tupled form</source>
        <target state="translated">此联合用例需要 {0} 个元组格式的参数</target>
        <note />
      </trans-unit>
      <trans-unit id="tcFieldIsNotStatic">
        <source>Field '{0}' is not static</source>
        <target state="translated">字段“{0}”不是静态的</target>
        <note />
      </trans-unit>
      <trans-unit id="tcFieldNotLiteralCannotBeUsedInPattern">
        <source>This field is not a literal and cannot be used in a pattern</source>
        <target state="translated">此字段不是文本，不能在模式中使用</target>
        <note />
      </trans-unit>
      <trans-unit id="tcRequireVarConstRecogOrLiteral">
        <source>This is not a variable, constant, active recognizer or literal</source>
        <target state="translated">这不是变量、常数、活动识别器或文本</target>
        <note />
      </trans-unit>
      <trans-unit id="tcInvalidPattern">
        <source>This is not a valid pattern</source>
        <target state="translated">这不是有效的模式</target>
        <note />
      </trans-unit>
      <trans-unit id="tcUseWhenPatternGuard">
        <source>Character range matches have been removed in F#. Consider using a 'when' pattern guard instead.</source>
        <target state="translated">在 F# 中，已删除字符范围匹配。请考虑改用“when”模式保护。</target>
        <note />
      </trans-unit>
      <trans-unit id="tcIllegalPattern">
        <source>Illegal pattern</source>
        <target state="translated">非法模式</target>
        <note />
      </trans-unit>
      <trans-unit id="tcSyntaxErrorUnexpectedQMark">
        <source>Syntax error - unexpected '?' symbol</source>
        <target state="translated">语法错误 - 意外的“?”符号</target>
        <note />
      </trans-unit>
      <trans-unit id="tcExpressionCountMisMatch">
        <source>Expected {0} expressions, got {1}</source>
        <target state="translated">需要 {0} 个表达式，已获取 {1} 个</target>
        <note />
      </trans-unit>
      <trans-unit id="tcExprUndelayed">
        <source>TcExprUndelayed: delayed</source>
        <target state="translated">TcExprUndelayed: 已延迟</target>
        <note />
      </trans-unit>
      <trans-unit id="tcExpressionRequiresSequence">
        <source>This expression form may only be used in sequence and computation expressions</source>
        <target state="translated">此表达式格式只能用于序列和计算表达式</target>
        <note />
      </trans-unit>
      <trans-unit id="tcInvalidObjectExpressionSyntaxForm">
        <source>Invalid object expression. Objects without overrides or interfaces should use the expression form 'new Type(args)' without braces.</source>
        <target state="translated">对象表达式无效。没有重写或接口的对象应使用不带括号的表达式格式“new Type(args)”。</target>
        <note />
      </trans-unit>
      <trans-unit id="tcInvalidObjectSequenceOrRecordExpression">
        <source>Invalid object, sequence or record expression</source>
        <target state="translated">对象、序列或记录表达式无效</target>
        <note />
      </trans-unit>
      <trans-unit id="tcInvalidSequenceExpressionSyntaxForm">
        <source>Invalid record, sequence or computation expression. Sequence expressions should be of the form 'seq {{ ... }}'</source>
        <target state="translated">记录、序列或计算表达式无效。序列表达式的格式应为“seq {{ ... }}”}}'</target>
        <note />
      </trans-unit>
      <trans-unit id="tcExpressionWithIfRequiresParenthesis">
        <source>This list or array expression includes an element of the form 'if ... then ... else'. Parenthesize this expression to indicate it is an individual element of the list or array, to disambiguate this from a list generated using a sequence expression</source>
        <target state="translated">此列表或数组表达式包括采用“if ... then ... else”格式的元素。请使用括号将此表达式括起来以指示它是列表或数组中的单个元素，从而将此表达式与使用序列表达式生成的列表进行区分</target>
        <note />
      </trans-unit>
      <trans-unit id="tcUnableToParseFormatString">
        <source>Unable to parse format string '{0}'</source>
        <target state="translated">无法分析格式字符串“{0}”</target>
        <note />
      </trans-unit>
      <trans-unit id="tcListLiteralMaxSize">
        <source>This list expression exceeds the maximum size for list literals. Use an array for larger literals and call Array.ToList.</source>
        <target state="translated">此列表表达式超出列表文本的最大大小。请对大型的文本使用数组并调用 Array.ToList。</target>
        <note />
      </trans-unit>
      <trans-unit id="tcExpressionFormRequiresObjectConstructor">
        <source>The expression form 'expr then expr' may only be used as part of an explicit object constructor</source>
        <target state="translated">表达式格式“expr then expr”只能用作显式对象构造函数的一部分</target>
        <note />
      </trans-unit>
      <trans-unit id="tcNamedArgumentsCannotBeUsedInMemberTraits">
        <source>Named arguments cannot be given to member trait calls</source>
        <target state="translated">不能将命名参数提供给成员特征调用</target>
        <note />
      </trans-unit>
      <trans-unit id="tcNotValidEnumCaseName">
        <source>This is not a valid name for an enumeration case</source>
        <target state="translated">对于枚举用例来说，这不是有效的名称</target>
        <note />
      </trans-unit>
      <trans-unit id="tcFieldIsNotMutable">
        <source>This field is not mutable</source>
        <target state="translated">此字段是不可变的</target>
        <note />
      </trans-unit>
      <trans-unit id="tcConstructRequiresListArrayOrSequence">
        <source>This construct may only be used within list, array and sequence expressions, e.g. expressions of the form 'seq {{ ... }}', '[ ... ]' or '[| ... |]'. These use the syntax 'for ... in ... do ... yield...' to generate elements</source>
        <target state="translated">只能在列表、数组和序列表达式中使用此构造函数，例如格式为“seq {{ ... }}”、“[ ... ]”或“[| ... |]”的表达式。它们将使用语法“for ... in ... do ... yield...”来生成元素</target>
        <note />
      </trans-unit>
      <trans-unit id="tcConstructRequiresComputationExpressions">
        <source>This construct may only be used within computation expressions. To return a value from an ordinary function simply write the expression without 'return'.</source>
        <target state="translated">只能在计算表达式中使用此构造。若要从普通函数返回值，只需编写不带“return”的表达式。</target>
        <note />
      </trans-unit>
      <trans-unit id="tcConstructRequiresSequenceOrComputations">
        <source>This construct may only be used within sequence or computation expressions</source>
        <target state="translated">只能在序列或计算表达式中使用此构造</target>
        <note />
      </trans-unit>
      <trans-unit id="tcConstructRequiresComputationExpression">
        <source>This construct may only be used within computation expressions</source>
        <target state="translated">只能在计算表达式中使用此构造</target>
        <note />
      </trans-unit>
      <trans-unit id="tcInvalidIndexerExpression">
        <source>Invalid indexer expression</source>
        <target state="translated">索引器表达式无效</target>
        <note />
      </trans-unit>
      <trans-unit id="tcObjectOfIndeterminateTypeUsedRequireTypeConstraint">
        <source>The operator 'expr.[idx]' has been used on an object of indeterminate type based on information prior to this program point. Consider adding further type constraints</source>
        <target state="translated">已基于此程序点之前的信息对不确定类型的对象使用运算符“expr.[idx]”。请考虑添加更多类型约束</target>
        <note />
      </trans-unit>
      <trans-unit id="tcCannotInheritFromVariableType">
        <source>Cannot inherit from a variable type</source>
        <target state="translated">无法从变量类型继承</target>
        <note />
      </trans-unit>
      <trans-unit id="tcObjectConstructorsOnTypeParametersCannotTakeArguments">
        <source>Calls to object constructors on type parameters cannot be given arguments</source>
        <target state="translated">不能为针对类型参数的对象构造函数调用提供参数</target>
        <note />
      </trans-unit>
      <trans-unit id="tcCompiledNameAttributeMisused">
        <source>The 'CompiledName' attribute cannot be used with this language element</source>
        <target state="translated">“CompiledName”特性不能用于此语言元素</target>
        <note />
      </trans-unit>
      <trans-unit id="tcNamedTypeRequired">
        <source>'{0}' may only be used with named types</source>
        <target state="translated">“{0}”只能用于命名类型</target>
        <note />
      </trans-unit>
      <trans-unit id="tcInheritCannotBeUsedOnInterfaceType">
        <source>'inherit' cannot be used on interface types. Consider implementing the interface by using 'interface ... with ... end' instead.</source>
        <target state="translated">“inherit”不能用于接口类型。请考虑改用“interface ... with ... end”实现接口。</target>
        <note />
      </trans-unit>
      <trans-unit id="tcNewCannotBeUsedOnInterfaceType">
        <source>'new' cannot be used on interface types. Consider using an object expression '{{ new ... with ... }}' instead.</source>
        <target state="translated">“new”不能用于接口类型。请考虑改用对象表达式“{{ new ... with ... }}”。</target>
        <note />
      </trans-unit>
      <trans-unit id="tcAbstractTypeCannotBeInstantiated">
        <source>Instances of this type cannot be created since it has been marked abstract or not all methods have been given implementations. Consider using an object expression '{{ new ... with ... }}' instead.</source>
        <target state="translated">无法创建此类型的实例，因为已将此类型标记为抽象的或者没有为所有方法给定实现。请考虑改用对象表达式“{{ new ... with ... }}”。</target>
        <note />
      </trans-unit>
      <trans-unit id="tcIDisposableTypeShouldUseNew">
        <source>It is recommended that objects supporting the IDisposable interface are created using the syntax 'new Type(args)', rather than 'Type(args)' or 'Type' as a function value representing the constructor, to indicate that resources may be owned by the generated value</source>
        <target state="translated">建议通过将语法 "new Type(args)"(而非 "Type(args)" 或 "Type")用作表示构造函数的函数值来创建支持 IDisposable 接口的对象，以指示生成的值可拥有该资源</target>
        <note />
      </trans-unit>
      <trans-unit id="tcSyntaxCanOnlyBeUsedToCreateObjectTypes">
        <source>'{0}' may only be used to construct object types</source>
        <target state="translated">“{0}”只能用于构造对象类型</target>
        <note />
      </trans-unit>
      <trans-unit id="tcConstructorRequiresCall">
        <source>Constructors for the type '{0}' must directly or indirectly call its implicit object constructor. Use a call to the implicit object constructor instead of a record expression.</source>
        <target state="translated">类型“{0}”的构造函数必须直接或间接调用其隐式对象构造函数。请使用对隐式对象构造函数的调用，而不是记录表达式。</target>
        <note />
      </trans-unit>
      <trans-unit id="tcUndefinedField">
        <source>The field '{0}' has been given a value, but is not present in the type '{1}'</source>
        <target state="translated">已为字段“{0}”给定值，但该字段未包含在类型“{1}”中</target>
        <note />
      </trans-unit>
      <trans-unit id="tcFieldRequiresAssignment">
        <source>No assignment given for field '{0}' of type '{1}'</source>
        <target state="translated">未为类型“{1}”的字段“{0}”赋值</target>
        <note />
      </trans-unit>
      <trans-unit id="tcExtraneousFieldsGivenValues">
        <source>Extraneous fields have been given values</source>
        <target state="translated">已为外来字段给定值</target>
        <note />
      </trans-unit>
      <trans-unit id="tcObjectExpressionsCanOnlyOverrideAbstractOrVirtual">
        <source>Only overrides of abstract and virtual members may be specified in object expressions</source>
        <target state="translated">只能在对象表达式中指定抽象和虚拟成员的重写</target>
        <note />
      </trans-unit>
      <trans-unit id="tcNoAbstractOrVirtualMemberFound">
        <source>The member '{0}' does not correspond to any abstract or virtual method available to override or implement.</source>
        <target state="translated">成员“{0}”与可用于替代或实现的任何抽象或虚拟方法均不对应。</target>
        <note />
      </trans-unit>
      <trans-unit id="tcMemberFoundIsNotAbstractOrVirtual">
        <source>The type {0} contains the member '{1}' but it is not a virtual or abstract method that is available to override or implement.</source>
        <target state="translated">类型 {0} 包含成员“{1}”，但其不是可用于替代或实现的虚拟或抽象方法。</target>
        <note />
      </trans-unit>
      <trans-unit id="tcArgumentArityMismatch">
        <source>The member '{0}' does not accept the correct number of arguments. {1} argument(s) are expected, but {2} were given. The required signature is '{3}'.{4}</source>
        <target state="translated">成员“{0}”未接受正确的参数数目。应为 {1} 个参数，但给出了 {2} 个参数。必需的签名为“{3}”。{4}</target>
        <note />
      </trans-unit>
      <trans-unit id="tcArgumentArityMismatchOneOverload">
        <source>The member '{0}' does not accept the correct number of arguments. One overload accepts {1} arguments, but {2} were given. The required signature is '{3}'.{4}</source>
        <target state="translated">成员“{0}”不支持正确的参数数目。一个重载只支持 {1} 个参数，但给出了 {2} 个参数。必需的签名为“{3}”。{4}</target>
        <note />
      </trans-unit>
      <trans-unit id="tcSimpleMethodNameRequired">
        <source>A simple method name is required here</source>
        <target state="translated">此处需要简单的方法名称</target>
        <note />
      </trans-unit>
      <trans-unit id="tcPredefinedTypeCannotBeUsedAsSuperType">
        <source>The types System.ValueType, System.Enum, System.Delegate, System.MulticastDelegate and System.Array cannot be used as super types in an object expression or class</source>
        <target state="translated">类型 System.ValueType、System.Enum、System.Delegate、System.MulticastDelegate 和 System.Array 不能用作对象表达式或类中的超类型</target>
        <note />
      </trans-unit>
      <trans-unit id="tcNewMustBeUsedWithNamedType">
        <source>'new' must be used with a named type</source>
        <target state="translated">“new”必须用于命名类型</target>
        <note />
      </trans-unit>
      <trans-unit id="tcCannotCreateExtensionOfSealedType">
        <source>Cannot create an extension of a sealed type</source>
        <target state="translated">无法创建密封类型的扩展</target>
        <note />
      </trans-unit>
      <trans-unit id="tcNoArgumentsForRecordValue">
        <source>No arguments may be given when constructing a record value</source>
        <target state="translated">在构造记录值时，可能未给定任何参数</target>
        <note />
      </trans-unit>
      <trans-unit id="tcNoInterfaceImplementationForConstructionExpression">
        <source>Interface implementations cannot be given on construction expressions</source>
        <target state="translated">不能在构造表达式中提供接口实现</target>
        <note />
      </trans-unit>
      <trans-unit id="tcObjectConstructionCanOnlyBeUsedInClassTypes">
        <source>Object construction expressions may only be used to implement constructors in class types</source>
        <target state="translated">对象构造表达式只能用于实现类类型中的构造函数</target>
        <note />
      </trans-unit>
      <trans-unit id="tcOnlySimpleBindingsCanBeUsedInConstructionExpressions">
        <source>Only simple bindings of the form 'id = expr' can be used in construction expressions</source>
        <target state="translated">只能在构造表达式中使用“id = expr”格式的简单绑定</target>
        <note />
      </trans-unit>
      <trans-unit id="tcObjectsMustBeInitializedWithObjectExpression">
        <source>Objects must be initialized by an object construction expression that calls an inherited object constructor and assigns a value to each field</source>
        <target state="translated">对象必须由一个对象构造表达式进行初始化，该表达式将调用继承的对象构造函数并为每个字段赋值</target>
        <note />
      </trans-unit>
      <trans-unit id="tcExpectedInterfaceType">
        <source>Expected an interface type</source>
        <target state="translated">应为接口类型</target>
        <note />
      </trans-unit>
      <trans-unit id="tcConstructorForInterfacesDoNotTakeArguments">
        <source>Constructor expressions for interfaces do not take arguments</source>
        <target state="translated">接口的构造函数表达式不采用参数</target>
        <note />
      </trans-unit>
      <trans-unit id="tcConstructorRequiresArguments">
        <source>This object constructor requires arguments</source>
        <target state="translated">此对象构造函数需要参数</target>
        <note />
      </trans-unit>
      <trans-unit id="tcNewRequiresObjectConstructor">
        <source>'new' may only be used with object constructors</source>
        <target state="translated">“new”只能用于对象构造函数</target>
        <note />
      </trans-unit>
      <trans-unit id="tcAtLeastOneOverrideIsInvalid">
        <source>At least one override did not correctly implement its corresponding abstract member</source>
        <target state="translated">至少有一个重写未正确实现其相应的抽象成员</target>
        <note />
      </trans-unit>
      <trans-unit id="tcNumericLiteralRequiresModule">
        <source>This numeric literal requires that a module '{0}' defining functions FromZero, FromOne, FromInt32, FromInt64 and FromString be in scope</source>
        <target state="translated">此数值文本要求定义函数 FromZero、FromOne、FromInt32、FromInt64 和 FromString 的模块“{0}”位于范围内</target>
        <note />
      </trans-unit>
      <trans-unit id="tcInvalidRecordConstruction">
        <source>Invalid record construction</source>
        <target state="translated">记录构造无效</target>
        <note />
      </trans-unit>
      <trans-unit id="tcExpressionFormRequiresRecordTypes">
        <source>The expression form {{ expr with ... }} may only be used with record types. To build object types use {{ new Type(...) with ... }}</source>
        <target state="translated">表达式格式 {{ expr with ... }} 只能用于记录类型。若要生成对象类型，请使用 {{ new Type(...) with ... }}</target>
        <note />
      </trans-unit>
      <trans-unit id="tcInheritedTypeIsNotObjectModelType">
        <source>The inherited type is not an object model type</source>
        <target state="translated">继承的类型不是对象模型类型</target>
        <note />
      </trans-unit>
      <trans-unit id="tcObjectConstructionExpressionCanOnlyImplementConstructorsInObjectModelTypes">
        <source>Object construction expressions (i.e. record expressions with inheritance specifications) may only be used to implement constructors in object model types. Use 'new ObjectType(args)' to construct instances of object model types outside of constructors</source>
        <target state="translated">对象构造函数表达式(即，具有继承规范的记录表达式)只能用于实现对象模型类型中的构造函数。请使用“new ObjectType(args)”在构造函数的外部构造对象模型类型的实例</target>
        <note />
      </trans-unit>
      <trans-unit id="tcEmptyRecordInvalid">
        <source>'{{ }}' is not a valid expression. Records must include at least one field. Empty sequences are specified by using Seq.empty or an empty list '[]'.</source>
        <target state="translated">“{{ }}”不是有效的表达式。记录必须至少包含一个字段。使用 Seq.empty 或空列表“[]”指定空序列。</target>
        <note />
      </trans-unit>
      <trans-unit id="tcTypeIsNotARecordTypeNeedConstructor">
        <source>This type is not a record type. Values of class and struct types must be created using calls to object constructors.</source>
        <target state="translated">此类型不是记录类型。必须使用对对象构造函数的调用来创建类和结构类型的值。</target>
        <note />
      </trans-unit>
      <trans-unit id="tcTypeIsNotARecordType">
        <source>This type is not a record type</source>
        <target state="translated">此类型不是记录类型</target>
        <note />
      </trans-unit>
      <trans-unit id="tcConstructIsAmbiguousInComputationExpression">
        <source>This construct is ambiguous as part of a computation expression. Nested expressions may be written using 'let _ = (...)' and nested computations using 'let! res = builder {{ ... }}'.</source>
        <target state="translated">此构造作为计算表达式的一部分具有多义性。可以使用“let _ = (...)”来编写嵌套的表达式，并可以使用“let! res = builder {{ ... }}”来编写嵌套的计算。</target>
        <note />
      </trans-unit>
      <trans-unit id="tcConstructIsAmbiguousInSequenceExpression">
        <source>This construct is ambiguous as part of a sequence expression. Nested expressions may be written using 'let _ = (...)' and nested sequences using 'yield! seq {{... }}'.</source>
        <target state="translated">此构造作为序列表达式的一部分具有多义性。可以使用“let _ = (...)”来编写嵌套的表达式，并可以使用“yield! seq {{... }}”来编写嵌套的序列。</target>
        <note />
      </trans-unit>
      <trans-unit id="tcDoBangIllegalInSequenceExpression">
        <source>'do!' cannot be used within sequence expressions</source>
        <target state="translated">不能在序列表达式中使用“do!</target>
        <note />
      </trans-unit>
      <trans-unit id="tcUseForInSequenceExpression">
        <source>The use of 'let! x = coll' in sequence expressions is not permitted. Use 'for x in coll' instead.</source>
        <target state="translated">不允许在序列表达式中使用“let! x = coll”。请改用“for x in coll”。</target>
        <note />
      </trans-unit>
      <trans-unit id="tcTryIllegalInSequenceExpression">
        <source>'try'/'with' cannot be used within sequence expressions</source>
        <target state="translated">不能在序列表达式中使用“try”/“with”</target>
        <note />
      </trans-unit>
      <trans-unit id="tcUseYieldBangForMultipleResults">
        <source>In sequence expressions, multiple results are generated using 'yield!'</source>
        <target state="translated">在序列表达式中，使用“yield!”生成多个结果</target>
        <note />
      </trans-unit>
      <trans-unit id="tcInvalidAssignment">
        <source>Invalid assignment</source>
        <target state="translated">赋值无效</target>
        <note />
      </trans-unit>
      <trans-unit id="tcInvalidUseOfTypeName">
        <source>Invalid use of a type name</source>
        <target state="translated">类型名称的使用无效</target>
        <note />
      </trans-unit>
      <trans-unit id="tcTypeHasNoAccessibleConstructor">
        <source>This type has no accessible object constructors</source>
        <target state="translated">此类型不具有可访问的对象构造函数</target>
        <note />
      </trans-unit>
      <trans-unit id="tcInvalidUseOfInterfaceType">
        <source>Invalid use of an interface type</source>
        <target state="translated">接口类型的使用无效</target>
        <note />
      </trans-unit>
      <trans-unit id="tcInvalidUseOfDelegate">
        <source>Invalid use of a delegate constructor. Use the syntax 'new Type(args)' or just 'Type(args)'.</source>
        <target state="translated">委托构造函数的使用无效。请使用语法“new Type(args)”或直接使用“Type(args)”。</target>
        <note />
      </trans-unit>
      <trans-unit id="tcPropertyIsNotStatic">
        <source>Property '{0}' is not static</source>
        <target state="translated">属性“{0}”不是静态的</target>
        <note />
      </trans-unit>
      <trans-unit id="tcPropertyIsNotReadable">
        <source>Property '{0}' is not readable</source>
        <target state="translated">属性“{0}”不可读</target>
        <note />
      </trans-unit>
      <trans-unit id="tcLookupMayNotBeUsedHere">
        <source>This lookup cannot be used here</source>
        <target state="translated">不能在此处使用此查找</target>
        <note />
      </trans-unit>
      <trans-unit id="tcPropertyIsStatic">
        <source>Property '{0}' is static</source>
        <target state="translated">属性“{0}”是静态的</target>
        <note />
      </trans-unit>
      <trans-unit id="tcPropertyCannotBeSet1">
        <source>Property '{0}' cannot be set</source>
        <target state="translated">无法设置属性“{0}”</target>
        <note />
      </trans-unit>
      <trans-unit id="tcConstructorsCannotBeFirstClassValues">
        <source>Constructors must be applied to arguments and cannot be used as first-class values. If necessary use an anonymous function '(fun arg1 ... argN -&gt; new Type(arg1,...,argN))'.</source>
        <target state="translated">构造函数必须应用于参数，且不能用作第一类值。如有必要，请使用匿名函数 "(fun arg1 ... argN -&gt; new Type(arg1,...,argN))"。</target>
        <note />
      </trans-unit>
      <trans-unit id="tcSyntaxFormUsedOnlyWithRecordLabelsPropertiesAndFields">
        <source>The syntax 'expr.id' may only be used with record labels, properties and fields</source>
        <target state="translated">语法“expr.id”只能用于记录标签、属性和字段</target>
        <note />
      </trans-unit>
      <trans-unit id="tcEventIsStatic">
        <source>Event '{0}' is static</source>
        <target state="translated">事件“{0}”是静态的</target>
        <note />
      </trans-unit>
      <trans-unit id="tcEventIsNotStatic">
        <source>Event '{0}' is not static</source>
        <target state="translated">事件“{0}”不是静态的</target>
        <note />
      </trans-unit>
      <trans-unit id="tcNamedArgumentDidNotMatch">
        <source>The named argument '{0}' did not match any argument or mutable property</source>
        <target state="translated">命名参数“{0}”与任何参数或可变属性均不匹配</target>
        <note />
      </trans-unit>
      <trans-unit id="tcOverloadsCannotHaveCurriedArguments">
        <source>One or more of the overloads of this method has curried arguments. Consider redesigning these members to take arguments in tupled form.</source>
        <target state="translated">此方法的一个或多个重载具有扩充参数。请考虑将这些成员重新设计为采用元组格式的参数。</target>
        <note />
      </trans-unit>
      <trans-unit id="tcUnnamedArgumentsDoNotFormPrefix">
        <source>The unnamed arguments do not form a prefix of the arguments of the method called</source>
        <target state="translated">未命名的参数未形成已调用方法的参数的前缀</target>
        <note />
      </trans-unit>
      <trans-unit id="tcStaticOptimizationConditionalsOnlyForFSharpLibrary">
        <source>Static optimization conditionals are only for use within the F# library</source>
        <target state="translated">只能在 F# 库中使用静态优化条件</target>
        <note />
      </trans-unit>
      <trans-unit id="tcFormalArgumentIsNotOptional">
        <source>The corresponding formal argument is not optional</source>
        <target state="translated">相应的形参不是可选的</target>
        <note />
      </trans-unit>
      <trans-unit id="tcInvalidOptionalAssignmentToPropertyOrField">
        <source>Invalid optional assignment to a property or field</source>
        <target state="translated">某个属性或字段的可选赋值无效</target>
        <note />
      </trans-unit>
      <trans-unit id="tcDelegateConstructorMustBePassed">
        <source>A delegate constructor must be passed a single function value</source>
        <target state="translated">必须向委托构造函数传递单个函数值</target>
        <note />
      </trans-unit>
      <trans-unit id="tcBindingCannotBeUseAndRec">
        <source>A binding cannot be marked both 'use' and 'rec'</source>
        <target state="translated">不能将一个绑定同时标记为“use”和“rec”</target>
        <note />
      </trans-unit>
      <trans-unit id="tcVolatileOnlyOnClassLetBindings">
        <source>The 'VolatileField' attribute may only be used on 'let' bindings in classes</source>
        <target state="translated">只能在类中的“let”绑定中使用“VolatileField”特性</target>
        <note />
      </trans-unit>
      <trans-unit id="tcAttributesAreNotPermittedOnLetBindings">
        <source>Attributes are not permitted on 'let' bindings in expressions</source>
        <target state="translated">不允许对表达式中的“let”绑定使用特性</target>
        <note />
      </trans-unit>
      <trans-unit id="tcDefaultValueAttributeRequiresVal">
        <source>The 'DefaultValue' attribute may only be used on 'val' declarations</source>
        <target state="translated">“DefaultValue”特性只能用于“val”声明</target>
        <note />
      </trans-unit>
      <trans-unit id="tcConditionalAttributeRequiresMembers">
        <source>The 'ConditionalAttribute' attribute may only be used on members</source>
        <target state="translated">“ConditionalAttribute”特性只能用于成员</target>
        <note />
      </trans-unit>
      <trans-unit id="tcInvalidActivePatternName">
        <source>This is not a valid name for an active pattern</source>
        <target state="translated">对于活动模式来说，这不是有效的名称</target>
        <note />
      </trans-unit>
      <trans-unit id="tcEntryPointAttributeRequiresFunctionInModule">
        <source>The 'EntryPointAttribute' attribute may only be used on function definitions in modules</source>
        <target state="translated">“EntryPointAttribute”特性只能用于模块中的函数定义</target>
        <note />
      </trans-unit>
      <trans-unit id="tcMutableValuesCannotBeInline">
        <source>Mutable values cannot be marked 'inline'</source>
        <target state="translated">不能将可变值标记为“inline”</target>
        <note />
      </trans-unit>
      <trans-unit id="tcMutableValuesMayNotHaveGenericParameters">
        <source>Mutable values cannot have generic parameters</source>
        <target state="translated">可变值不能具有泛型参数</target>
        <note />
      </trans-unit>
      <trans-unit id="tcMutableValuesSyntax">
        <source>Mutable function values should be written 'let mutable f = (fun args -&gt; ...)'</source>
        <target state="translated">应按照 "let mutable f = (fun args -&gt; ...)" 格式编写可变函数值</target>
        <note />
      </trans-unit>
      <trans-unit id="tcOnlyFunctionsCanBeInline">
        <source>Only functions may be marked 'inline'</source>
        <target state="translated">只能将函数标记为“inline”</target>
        <note />
      </trans-unit>
      <trans-unit id="tcIllegalAttributesForLiteral">
        <source>A literal value cannot be given the [&lt;ThreadStatic&gt;] or [&lt;ContextStatic&gt;] attributes</source>
        <target state="translated">无法向文本值赋予 [&lt;ThreadStatic&gt;] 或 [&lt;ContextStatic&gt;] 属性</target>
        <note />
      </trans-unit>
      <trans-unit id="tcLiteralCannotBeMutable">
        <source>A literal value cannot be marked 'mutable'</source>
        <target state="translated">不能将文本值标记为“mutable”</target>
        <note />
      </trans-unit>
      <trans-unit id="tcLiteralCannotBeInline">
        <source>A literal value cannot be marked 'inline'</source>
        <target state="translated">不能将文本值标记为“inline”</target>
        <note />
      </trans-unit>
      <trans-unit id="tcLiteralCannotHaveGenericParameters">
        <source>Literal values cannot have generic parameters</source>
        <target state="translated">文本值不能具有泛型参数</target>
        <note />
      </trans-unit>
      <trans-unit id="tcInvalidConstantExpression">
        <source>This is not a valid constant expression</source>
        <target state="translated">这不是有效的常数表达式</target>
        <note />
      </trans-unit>
      <trans-unit id="tcTypeIsInaccessible">
        <source>This type is not accessible from this code location</source>
        <target state="translated">无法从此代码位置访问此类型</target>
        <note />
      </trans-unit>
      <trans-unit id="tcUnexpectedConditionInImportedAssembly">
        <source>Unexpected condition in imported assembly: failed to decode AttributeUsage attribute</source>
        <target state="translated">导入的程序集中的意外条件: 未能对 AttributeUsage 特性进行解码</target>
        <note />
      </trans-unit>
      <trans-unit id="tcUnrecognizedAttributeTarget">
        <source>Unrecognized attribute target. Valid attribute targets are 'assembly', 'module', 'type', 'method', 'property', 'return', 'param', 'field', 'event', 'constructor'.</source>
        <target state="translated">无法识别的特性目标。有效的特性目标为“assembly”、“module”、“type”、“method”、“property”、“return”、“param”、“field”、“event”、“constructor”。</target>
        <note />
      </trans-unit>
      <trans-unit id="tcAttributeIsNotValidForLanguageElementUseDo">
        <source>This attribute is not valid for use on this language element. Assembly attributes should be attached to a 'do ()' declaration, if necessary within an F# module.</source>
        <target state="translated">对此语言元素使用此特性无效。如有需要，应将程序集特性附加到 F# 模块中的“do ()”声明。</target>
        <note />
      </trans-unit>
      <trans-unit id="tcAttributeIsNotValidForLanguageElement">
        <source>This attribute is not valid for use on this language element</source>
        <target state="translated">对此语言元素使用此特性无效</target>
        <note />
      </trans-unit>
      <trans-unit id="tcOptionalArgumentsCannotBeUsedInCustomAttribute">
        <source>Optional arguments cannot be used in custom attributes</source>
        <target state="translated">自定义特性中不能使用可选参数</target>
        <note />
      </trans-unit>
      <trans-unit id="tcPropertyCannotBeSet0">
        <source>This property cannot be set</source>
        <target state="translated">无法设置此属性</target>
        <note />
      </trans-unit>
      <trans-unit id="tcPropertyOrFieldNotFoundInAttribute">
        <source>This property or field was not found on this custom attribute type</source>
        <target state="translated">未在此自定义特性类型中找到此属性或字段</target>
        <note />
      </trans-unit>
      <trans-unit id="tcCustomAttributeMustBeReferenceType">
        <source>A custom attribute must be a reference type</source>
        <target state="translated">自定义特性必须是引用类型</target>
        <note />
      </trans-unit>
      <trans-unit id="tcCustomAttributeArgumentMismatch">
        <source>The number of args for a custom attribute does not match the expected number of args for the attribute constructor</source>
        <target state="translated">自定义特性的参数数目与特性构造函数所需的参数数目不匹配</target>
        <note />
      </trans-unit>
      <trans-unit id="tcCustomAttributeMustInvokeConstructor">
        <source>A custom attribute must invoke an object constructor</source>
        <target state="translated">自定义特性必须调用对象构造函数</target>
        <note />
      </trans-unit>
      <trans-unit id="tcAttributeExpressionsMustBeConstructorCalls">
        <source>Attribute expressions must be calls to object constructors</source>
        <target state="translated">特性表达式必须是对对象构造函数的调用</target>
        <note />
      </trans-unit>
      <trans-unit id="tcUnsupportedAttribute">
        <source>This attribute cannot be used in this version of F#</source>
        <target state="translated">不能在此版本的 F# 中使用该特性</target>
        <note />
      </trans-unit>
      <trans-unit id="tcInvalidInlineSpecification">
        <source>Invalid inline specification</source>
        <target state="translated">内联规范无效</target>
        <note />
      </trans-unit>
      <trans-unit id="tcInvalidUseBinding">
        <source>'use' bindings must be of the form 'use &lt;var&gt; = &lt;expr&gt;'</source>
        <target state="translated">"use" 绑定必须采用 "use &lt;var&gt; = &lt;expr&gt;" 形式</target>
        <note />
      </trans-unit>
      <trans-unit id="tcAbstractMembersIllegalInAugmentation">
        <source>Abstract members are not permitted in an augmentation - they must be defined as part of the type itself</source>
        <target state="translated">扩大中不允许使用抽象成员 - 必须将它们定义为类型本身的一部分</target>
        <note />
      </trans-unit>
      <trans-unit id="tcMethodOverridesIllegalHere">
        <source>Method overrides and interface implementations are not permitted here</source>
        <target state="translated">此处不允许使用方法重写和接口实现</target>
        <note />
      </trans-unit>
      <trans-unit id="tcNoMemberFoundForOverride">
        <source>No abstract or interface member was found that corresponds to this override</source>
        <target state="translated">未找到与此重写对应的抽象或接口成员</target>
        <note />
      </trans-unit>
      <trans-unit id="tcOverrideArityMismatch">
        <source>This override takes a different number of arguments to the corresponding abstract member. The following abstract members were found:{0}</source>
        <target state="translated">此替代使用的参数数量与对应的抽象成员的数量不同。找到以下抽象成员: {0}</target>
        <note />
      </trans-unit>
      <trans-unit id="tcDefaultImplementationAlreadyExists">
        <source>This method already has a default implementation</source>
        <target state="translated">此方法已具有默认实现</target>
        <note />
      </trans-unit>
      <trans-unit id="tcDefaultAmbiguous">
        <source>The method implemented by this default is ambiguous</source>
        <target state="translated">此默认值实现的方法具有多义性</target>
        <note />
      </trans-unit>
      <trans-unit id="tcNoPropertyFoundForOverride">
        <source>No abstract property was found that corresponds to this override</source>
        <target state="translated">未找到与此重写对应的抽象属性</target>
        <note />
      </trans-unit>
      <trans-unit id="tcAbstractPropertyMissingGetOrSet">
        <source>This property overrides or implements an abstract property but the abstract property doesn't have a corresponding {0}</source>
        <target state="translated">此属性会重写或实现一个抽象属性，但该抽象属性没有相应的 {0}</target>
        <note />
      </trans-unit>
      <trans-unit id="tcInvalidSignatureForSet">
        <source>Invalid signature for set member</source>
        <target state="translated">集成员的签名无效</target>
        <note />
      </trans-unit>
      <trans-unit id="tcNewMemberHidesAbstractMember">
        <source>This new member hides the abstract member '{0}'. Rename the member or use 'override' instead.</source>
        <target state="translated">此新成员隐藏了抽象成员“{0}”。重命名此成员或改用“override”。</target>
        <note />
      </trans-unit>
      <trans-unit id="tcNewMemberHidesAbstractMemberWithSuffix">
        <source>This new member hides the abstract member '{0}' once tuples, functions, units of measure and/or provided types are erased. Rename the member or use 'override' instead.</source>
        <target state="translated">一旦清除元组、函数、度量单位和/或所提供的类型，此新成员就会隐藏抽象成员“{0}”。请重命名此成员或改用“override”。</target>
        <note />
      </trans-unit>
      <trans-unit id="tcStaticInitializersIllegalInInterface">
        <source>Interfaces cannot contain definitions of static initializers</source>
        <target state="translated">接口不能包含静态初始化表达式的定义</target>
        <note />
      </trans-unit>
      <trans-unit id="tcObjectConstructorsIllegalInInterface">
        <source>Interfaces cannot contain definitions of object constructors</source>
        <target state="translated">接口不能包含对象构造函数的定义</target>
        <note />
      </trans-unit>
      <trans-unit id="tcMemberOverridesIllegalInInterface">
        <source>Interfaces cannot contain definitions of member overrides</source>
        <target state="translated">接口不能包含成员重写的定义</target>
        <note />
      </trans-unit>
      <trans-unit id="tcConcreteMembersIllegalInInterface">
        <source>Interfaces cannot contain definitions of concrete members. You may need to define a constructor on your type to indicate that the type is a class.</source>
        <target state="translated">接口不能包含具体成员的定义。您可能需要定义类型的构造函数来指示该类型是类。</target>
        <note />
      </trans-unit>
      <trans-unit id="tcConstructorsDisallowedInExceptionAugmentation">
        <source>Constructors cannot be specified in exception augmentations</source>
        <target state="translated">不能在异常扩大中指定构造函数</target>
        <note />
      </trans-unit>
      <trans-unit id="tcStructsCannotHaveConstructorWithNoArguments">
        <source>Structs cannot have an object constructor with no arguments. This is a restriction imposed on all CLI languages as structs automatically support a default constructor.</source>
        <target state="translated">结构不能具有不带参数的对象构造函数。这是对所有 CLI 语言实施的限制，原因是结构自动支持默认构造函数。</target>
        <note />
      </trans-unit>
      <trans-unit id="tcConstructorsIllegalForThisType">
        <source>Constructors cannot be defined for this type</source>
        <target state="translated">不能为此类型定义构造函数</target>
        <note />
      </trans-unit>
      <trans-unit id="tcRecursiveBindingsWithMembersMustBeDirectAugmentation">
        <source>Recursive bindings that include member specifications can only occur as a direct augmentation of a type</source>
        <target state="translated">包含成员规格的递归绑定只能作为类型的直接扩大出现</target>
        <note />
      </trans-unit>
      <trans-unit id="tcOnlySimplePatternsInLetRec">
        <source>Only simple variable patterns can be bound in 'let rec' constructs</source>
        <target state="translated">只能在“let rec”构造中绑定简单的变量模式</target>
        <note />
      </trans-unit>
      <trans-unit id="tcOnlyRecordFieldsAndSimpleLetCanBeMutable">
        <source>Only record fields and simple, non-recursive 'let' bindings may be marked mutable</source>
        <target state="translated">只有记录字段和简单的非递归 "let" 绑定可能会被标记为“可变”</target>
        <note />
      </trans-unit>
      <trans-unit id="tcMemberIsNotSufficientlyGeneric">
        <source>This member is not sufficiently generic</source>
        <target state="translated">此成员的通用性不够</target>
        <note />
      </trans-unit>
      <trans-unit id="tcLiteralAttributeRequiresConstantValue">
        <source>A declaration may only be the [&lt;Literal&gt;] attribute if a constant value is also given, e.g. 'val x : int = 1'</source>
        <target state="translated">如果还给定了常量值，则声明只能是 [&lt;Literal&gt;] 属性，例如 "val x : int = 1"</target>
        <note />
      </trans-unit>
      <trans-unit id="tcValueInSignatureRequiresLiteralAttribute">
        <source>A declaration may only be given a value in a signature if the declaration has the [&lt;Literal&gt;] attribute</source>
        <target state="translated">仅在声明具有 [&lt;Literal&gt;] 属性时, 才可在签名中为声明指定一个值</target>
        <note />
      </trans-unit>
      <trans-unit id="tcThreadStaticAndContextStaticMustBeStatic">
        <source>Thread-static and context-static variables must be static and given the [&lt;DefaultValue&gt;] attribute to indicate that the value is initialized to the default value on each new thread</source>
        <target state="translated">线程静态变量和上下文静态变量必须是静态的，并具有 [&lt;DefaultValue&gt;] 属性以指示该值初始化为每个新线程上的默认值</target>
        <note />
      </trans-unit>
      <trans-unit id="tcVolatileFieldsMustBeMutable">
        <source>Volatile fields must be marked 'mutable' and cannot be thread-static</source>
        <target state="translated">可变字段必须标记为“mutable”且不能是线程静态的</target>
        <note />
      </trans-unit>
      <trans-unit id="tcUninitializedValFieldsMustBeMutable">
        <source>Uninitialized 'val' fields must be mutable and marked with the '[&lt;DefaultValue&gt;]' attribute. Consider using a 'let' binding instead of a 'val' field.</source>
        <target state="translated">未初始化的 "val" 字段必须是可变的且标记有 "[&lt;DefaultValue&gt;]" 属性。请考虑使用 "let" 绑定而不是 "val" 字段。</target>
        <note />
      </trans-unit>
      <trans-unit id="tcStaticValFieldsMustBeMutableAndPrivate">
        <source>Static 'val' fields in types must be mutable, private and marked with the '[&lt;DefaultValue&gt;]' attribute. They are initialized to the 'null' or 'zero' value for their type. Consider also using a 'static let mutable' binding in a class type.</source>
        <target state="translated">类型中的静态 "val" 字段必须是可变的和私有的，并标记了 "[&lt;DefaultValue&gt;]" 属性。这些字段将初始化为各自类型的 "null" 或“零”值。请考虑在类类型中也使用 "static let mutable" 绑定。</target>
        <note />
      </trans-unit>
      <trans-unit id="tcFieldRequiresName">
        <source>This field requires a name</source>
        <target state="translated">此字段需要名称</target>
        <note />
      </trans-unit>
      <trans-unit id="tcInvalidNamespaceModuleTypeUnionName">
        <source>Invalid namespace, module, type or union case name</source>
        <target state="translated">命名空间、模块、类型或联合用例名称无效</target>
        <note />
      </trans-unit>
      <trans-unit id="tcIllegalFormForExplicitTypeDeclaration">
        <source>Explicit type declarations for constructors must be of the form 'ty1 * ... * tyN -&gt; resTy'. Parentheses may be required around 'resTy'</source>
        <target state="translated">构造函数的显式类型声明必须采用 "ty1 * ... * tyN -&gt; resTy" 格式。"resTy" 两侧可能需要加括号</target>
        <note />
      </trans-unit>
      <trans-unit id="tcReturnTypesForUnionMustBeSameAsType">
        <source>Return types of union cases must be identical to the type being defined, up to abbreviations</source>
        <target state="translated">联合用例的返回类型必须与要定义的类型(直至类型的缩写词)相同</target>
        <note />
      </trans-unit>
      <trans-unit id="tcInvalidEnumerationLiteral">
        <source>This is not a valid value for an enumeration literal</source>
        <target state="translated">对于枚举文本来说，这不是有效的值</target>
        <note />
      </trans-unit>
      <trans-unit id="tcTypeIsNotInterfaceType1">
        <source>The type '{0}' is not an interface type</source>
        <target state="translated">类型“{0}”不是接口类型</target>
        <note />
      </trans-unit>
      <trans-unit id="tcDuplicateSpecOfInterface">
        <source>Duplicate specification of an interface</source>
        <target state="translated">重复的接口规范</target>
        <note />
      </trans-unit>
      <trans-unit id="tcFieldValIllegalHere">
        <source>A field/val declaration is not permitted here</source>
        <target state="translated">此处不允许使用字段/值声明</target>
        <note />
      </trans-unit>
      <trans-unit id="tcInheritIllegalHere">
        <source>A inheritance declaration is not permitted here</source>
        <target state="translated">此处不允许使用继承声明</target>
        <note />
      </trans-unit>
      <trans-unit id="tcModuleRequiresQualifiedAccess">
        <source>This declaration opens the module '{0}', which is marked as 'RequireQualifiedAccess'. Adjust your code to use qualified references to the elements of the module instead, e.g. 'List.map' instead of 'map'. This change will ensure that your code is robust as new constructs are added to libraries.</source>
        <target state="translated">此声明将打开标记为“RequireQualifiedAccess”的模块“{0}”。请调整您的代码以改用对模块元素的限定引用，例如“List.map”而非“map”。此更改将确保您的代码在库中不断添加新构造的情况下依然可靠。</target>
        <note />
      </trans-unit>
      <trans-unit id="tcOpenUsedWithPartiallyQualifiedPath">
        <source>This declaration opens the namespace or module '{0}' through a partially qualified path. Adjust this code to use the full path of the namespace. This change will make your code more robust as new constructs are added to the F# and CLI libraries.</source>
        <target state="translated">此声明通过部分限定的路径来打开命名空间或模块“{0}”。请调整此代码以使用命名空间的完整路径。此更改将使您的代码在 F# 和 CLI 库中不断添加新构造的情况下更为可靠。</target>
        <note />
      </trans-unit>
      <trans-unit id="tcLocalClassBindingsCannotBeInline">
        <source>Local class bindings cannot be marked inline. Consider lifting the definition out of the class or else do not mark it as inline.</source>
        <target state="translated">不能将本地类绑定标记为“inline”。请考虑将定义放到类的外部，否则不要将该类标记为“inline”。</target>
        <note />
      </trans-unit>
      <trans-unit id="tcTypeAbbreviationsMayNotHaveMembers">
        <source>Type abbreviations cannot have members</source>
        <target state="translated">类型缩写词不能具有成员</target>
        <note />
      </trans-unit>
      <trans-unit id="tcTypeAbbreviationsCheckedAtCompileTime">
        <source>As of F# 4.1, the accessibility of type abbreviations is checked at compile-time. Consider changing the accessibility of the type abbreviation. Ignoring this warning might lead to runtime errors.</source>
        <target state="translated">从 F# 4.1 起，类型缩写词的辅助功能在编译时进行检查。请考虑更改类型缩写词的辅助功能。忽略此警告可能会导致运行时错误。</target>
        <note />
      </trans-unit>
      <trans-unit id="tcEnumerationsMayNotHaveMembers">
        <source>Enumerations cannot have members</source>
        <target state="translated">枚举不能具有成员</target>
        <note />
      </trans-unit>
      <trans-unit id="tcMeasureDeclarationsRequireStaticMembers">
        <source>Measure declarations may have only static members</source>
        <target state="translated">度量声明只能具有静态成员</target>
        <note />
      </trans-unit>
      <trans-unit id="tcStructsMayNotContainDoBindings">
        <source>Structs cannot contain 'do' bindings because the default constructor for structs would not execute these bindings</source>
        <target state="translated">结构不能包含“do”绑定，因为结构的默认构造函数将不会执行这些绑定</target>
        <note />
      </trans-unit>
      <trans-unit id="tcStructsMayNotContainLetBindings">
        <source>Structs cannot contain value definitions because the default constructor for structs will not execute these bindings. Consider adding additional arguments to the primary constructor for the type.</source>
        <target state="translated">结构不能包含值定义，因为结构的默认构造函数将不会执行这些绑定。请考虑为该类型的主构造函数添加更多参数。</target>
        <note />
      </trans-unit>
      <trans-unit id="tcStaticLetBindingsRequireClassesWithImplicitConstructors">
        <source>Static value definitions may only be used in types with a primary constructor. Consider adding arguments to the type definition, e.g. 'type X(args) = ...'.</source>
        <target state="translated">静态值定义只能在具有主构造函数的类型中使用。请考虑向类型定义添加参数，例如“type X(args) = ...”。</target>
        <note />
      </trans-unit>
      <trans-unit id="tcMeasureDeclarationsRequireStaticMembersNotConstructors">
        <source>Measure declarations may have only static members: constructors are not available</source>
        <target state="translated">度量声明只能具有静态成员: 构造函数不可用</target>
        <note />
      </trans-unit>
      <trans-unit id="tcMemberAndLocalClassBindingHaveSameName">
        <source>A member and a local class binding both have the name '{0}'</source>
        <target state="translated">一个成员和一个本地类绑定的名称都为“{0}”</target>
        <note />
      </trans-unit>
      <trans-unit id="tcTypeAbbreviationsCannotHaveInterfaceDeclaration">
        <source>Type abbreviations cannot have interface declarations</source>
        <target state="translated">类型缩写词不能具有接口声明</target>
        <note />
      </trans-unit>
      <trans-unit id="tcEnumerationsCannotHaveInterfaceDeclaration">
        <source>Enumerations cannot have interface declarations</source>
        <target state="translated">枚举不能具有接口声明</target>
        <note />
      </trans-unit>
      <trans-unit id="tcTypeIsNotInterfaceType0">
        <source>This type is not an interface type</source>
        <target state="translated">此类型不是接口类型</target>
        <note />
      </trans-unit>
      <trans-unit id="tcAllImplementedInterfacesShouldBeDeclared">
        <source>All implemented interfaces should be declared on the initial declaration of the type</source>
        <target state="translated">应在类型的初始声明中声明所有实现的接口</target>
        <note />
      </trans-unit>
      <trans-unit id="tcDefaultImplementationForInterfaceHasAlreadyBeenAdded">
        <source>A default implementation of this interface has already been added because the explicit implementation of the interface was not specified at the definition of the type</source>
        <target state="translated">已添加此接口的默认实现，因为在相应类型的定义中未指定接口的显式实现</target>
        <note />
      </trans-unit>
      <trans-unit id="tcMemberNotPermittedInInterfaceImplementation">
        <source>This member is not permitted in an interface implementation</source>
        <target state="translated">接口实现中不允许使用此成员</target>
        <note />
      </trans-unit>
      <trans-unit id="tcDeclarationElementNotPermittedInAugmentation">
        <source>This declaration element is not permitted in an augmentation</source>
        <target state="translated">扩大中不允许使用此声明元素</target>
        <note />
      </trans-unit>
      <trans-unit id="tcTypesCannotContainNestedTypes">
        <source>Types cannot contain nested type definitions</source>
        <target state="translated">类型不能包含嵌套的类型定义</target>
        <note />
      </trans-unit>
      <trans-unit id="tcTypeExceptionOrModule">
        <source>type, exception or module</source>
        <target state="translated">类型、异常或模块</target>
        <note />
      </trans-unit>
      <trans-unit id="tcTypeOrModule">
        <source>type or module</source>
        <target state="translated">类型或模块</target>
        <note />
      </trans-unit>
      <trans-unit id="tcImplementsIStructuralEquatableExplicitly">
        <source>The struct, record or union type '{0}' implements the interface 'System.IStructuralEquatable' explicitly. Apply the 'CustomEquality' attribute to the type.</source>
        <target state="translated">结构、记录或联合类型“{0}”显式实现接口“System.IStructuralEquatable”。将“CustomEquality”特性应用于相应的类型。</target>
        <note />
      </trans-unit>
      <trans-unit id="tcImplementsIEquatableExplicitly">
        <source>The struct, record or union type '{0}' implements the interface 'System.IEquatable&lt;_&gt;' explicitly. Apply the 'CustomEquality' attribute to the type and provide a consistent implementation of the non-generic override 'System.Object.Equals(obj)'.</source>
        <target state="translated">结构、记录或联合类型“{0}”显式实现接口 "System.IEquatable&lt;_&gt;"。请将 "CustomEquality" 属性应用于该类型，并提供非泛型重写 "System.Object.Equals(obj)" 的一致实现。</target>
        <note />
      </trans-unit>
      <trans-unit id="tcExplicitTypeSpecificationCannotBeUsedForExceptionConstructors">
        <source>Explicit type specifications cannot be used for exception constructors</source>
        <target state="translated">显式类型规范不能用于异常构造函数</target>
        <note />
      </trans-unit>
      <trans-unit id="tcExceptionAbbreviationsShouldNotHaveArgumentList">
        <source>Exception abbreviations should not have argument lists</source>
        <target state="translated">异常缩写词不应具有参数列表</target>
        <note />
      </trans-unit>
      <trans-unit id="tcAbbreviationsFordotNetExceptionsCannotTakeArguments">
        <source>Abbreviations for Common IL exceptions cannot take arguments</source>
        <target state="translated">通用 IL 异常的缩写词不能采用参数</target>
        <note />
      </trans-unit>
      <trans-unit id="tcExceptionAbbreviationsMustReferToValidExceptions">
        <source>Exception abbreviations must refer to existing exceptions or F# types deriving from System.Exception</source>
        <target state="translated">异常缩写词必须引用现有异常或派生自 System.Exception 的 F# 类型</target>
        <note />
      </trans-unit>
      <trans-unit id="tcAbbreviationsFordotNetExceptionsMustHaveMatchingObjectConstructor">
        <source>Abbreviations for Common IL exception types must have a matching object constructor</source>
        <target state="translated">通用 IL 异常类型的缩写词必须具有匹配的对象构造函数</target>
        <note />
      </trans-unit>
      <trans-unit id="tcNotAnException">
        <source>Not an exception</source>
        <target state="translated">不是一个异常</target>
        <note />
      </trans-unit>
      <trans-unit id="tcInvalidModuleName">
        <source>Invalid module name</source>
        <target state="translated">模块名称无效</target>
        <note />
      </trans-unit>
      <trans-unit id="tcInvalidTypeExtension">
        <source>Invalid type extension</source>
        <target state="translated">类型扩展无效</target>
        <note />
      </trans-unit>
      <trans-unit id="tcAttributesOfTypeSpecifyMultipleKindsForType">
        <source>The attributes of this type specify multiple kinds for the type</source>
        <target state="translated">此类型的特性指定此类型的多个种类</target>
        <note />
      </trans-unit>
      <trans-unit id="tcKindOfTypeSpecifiedDoesNotMatchDefinition">
        <source>The kind of the type specified by its attributes does not match the kind implied by its definition</source>
        <target state="translated">类型的特性所指定的类型种类与类型的定义暗示的种类不匹配</target>
        <note />
      </trans-unit>
      <trans-unit id="tcMeasureDefinitionsCannotHaveTypeParameters">
        <source>Measure definitions cannot have type parameters</source>
        <target state="translated">度量定义不能具有类型参数</target>
        <note />
      </trans-unit>
      <trans-unit id="tcTypeRequiresDefinition">
        <source>This type requires a definition</source>
        <target state="translated">此类型需要定义</target>
        <note />
      </trans-unit>
      <trans-unit id="tcTypeAbbreviationHasTypeParametersMissingOnType">
        <source>This type abbreviation has one or more declared type parameters that do not appear in the type being abbreviated. Type abbreviations must use all declared type parameters in the type being abbreviated. Consider removing one or more type parameters, or use a concrete type definition that wraps an underlying type, such as 'type C&lt;'a&gt; = C of ...'.</source>
        <target state="translated">此类型缩写词的一个或多个已声明的类型参数不在要缩写的类型中显示。类型缩写词必须使用要缩写的类型中的所有已声明类型参数。请考虑删除一个或多个类型参数，或使用包装基础类型的具体类型定义，例如 "type C&lt;'a&gt; = C of ..."。</target>
        <note />
      </trans-unit>
      <trans-unit id="tcStructsInterfacesEnumsDelegatesMayNotInheritFromOtherTypes">
        <source>Structs, interfaces, enums and delegates cannot inherit from other types</source>
        <target state="translated">结构、接口、枚举和委托不能从其他类型继承</target>
        <note />
      </trans-unit>
      <trans-unit id="tcTypesCannotInheritFromMultipleConcreteTypes">
        <source>Types cannot inherit from multiple concrete types</source>
        <target state="translated">类型不能从多个具体类型继承</target>
        <note />
      </trans-unit>
      <trans-unit id="tcRecordsUnionsAbbreviationsStructsMayNotHaveAllowNullLiteralAttribute">
        <source>Records, union, abbreviations and struct types cannot have the 'AllowNullLiteral' attribute</source>
        <target state="translated">记录、联合、缩写词和结构类型不能具有“AllowNullLiteral”特性</target>
        <note />
      </trans-unit>
      <trans-unit id="tcAllowNullTypesMayOnlyInheritFromAllowNullTypes">
        <source>Types with the 'AllowNullLiteral' attribute may only inherit from or implement types which also allow the use of the null literal</source>
        <target state="translated">具有“AllowNullLiteral”特性的类型只能继承自或实现也允许使用 null 文本的类型</target>
        <note />
      </trans-unit>
      <trans-unit id="tcGenericTypesCannotHaveStructLayout">
        <source>Generic types cannot be given the 'StructLayout' attribute</source>
        <target state="translated">不能为泛型类型给定“StructLayout”特性</target>
        <note />
      </trans-unit>
      <trans-unit id="tcOnlyStructsCanHaveStructLayout">
        <source>Only structs and classes without primary constructors may be given the 'StructLayout' attribute</source>
        <target state="translated">只能为不带主构造函数的结构和类提供“StructLayout”特性</target>
        <note />
      </trans-unit>
      <trans-unit id="tcRepresentationOfTypeHiddenBySignature">
        <source>The representation of this type is hidden by the signature. It must be given an attribute such as [&lt;Sealed&gt;], [&lt;Class&gt;] or [&lt;Interface&gt;] to indicate the characteristics of the type.</source>
        <target state="translated">签名会隐藏此类型的表示形式。必须为此类型提供一个属性(例如 [&lt;Sealed&gt;]、[&lt;Class&gt;] 或 [&lt;Interface&gt;])以指定其特性。</target>
        <note />
      </trans-unit>
      <trans-unit id="tcOnlyClassesCanHaveAbstract">
        <source>Only classes may be given the 'AbstractClass' attribute</source>
        <target state="translated">只能为类给定“AbstractClass”特性</target>
        <note />
      </trans-unit>
      <trans-unit id="tcOnlyTypesRepresentingUnitsOfMeasureCanHaveMeasure">
        <source>Only types representing units-of-measure may be given the 'Measure' attribute</source>
        <target state="translated">只能为表示度量单位的类型给定“Measure”特性</target>
        <note />
      </trans-unit>
      <trans-unit id="tcOverridesCannotHaveVisibilityDeclarations">
        <source>Accessibility modifiers are not permitted on overrides or interface implementations</source>
        <target state="translated">不允许对重写或接口实现使用可访问性修饰符</target>
        <note />
      </trans-unit>
      <trans-unit id="tcTypesAreAlwaysSealedDU">
        <source>Discriminated union types are always sealed</source>
        <target state="translated">已区分的联合类型始终是密封类型</target>
        <note />
      </trans-unit>
      <trans-unit id="tcTypesAreAlwaysSealedRecord">
        <source>Record types are always sealed</source>
        <target state="translated">记录类型始终是密封类型</target>
        <note />
      </trans-unit>
      <trans-unit id="tcTypesAreAlwaysSealedAssemblyCode">
        <source>Assembly code types are always sealed</source>
        <target state="translated">程序集代码类型始终是密封类型</target>
        <note />
      </trans-unit>
      <trans-unit id="tcTypesAreAlwaysSealedStruct">
        <source>Struct types are always sealed</source>
        <target state="translated">结构类型始终是密封类型</target>
        <note />
      </trans-unit>
      <trans-unit id="tcTypesAreAlwaysSealedDelegate">
        <source>Delegate types are always sealed</source>
        <target state="translated">委托类型始终是密封类型</target>
        <note />
      </trans-unit>
      <trans-unit id="tcTypesAreAlwaysSealedEnum">
        <source>Enum types are always sealed</source>
        <target state="translated">枚举类型始终是密封类型</target>
        <note />
      </trans-unit>
      <trans-unit id="tcInterfaceTypesAndDelegatesCannotContainFields">
        <source>Interface types and delegate types cannot contain fields</source>
        <target state="translated">接口类型和委托类型不能包含字段</target>
        <note />
      </trans-unit>
      <trans-unit id="tcAbbreviatedTypesCannotBeSealed">
        <source>Abbreviated types cannot be given the 'Sealed' attribute</source>
        <target state="translated">不能为缩写的类型给定“Sealed”特性</target>
        <note />
      </trans-unit>
      <trans-unit id="tcCannotInheritFromSealedType">
        <source>Cannot inherit a sealed type</source>
        <target state="translated">无法继承密封类型</target>
        <note />
      </trans-unit>
      <trans-unit id="tcCannotInheritFromInterfaceType">
        <source>Cannot inherit from interface type. Use interface ... with instead.</source>
        <target state="translated">无法从接口类型继承。请改用 interface ... with。</target>
        <note />
      </trans-unit>
      <trans-unit id="tcStructTypesCannotContainAbstractMembers">
        <source>Struct types cannot contain abstract members</source>
        <target state="translated">结构类型不能包含抽象成员</target>
        <note />
      </trans-unit>
      <trans-unit id="tcInterfaceTypesCannotBeSealed">
        <source>Interface types cannot be sealed</source>
        <target state="translated">接口类型不能为密封类型</target>
        <note />
      </trans-unit>
      <trans-unit id="tcInvalidDelegateSpecification">
        <source>Delegate specifications must be of the form 'typ -&gt; typ'</source>
        <target state="translated">委托规范必须采用 "typ -&gt; typ" 形式</target>
        <note />
      </trans-unit>
      <trans-unit id="tcDelegatesCannotBeCurried">
        <source>Delegate specifications must not be curried types. Use 'typ * ... * typ -&gt; typ' for multi-argument delegates, and 'typ -&gt; (typ -&gt; typ)' for delegates returning function values.</source>
        <target state="translated">委托规范不得为扩充类型。请为多参数委托使用 "typ * ... * typ -&gt; typ"，并为返回函数值的委托使用 "typ -&gt; (typ -&gt; typ)"。</target>
        <note />
      </trans-unit>
      <trans-unit id="tcInvalidTypeForLiteralEnumeration">
        <source>Literal enumerations must have type int, uint, int16, uint16, int64, uint64, byte, sbyte or char</source>
        <target state="translated">文本枚举必须具有类型 int、uint、int16、uint16、int64、uint64、byte、sbyte 或 char</target>
        <note />
      </trans-unit>
      <trans-unit id="tcTypeDefinitionIsCyclic">
        <source>This type definition involves an immediate cyclic reference through an abbreviation</source>
        <target state="translated">此类型定义涉及一个经由缩写词的直接循环引用</target>
        <note />
      </trans-unit>
      <trans-unit id="tcTypeDefinitionIsCyclicThroughInheritance">
        <source>This type definition involves an immediate cyclic reference through a struct field or inheritance relation</source>
        <target state="translated">此类型定义涉及一个经由结构字段或继承关系的直接循环引用</target>
        <note />
      </trans-unit>
      <trans-unit id="tcReservedSyntaxForAugmentation">
        <source>The syntax 'type X with ...' is reserved for augmentations. Types whose representations are hidden but which have members are now declared in signatures using 'type X = ...'. You may also need to add the '[&lt;Sealed&gt;] attribute to the type definition in the signature</source>
        <target state="translated">保留语法 "type X with ..." 供扩大使用。对于其表示形式已隐藏但具有成员的类型，现将在签名中使用 "type X = ..." 声明这些类型。你可能还需要向签名中的类型定义添加 [&lt;Sealed&gt;] 属性</target>
        <note />
      </trans-unit>
      <trans-unit id="tcMembersThatExtendInterfaceMustBePlacedInSeparateModule">
        <source>Members that extend interface, delegate or enum types must be placed in a module separate to the definition of the type. This module must either have the AutoOpen attribute or be opened explicitly by client code to bring the extension members into scope.</source>
        <target state="translated">必须将扩展接口、委托或枚举类型的成员放置到与相应的类型定义分离的模块中。此模块必须具有 AutoOpen 特性或由客户端代码显式打开以将扩展成员纳入范围中。</target>
        <note />
      </trans-unit>
      <trans-unit id="tcDeclaredTypeParametersForExtensionDoNotMatchOriginal">
        <source>One or more of the declared type parameters for this type extension have a missing or wrong type constraint not matching the original type constraints on '{0}'</source>
        <target state="translated">此类型扩展的一个或多个已声明类型参数具有缺失或错误的类型约束，与“{0}”上的原始类型约束不匹配</target>
        <note />
      </trans-unit>
      <trans-unit id="tcTypeDefinitionsWithImplicitConstructionMustHaveOneInherit">
        <source>Type definitions may only have one 'inherit' specification and it must be the first declaration</source>
        <target state="translated">类型定义只能指定一个“inherit”，并且它必须是第一个声明</target>
        <note />
      </trans-unit>
      <trans-unit id="tcTypeDefinitionsWithImplicitConstructionMustHaveLocalBindingsBeforeMembers">
        <source>'let' and 'do' bindings must come before member and interface definitions in type definitions</source>
        <target state="translated">“let”和“do”绑定在类型定义中必须处于成员和接口定义之前</target>
        <note />
      </trans-unit>
      <trans-unit id="tcInheritDeclarationMissingArguments">
        <source>This 'inherit' declaration specifies the inherited type but no arguments. Consider supplying arguments, e.g. 'inherit BaseType(args)'.</source>
        <target state="translated">此“inherit”声明指定继承的类型，但没有参数。请考虑提供参数，例如“inherit BaseType(args)”。</target>
        <note />
      </trans-unit>
      <trans-unit id="tcInheritConstructionCallNotPartOfImplicitSequence">
        <source>This 'inherit' declaration has arguments, but is not in a type with a primary constructor. Consider adding arguments to your type definition, e.g. 'type X(args) = ...'.</source>
        <target state="translated">此“inherit”声明具有参数，但是不在具有主构造函数的类型中。请考虑向您的类型定义添加参数，例如“type X(args) = ...”。</target>
        <note />
      </trans-unit>
      <trans-unit id="tcLetAndDoRequiresImplicitConstructionSequence">
        <source>This definition may only be used in a type with a primary constructor. Consider adding arguments to your type definition, e.g. 'type X(args) = ...'.</source>
        <target state="translated">此定义只能在具有主构造函数的类型中使用。请考虑向您的类型定义添加参数，例如“type X(args) = ...”。</target>
        <note />
      </trans-unit>
      <trans-unit id="tcTypeAbbreviationsCannotHaveAugmentations">
        <source>Type abbreviations cannot have augmentations</source>
        <target state="translated">类型缩写词不能具有扩大</target>
        <note />
      </trans-unit>
      <trans-unit id="tcModuleAbbreviationForNamespace">
        <source>The path '{0}' is a namespace. A module abbreviation may not abbreviate a namespace.</source>
        <target state="translated">路径“{0}”是一个命名空间。模块缩写词可能不会缩写命名空间。</target>
        <note />
      </trans-unit>
      <trans-unit id="tcTypeUsedInInvalidWay">
        <source>The type '{0}' is used in an invalid way. A value prior to '{1}' has an inferred type involving '{2}', which is an invalid forward reference.</source>
        <target state="translated">类型“{0}”的使用方式无效。“{1}”之前的值具有一个与“{2}”相关的推理类型，这是无效的前向引用。</target>
        <note />
      </trans-unit>
      <trans-unit id="tcMemberUsedInInvalidWay">
        <source>The member '{0}' is used in an invalid way. A use of '{1}' has been inferred prior to the definition of '{2}', which is an invalid forward reference.</source>
        <target state="translated">成员“{0}”的使用方式无效。在给出“{2}”的定义之前，已推理出“{1}”的用法，这是无效的前向引用。</target>
        <note />
      </trans-unit>
      <trans-unit id="tcAttributeAutoOpenWasIgnored">
        <source>The attribute 'AutoOpen(\"{0}\")' in the assembly '{1}' did not refer to a valid module or namespace in that assembly and has been ignored</source>
        <target state="translated">程序集“{1}”中的特性“AutoOpen(\"{0}\")”未引用该程序集中的有效模块或命名空间，已忽略此特性</target>
        <note />
      </trans-unit>
      <trans-unit id="ilUndefinedValue">
        <source>Undefined value '{0}'</source>
        <target state="translated">未定义的值“{0}”</target>
        <note />
      </trans-unit>
      <trans-unit id="ilLabelNotFound">
        <source>Label {0} not found</source>
        <target state="translated">未找到标签 {0}</target>
        <note />
      </trans-unit>
      <trans-unit id="ilIncorrectNumberOfTypeArguments">
        <source>Incorrect number of type arguments to local call</source>
        <target state="translated">本地调用的类型参数的数目不正确</target>
        <note />
      </trans-unit>
      <trans-unit id="ilDynamicInvocationNotSupported">
        <source>Dynamic invocation of {0} is not supported</source>
        <target state="translated">不支持动态调用 {0}</target>
        <note />
      </trans-unit>
      <trans-unit id="ilAddressOfLiteralFieldIsInvalid">
        <source>Taking the address of a literal field is invalid</source>
        <target state="translated">采用文本字段的地址无效</target>
        <note />
      </trans-unit>
      <trans-unit id="ilAddressOfValueHereIsInvalid">
        <source>This operation involves taking the address of a value '{0}' represented using a local variable or other special representation. This is invalid.</source>
        <target state="translated">此操作涉及到采用通过本地变量或其他特殊表示形式表示的值“{0}”的地址。这是无效的。</target>
        <note />
      </trans-unit>
      <trans-unit id="ilCustomMarshallersCannotBeUsedInFSharp">
        <source>Custom marshallers cannot be specified in F# code. Consider using a C# helper function.</source>
        <target state="translated">无法使用 F# 代码指定自定义封送处理程序。请考虑使用 C# Helper 函数。</target>
        <note />
      </trans-unit>
      <trans-unit id="ilMarshalAsAttributeCannotBeDecoded">
        <source>The MarshalAs attribute could not be decoded</source>
        <target state="translated">未能对 MarshalAs 特性进行解码</target>
        <note />
      </trans-unit>
      <trans-unit id="ilSignatureForExternalFunctionContainsTypeParameters">
        <source>The signature for this external function contains type parameters. Constrain the argument and return types to indicate the types of the corresponding C function.</source>
        <target state="translated">此外部函数的签名包含类型参数。请约束此参数和返回类型以指示相应的 C 函数的类型。</target>
        <note />
      </trans-unit>
      <trans-unit id="ilDllImportAttributeCouldNotBeDecoded">
        <source>The DllImport attribute could not be decoded</source>
        <target state="translated">未能对 DllImport 特性进行解码</target>
        <note />
      </trans-unit>
      <trans-unit id="ilLiteralFieldsCannotBeSet">
        <source>Literal fields cannot be set</source>
        <target state="translated">无法设置文本字段</target>
        <note />
      </trans-unit>
      <trans-unit id="ilStaticMethodIsNotLambda">
        <source>GenSetStorage: {0} was represented as a static method but was not an appropriate lambda expression</source>
        <target state="translated">GenSetStorage: {0} 已表示为一个静态方法，而不是适当的 lambda 表达式</target>
        <note />
      </trans-unit>
      <trans-unit id="ilMutableVariablesCannotEscapeMethod">
        <source>Mutable variables cannot escape their method</source>
        <target state="translated">可变变量不能脱离其方法</target>
        <note />
      </trans-unit>
      <trans-unit id="ilUnexpectedUnrealizedValue">
        <source>Compiler error: unexpected unrealized value</source>
        <target state="translated">编译器错误: 意外的未识别值</target>
        <note />
      </trans-unit>
      <trans-unit id="ilMainModuleEmpty">
        <source>Main module of program is empty: nothing will happen when it is run</source>
        <target state="translated">程序的主模块为空: 运行此程序时将不会有任何反应</target>
        <note />
      </trans-unit>
      <trans-unit id="ilTypeCannotBeUsedForLiteralField">
        <source>This type cannot be used for a literal field</source>
        <target state="translated">此类型不能用于文本字段</target>
        <note />
      </trans-unit>
      <trans-unit id="ilUnexpectedGetSetAnnotation">
        <source>Unexpected GetSet annotation on a property</source>
        <target state="translated">某个属性的意外的 GetSet 批注</target>
        <note />
      </trans-unit>
      <trans-unit id="ilFieldOffsetAttributeCouldNotBeDecoded">
        <source>The FieldOffset attribute could not be decoded</source>
        <target state="translated">未能对 FieldOffset 特性进行解码</target>
        <note />
      </trans-unit>
      <trans-unit id="ilStructLayoutAttributeCouldNotBeDecoded">
        <source>The StructLayout attribute could not be decoded</source>
        <target state="translated">未能对 StructLayout 特性进行解码</target>
        <note />
      </trans-unit>
      <trans-unit id="ilDefaultAugmentationAttributeCouldNotBeDecoded">
        <source>The DefaultAugmentation attribute could not be decoded</source>
        <target state="translated">未能对 DefaultAugmentation 特性进行解码</target>
        <note />
      </trans-unit>
      <trans-unit id="ilReflectedDefinitionsCannotUseSliceOperator">
        <source>Reflected definitions cannot contain uses of the prefix splice operator '%'</source>
        <target state="translated">反射的定义中不能使用前缀拼接运算符“%”</target>
        <note />
      </trans-unit>
      <trans-unit id="optsProblemWithCodepage">
        <source>Problem with codepage '{0}': {1}</source>
        <target state="translated">代码页“{0}”存在问题: {1}</target>
        <note />
      </trans-unit>
      <trans-unit id="optsCopyright">
        <source>Copyright (c) Microsoft Corporation. All Rights Reserved.</source>
        <target state="translated">版权所有(C) Microsoft Corporation。保留所有权利。</target>
        <note />
      </trans-unit>
      <trans-unit id="optsCopyrightCommunity">
        <source>Freely distributed under the MIT Open Source License.  https://github.com/Microsoft/visualfsharp/blob/master/License.txt</source>
        <target state="translated">免费分发在 MIT 开源许可证下。https://github.com/Microsoft/visualfsharp/blob/master/License.txt</target>
        <note />
      </trans-unit>
      <trans-unit id="optsNameOfOutputFile">
        <source>Name of the output file (Short form: -o)</source>
        <target state="translated">输出文件的名称(缩写: -o)</target>
        <note />
      </trans-unit>
      <trans-unit id="optsBuildConsole">
        <source>Build a console executable</source>
        <target state="translated">生成控制台可执行文件</target>
        <note />
      </trans-unit>
      <trans-unit id="optsBuildWindows">
        <source>Build a Windows executable</source>
        <target state="translated">生成 Windows 可执行文件</target>
        <note />
      </trans-unit>
      <trans-unit id="optsBuildLibrary">
        <source>Build a library (Short form: -a)</source>
        <target state="translated">生成库(缩写: -a)</target>
        <note />
      </trans-unit>
      <trans-unit id="optsBuildModule">
        <source>Build a module that can be added to another assembly</source>
        <target state="translated">生成可添加到其他程序集的模块</target>
        <note />
      </trans-unit>
      <trans-unit id="optsDelaySign">
        <source>Delay-sign the assembly using only the public portion of the strong name key</source>
        <target state="translated">仅使用强名称密钥的公共部分对程序集进行延迟签名</target>
        <note />
      </trans-unit>
      <trans-unit id="optsPublicSign">
        <source>Public-sign the assembly using only the public portion of the strong name key, and mark the assembly as signed</source>
        <target state="translated">仅使用强名称密钥的公用部分对该程序集进行公开签名, 并将该程序集标记为已签名</target>
        <note />
      </trans-unit>
      <trans-unit id="optsWriteXml">
        <source>Write the xmldoc of the assembly to the given file</source>
        <target state="translated">将程序集的 xmldoc 写入到给定文件</target>
        <note />
      </trans-unit>
      <trans-unit id="optsStrongKeyFile">
        <source>Specify a strong name key file</source>
        <target state="translated">指定强名称密钥文件</target>
        <note />
      </trans-unit>
      <trans-unit id="optsStrongKeyContainer">
        <source>Specify a strong name key container</source>
        <target state="translated">指定强名称密钥容器</target>
        <note />
      </trans-unit>
      <trans-unit id="optsPlatform">
        <source>Limit which platforms this code can run on: x86, Itanium, x64, anycpu32bitpreferred, or anycpu. The default is anycpu.</source>
        <target state="translated">限制可以运行此代码的平台: x86、Itanium、x64、anycpu32bitpreferred 或 anycpu。默认值为 anycpu。</target>
        <note />
      </trans-unit>
      <trans-unit id="optsNoOpt">
        <source>Only include optimization information essential for implementing inlined constructs. Inhibits cross-module inlining but improves binary compatibility.</source>
        <target state="translated">仅包含实现内联构造所必需的优化信息。禁止跨模块内联，但会提高二进制兼容性。</target>
        <note />
      </trans-unit>
      <trans-unit id="optsNoInterface">
        <source>Don't add a resource to the generated assembly containing F#-specific metadata</source>
        <target state="translated">不向包含 F# 特定元数据的生成程序集中添加资源</target>
        <note />
      </trans-unit>
      <trans-unit id="optsSig">
        <source>Print the inferred interface of the assembly to a file</source>
        <target state="translated">将推理出的程序集接口输出到文件</target>
        <note />
      </trans-unit>
      <trans-unit id="optsReference">
        <source>Reference an assembly (Short form: -r)</source>
        <target state="translated">引用一个程序集(缩写: -r)</target>
        <note />
      </trans-unit>
      <trans-unit id="optsWin32res">
        <source>Specify a Win32 resource file (.res)</source>
        <target state="translated">指定 Win32 资源文件(.res)</target>
        <note />
      </trans-unit>
      <trans-unit id="optsWin32manifest">
        <source>Specify a Win32 manifest file</source>
        <target state="translated">指定 Win32 清单文件</target>
        <note />
      </trans-unit>
      <trans-unit id="optsNowin32manifest">
        <source>Do not include the default Win32 manifest</source>
        <target state="translated">不包括默认的 Win32 清单</target>
        <note />
      </trans-unit>
      <trans-unit id="optsEmbedAllSource">
        <source>Embed all source files in the portable PDB file</source>
        <target state="translated">将所有源文件嵌入可移植 PDB 文件</target>
        <note />
      </trans-unit>
      <trans-unit id="optsEmbedSource">
        <source>Embed specific source files in the portable PDB file</source>
        <target state="translated">将特定源文件嵌入可移植 PDB 文件</target>
        <note />
      </trans-unit>
      <trans-unit id="optsSourceLink">
        <source>Source link information file to embed in the portable PDB file</source>
        <target state="translated">要嵌入可移植 PDB 文件中的源链接信息文件</target>
        <note />
      </trans-unit>
      <trans-unit id="optsEmbeddedSourceRequirePortablePDBs">
        <source>--embed switch only supported when emitting a Portable PDB (--debug:portable or --debug:embedded)</source>
        <target state="translated">--仅在发出可移植 PDB 时才支持嵌入开关(--debug:portable or --debug:embedded)</target>
        <note />
      </trans-unit>
      <trans-unit id="optsSourceLinkRequirePortablePDBs">
        <source>--sourcelink switch only supported when emitting a Portable PDB (--debug:portable or --debug:embedded)</source>
        <target state="translated">--仅在发出可移植 PDB 时才支持源链接开关(--debug:portable or --debug:embedded)</target>
        <note />
      </trans-unit>
      <trans-unit id="srcFileTooLarge">
        <source>Source file is too large to embed in a portable PDB</source>
        <target state="translated">源文件太大，无法嵌入可移植 PDB</target>
        <note />
      </trans-unit>
      <trans-unit id="optsResource">
        <source>Embed the specified managed resource</source>
        <target state="translated">嵌入指定的受管理资源</target>
        <note />
      </trans-unit>
      <trans-unit id="optsLinkresource">
        <source>Link the specified resource to this assembly where the resinfo format is &lt;file&gt;[,&lt;string name&gt;[,public|private]]</source>
        <target state="translated">将指定的资源链接到此程序集，其中 resinfo 格式为 &lt;file&gt;[,&lt;string name&gt;[,public|private]]</target>
        <note />
      </trans-unit>
      <trans-unit id="optsDebugPM">
        <source>Emit debug information (Short form: -g)</source>
        <target state="translated">发出调试信息(缩写: -g)</target>
        <note />
      </trans-unit>
      <trans-unit id="optsDebug">
        <source>Specify debugging type: full, portable, embedded, pdbonly. ('{0}' is the default if no debuggging type specified and enables attaching a debugger to a running program, 'portable' is a cross-platform format, 'embedded' is a cross-platform format embedded into the output file).</source>
        <target state="translated">指定调试类型: full、portable、embedded、pdbonly。(若未指定调试类型，则默认为“{0}”，它允许将调试程序附加到正在运行的程序。"portable" 是跨平台格式，"embedded" 是嵌入到输出文件中的跨平台格式)。</target>
        <note />
      </trans-unit>
      <trans-unit id="optsOptimize">
        <source>Enable optimizations (Short form: -O)</source>
        <target state="translated">启用优化(缩写: -O)</target>
        <note />
      </trans-unit>
      <trans-unit id="optsTailcalls">
        <source>Enable or disable tailcalls</source>
        <target state="translated">启用或禁用尾调用</target>
        <note />
      </trans-unit>
      <trans-unit id="optsDeterministic">
        <source>Produce a deterministic assembly (including module version GUID and timestamp)</source>
        <target state="translated">产生确定性的程序集(包括模块版本 GUID 和时间戳)</target>
        <note />
      </trans-unit>
      <trans-unit id="optsCrossoptimize">
        <source>Enable or disable cross-module optimizations</source>
        <target state="translated">启用或禁用跨模块优化</target>
        <note />
      </trans-unit>
      <trans-unit id="optsWarnaserrorPM">
        <source>Report all warnings as errors</source>
        <target state="translated">将所有警告报告为错误</target>
        <note />
      </trans-unit>
      <trans-unit id="optsWarnaserror">
        <source>Report specific warnings as errors</source>
        <target state="translated">将特定警告报告为错误</target>
        <note />
      </trans-unit>
      <trans-unit id="optsWarn">
        <source>Set a warning level (0-5)</source>
        <target state="translated">设置警告等级(0-5)</target>
        <note />
      </trans-unit>
      <trans-unit id="optsNowarn">
        <source>Disable specific warning messages</source>
        <target state="translated">禁用特定的警告消息</target>
        <note />
      </trans-unit>
      <trans-unit id="optsWarnOn">
        <source>Enable specific warnings that may be off by default</source>
        <target state="translated">启用默认情况下可能关闭的特定警告</target>
        <note />
      </trans-unit>
      <trans-unit id="optsChecked">
        <source>Generate overflow checks</source>
        <target state="translated">生成溢出检查</target>
        <note />
      </trans-unit>
      <trans-unit id="optsDefine">
        <source>Define conditional compilation symbols (Short form: -d)</source>
        <target state="translated">定义条件编译符号(缩写: -d)</target>
        <note />
      </trans-unit>
      <trans-unit id="optsMlcompatibility">
        <source>Ignore ML compatibility warnings</source>
        <target state="translated">忽略 ML 兼容性警告</target>
        <note />
      </trans-unit>
      <trans-unit id="optsNologo">
        <source>Suppress compiler copyright message</source>
        <target state="translated">取消显示编译器版权消息</target>
        <note />
      </trans-unit>
      <trans-unit id="optsHelp">
        <source>Display this usage message (Short form: -?)</source>
        <target state="translated">显示此用法消息(缩写为: -?)</target>
        <note />
      </trans-unit>
      <trans-unit id="optsResponseFile">
        <source>Read response file for more options</source>
        <target state="translated">读取响应文件以获取更多选项</target>
        <note />
      </trans-unit>
      <trans-unit id="optsCodepage">
        <source>Specify the codepage used to read source files</source>
        <target state="translated">指定用于读取源文件的代码页</target>
        <note />
      </trans-unit>
      <trans-unit id="optsUtf8output">
        <source>Output messages in UTF-8 encoding</source>
        <target state="translated">以 UTF-8 编码格式输出消息</target>
        <note />
      </trans-unit>
      <trans-unit id="optsFullpaths">
        <source>Output messages with fully qualified paths</source>
        <target state="translated">使用完全限定路径输出消息</target>
        <note />
      </trans-unit>
      <trans-unit id="optsLib">
        <source>Specify a directory for the include path which is used to resolve source files and assemblies (Short form: -I)</source>
        <target state="translated">指定用于解析源文件和程序集的包含路径的目录(缩写: -I)</target>
        <note />
      </trans-unit>
      <trans-unit id="optsBaseaddress">
        <source>Base address for the library to be built</source>
        <target state="translated">要生成的库的基址</target>
        <note />
      </trans-unit>
      <trans-unit id="optsNoframework">
        <source>Do not reference the default CLI assemblies by default</source>
        <target state="translated">默认情况下不引用默认 CLI 程序集</target>
        <note />
      </trans-unit>
      <trans-unit id="optsStandalone">
        <source>Statically link the F# library and all referenced DLLs that depend on it into the assembly being generated</source>
        <target state="translated">以静态方式将 F# 库与依赖于此库的所有引用的 DLL 链接到所生成的程序集中</target>
        <note />
      </trans-unit>
      <trans-unit id="optsStaticlink">
        <source>Statically link the given assembly and all referenced DLLs that depend on this assembly. Use an assembly name e.g. mylib, not a DLL name.</source>
        <target state="translated">以静态方式链接给定程序集与依赖于此程序集的所有引用的 DLL。使用程序集名称(例如 mylib)而非 DLL 名称。</target>
        <note />
      </trans-unit>
      <trans-unit id="optsResident">
        <source>Use a resident background compilation service to improve compiler startup times.</source>
        <target state="translated">使用驻留后台编译服务缩短编译器启动时间。</target>
        <note />
      </trans-unit>
      <trans-unit id="optsPdb">
        <source>Name the output debug file</source>
        <target state="translated">对输出调试文件进行命名</target>
        <note />
      </trans-unit>
      <trans-unit id="optsSimpleresolution">
        <source>Resolve assembly references using directory-based rules rather than MSBuild resolution</source>
        <target state="translated">使用基于目录的规则而非 MSBuild 解析来解析程序集引用</target>
        <note />
      </trans-unit>
      <trans-unit id="optsUnrecognizedTarget">
        <source>Unrecognized target '{0}', expected 'exe', 'winexe', 'library' or 'module'</source>
        <target state="translated">无法识别的目标“{0}”，应为“exe”、“winexe”、“library”或“module”</target>
        <note />
      </trans-unit>
      <trans-unit id="optsUnrecognizedDebugType">
        <source>Unrecognized debug type '{0}', expected 'pdbonly' or 'full'</source>
        <target state="translated">无法识别的调试类型“{0}”，应为“pdbonly”或“full”</target>
        <note />
      </trans-unit>
      <trans-unit id="optsInvalidWarningLevel">
        <source>Invalid warning level '{0}'</source>
        <target state="translated">警告等级“{0}”无效</target>
        <note />
      </trans-unit>
      <trans-unit id="optsShortFormOf">
        <source>Short form of '{0}'</source>
        <target state="translated">“{0}”的缩写</target>
        <note />
      </trans-unit>
      <trans-unit id="optsClirootDeprecatedMsg">
        <source>The command-line option '--cliroot' has been deprecated. Use an explicit reference to a specific copy of mscorlib.dll instead.</source>
        <target state="translated">命令行选项“--cliroot”已弃用。请改用对 mscorlib.dll 的特定副本的显式引用。</target>
        <note />
      </trans-unit>
      <trans-unit id="optsClirootDescription">
        <source>Use to override where the compiler looks for mscorlib.dll and framework components</source>
        <target state="translated">用于重写编译器查找 mscorlib.dll 和 Framework 组件的位置</target>
        <note />
      </trans-unit>
      <trans-unit id="optsHelpBannerOutputFiles">
        <source>- OUTPUT FILES -</source>
        <target state="translated">- 输出文件 -</target>
        <note />
      </trans-unit>
      <trans-unit id="optsHelpBannerInputFiles">
        <source>- INPUT FILES -</source>
        <target state="translated">- 输入文件 -</target>
        <note />
      </trans-unit>
      <trans-unit id="optsHelpBannerResources">
        <source>- RESOURCES -</source>
        <target state="translated">- 资源 -</target>
        <note />
      </trans-unit>
      <trans-unit id="optsHelpBannerCodeGen">
        <source>- CODE GENERATION -</source>
        <target state="translated">- 代码生成 -</target>
        <note />
      </trans-unit>
      <trans-unit id="optsHelpBannerAdvanced">
        <source>- ADVANCED -</source>
        <target state="translated">- 高级 -</target>
        <note />
      </trans-unit>
      <trans-unit id="optsHelpBannerMisc">
        <source>- MISCELLANEOUS -</source>
        <target state="translated">- 杂项 -</target>
        <note />
      </trans-unit>
      <trans-unit id="optsHelpBannerLanguage">
        <source>- LANGUAGE -</source>
        <target state="translated">- 语言 -</target>
        <note />
      </trans-unit>
      <trans-unit id="optsHelpBannerErrsAndWarns">
        <source>- ERRORS AND WARNINGS -</source>
        <target state="translated">- 错误和警告 -</target>
        <note />
      </trans-unit>
      <trans-unit id="optsUnknownArgumentToTheTestSwitch">
        <source>Unknown --test argument: '{0}'</source>
        <target state="translated">未知的测试参数: '{0}'</target>
        <note />
      </trans-unit>
      <trans-unit id="optsUnknownPlatform">
        <source>Unrecognized platform '{0}', valid values are 'x86', 'x64', 'Itanium', 'anycpu32bitpreferred', and 'anycpu'</source>
        <target state="translated">无法识别的平台“{0}”，有效值为“x86”、“x64”、“Itanium”、“anycpu32bitpreferred”和“anycpu”</target>
        <note />
      </trans-unit>
      <trans-unit id="optsInternalNoDescription">
        <source>The command-line option '{0}' is for test purposes only</source>
        <target state="translated">命令行选项“{0}”仅用于测试目的</target>
        <note />
      </trans-unit>
      <trans-unit id="optsDCLONoDescription">
        <source>The command-line option '{0}' has been deprecated</source>
        <target state="translated">命令行选项“{0}”已弃用</target>
        <note />
      </trans-unit>
      <trans-unit id="optsDCLODeprecatedSuggestAlternative">
        <source>The command-line option '{0}' has been deprecated. Use '{1}' instead.</source>
        <target state="translated">命令行选项“{0}”已弃用。请改用“{1}”。</target>
        <note />
      </trans-unit>
      <trans-unit id="optsDCLOHtmlDoc">
        <source>The command-line option '{0}' has been deprecated. HTML document generation is now part of the F# Power Pack, via the tool FsHtmlDoc.exe.</source>
        <target state="translated">命令行选项“{0}”已弃用。HTML 文档生成现在是 F# Power Pack 的一部分(借助 FsHtmlDoc.exe 工具)。</target>
        <note />
      </trans-unit>
      <trans-unit id="optsConsoleColors">
        <source>Output warning and error messages in color</source>
        <target state="translated">以彩色输出警告和错误消息</target>
        <note />
      </trans-unit>
      <trans-unit id="optsUseHighEntropyVA">
        <source>Enable high-entropy ASLR</source>
        <target state="translated">启用高熵 ASLR</target>
        <note />
      </trans-unit>
      <trans-unit id="optsSubSystemVersion">
        <source>Specify subsystem version of this assembly</source>
        <target state="translated">指定此程序集的子系统版本</target>
        <note />
      </trans-unit>
      <trans-unit id="optsTargetProfile">
        <source>Specify target framework profile of this assembly. Valid values are mscorlib, netcore or netstandard. Default - mscorlib</source>
        <target state="translated">指定此程序集的目标框架配置文件。有效值为 mscorlib、netcore 或 netstandard。默认值为 - mscorlib</target>
        <note />
      </trans-unit>
      <trans-unit id="optsEmitDebugInfoInQuotations">
        <source>Emit debug information in quotations</source>
        <target state="translated">发出用引号引起来的调试信息</target>
        <note />
      </trans-unit>
      <trans-unit id="optsPreferredUiLang">
        <source>Specify the preferred output language culture name (e.g. es-ES, ja-JP)</source>
        <target state="translated">指定首选输出语言区域性名称(例如 es-ES、ja-JP)</target>
        <note />
      </trans-unit>
      <trans-unit id="optsNoCopyFsharpCore">
        <source>Don't copy FSharp.Core.dll along the produced binaries</source>
        <target state="translated">请勿从已生成的二进制文件中复制 FSharp.Core.dll</target>
        <note />
      </trans-unit>
      <trans-unit id="optsInvalidSubSystemVersion">
        <source>Invalid version '{0}' for '--subsystemversion'. The version must be 4.00 or greater.</source>
        <target state="translated">“--subsystemversion”的版本“{0}”无效。版本必须为 4.00 或更高版本。</target>
        <note />
      </trans-unit>
      <trans-unit id="optsInvalidTargetProfile">
        <source>Invalid value '{0}' for '--targetprofile', valid values are 'mscorlib', 'netcore' or 'netstandard'.</source>
        <target state="translated">--targetprofile 的值“{0}”无效，有效值为 "mscorlib"、"netcore" 或 "netstandard"。</target>
        <note />
      </trans-unit>
      <trans-unit id="typeInfoFullName">
        <source>Full name</source>
        <target state="translated">全名</target>
        <note />
      </trans-unit>
      <trans-unit id="typeInfoOtherOverloads">
        <source>and {0} other overloads</source>
        <target state="translated">和 {0} 个其他重载</target>
        <note />
      </trans-unit>
      <trans-unit id="typeInfoUnionCase">
        <source>union case</source>
        <target state="translated">联合用例</target>
        <note />
      </trans-unit>
      <trans-unit id="typeInfoActivePatternResult">
        <source>active pattern result</source>
        <target state="translated">活动模式结果</target>
        <note />
      </trans-unit>
      <trans-unit id="typeInfoActiveRecognizer">
        <source>active recognizer</source>
        <target state="translated">活动识别器</target>
        <note />
      </trans-unit>
      <trans-unit id="typeInfoField">
        <source>field</source>
        <target state="translated">字段</target>
        <note />
      </trans-unit>
      <trans-unit id="typeInfoEvent">
        <source>event</source>
        <target state="translated">事件</target>
        <note />
      </trans-unit>
      <trans-unit id="typeInfoProperty">
        <source>property</source>
        <target state="translated">属性</target>
        <note />
      </trans-unit>
      <trans-unit id="typeInfoExtension">
        <source>extension</source>
        <target state="translated">扩展</target>
        <note />
      </trans-unit>
      <trans-unit id="typeInfoCustomOperation">
        <source>custom operation</source>
        <target state="translated">自定义运算</target>
        <note />
      </trans-unit>
      <trans-unit id="typeInfoArgument">
        <source>argument</source>
        <target state="translated">参数</target>
        <note />
      </trans-unit>
      <trans-unit id="typeInfoPatternVariable">
        <source>patvar</source>
        <target state="translated">patvar</target>
        <note />
      </trans-unit>
      <trans-unit id="typeInfoNamespace">
        <source>namespace</source>
        <target state="translated">命名空间</target>
        <note />
      </trans-unit>
      <trans-unit id="typeInfoModule">
        <source>module</source>
        <target state="translated">模块</target>
        <note />
      </trans-unit>
      <trans-unit id="typeInfoNamespaceOrModule">
        <source>namespace/module</source>
        <target state="translated">命名空间/模块</target>
        <note />
      </trans-unit>
      <trans-unit id="typeInfoFromFirst">
        <source>from {0}</source>
        <target state="translated">自 {0}</target>
        <note />
      </trans-unit>
      <trans-unit id="typeInfoFromNext">
        <source>also from {0}</source>
        <target state="translated">也自 {0}</target>
        <note />
      </trans-unit>
      <trans-unit id="typeInfoGeneratedProperty">
        <source>generated property</source>
        <target state="translated">生成的属性</target>
        <note />
      </trans-unit>
      <trans-unit id="typeInfoGeneratedType">
        <source>generated type</source>
        <target state="translated">生成的类型</target>
        <note />
      </trans-unit>
      <trans-unit id="assemblyResolutionFoundByAssemblyFoldersKey">
        <source>Found by AssemblyFolders registry key</source>
        <target state="translated">已由 AssemblyFolders 注册表项找到</target>
        <note />
      </trans-unit>
      <trans-unit id="assemblyResolutionFoundByAssemblyFoldersExKey">
        <source>Found by AssemblyFoldersEx registry key</source>
        <target state="translated">已由 AssemblyFoldersEx 注册表项找到</target>
        <note />
      </trans-unit>
      <trans-unit id="assemblyResolutionNetFramework">
        <source>.NET Framework</source>
        <target state="translated">.NET Framework</target>
        <note />
      </trans-unit>
      <trans-unit id="assemblyResolutionGAC">
        <source>Global Assembly Cache</source>
        <target state="translated">全局程序集缓存</target>
        <note />
      </trans-unit>
      <trans-unit id="recursiveClassHierarchy">
        <source>Recursive class hierarchy in type '{0}'</source>
        <target state="translated">类型“{0}”中的递归类层次结构</target>
        <note />
      </trans-unit>
      <trans-unit id="InvalidRecursiveReferenceToAbstractSlot">
        <source>Invalid recursive reference to an abstract slot</source>
        <target state="translated">对抽象槽的递归引用无效</target>
        <note />
      </trans-unit>
      <trans-unit id="eventHasNonStandardType">
        <source>The event '{0}' has a non-standard type. If this event is declared in another CLI language, you may need to access this event using the explicit {1} and {2} methods for the event. If this event is declared in F#, make the type of the event an instantiation of either 'IDelegateEvent&lt;_&gt;' or 'IEvent&lt;_,_&gt;'.</source>
        <target state="translated">事件“{0}”具有非标准类型。如果此事件是在另一种 CLI 语言中声明的，则你可能需要使用此事件的显式 {1} 和 {2} 方法来访问此事件。如果此事件是在 F# 中声明的，则使此事件的类型成为 "IDelegateEvent&lt;_&gt;" 或 "IEvent&lt;_,_&gt;" 的实例化。</target>
        <note />
      </trans-unit>
      <trans-unit id="typeIsNotAccessible">
        <source>The type '{0}' is not accessible from this code location</source>
        <target state="translated">无法从此代码位置访问类型“{0}”</target>
        <note />
      </trans-unit>
      <trans-unit id="unionCasesAreNotAccessible">
        <source>The union cases or fields of the type '{0}' are not accessible from this code location</source>
        <target state="translated">无法从此代码位置访问类型“{0}”的联合用例或字段</target>
        <note />
      </trans-unit>
      <trans-unit id="valueIsNotAccessible">
        <source>The value '{0}' is not accessible from this code location</source>
        <target state="translated">无法从此代码位置访问值“{0}”</target>
        <note />
      </trans-unit>
      <trans-unit id="unionCaseIsNotAccessible">
        <source>The union case '{0}' is not accessible from this code location</source>
        <target state="translated">无法从此代码位置访问联合用例“{0}”</target>
        <note />
      </trans-unit>
      <trans-unit id="fieldIsNotAccessible">
        <source>The record, struct or class field '{0}' is not accessible from this code location</source>
        <target state="translated">无法从此代码位置访问记录、结构或类字段“{0}”</target>
        <note />
      </trans-unit>
      <trans-unit id="structOrClassFieldIsNotAccessible">
        <source>The struct or class field '{0}' is not accessible from this code location</source>
        <target state="translated">无法从此代码位置访问结构或类字段“{0}”</target>
        <note />
      </trans-unit>
      <trans-unit id="experimentalConstruct">
        <source>This construct is experimental</source>
        <target state="translated">此构造是试验性构造</target>
        <note />
      </trans-unit>
      <trans-unit id="noInvokeMethodsFound">
        <source>No Invoke methods found for delegate type</source>
        <target state="translated">未找到委托类型的 Invoke 方法</target>
        <note />
      </trans-unit>
      <trans-unit id="moreThanOneInvokeMethodFound">
        <source>More than one Invoke method found for delegate type</source>
        <target state="translated">已找到委托类型的多个 Invoke 方法</target>
        <note />
      </trans-unit>
      <trans-unit id="delegatesNotAllowedToHaveCurriedSignatures">
        <source>Delegates are not allowed to have curried signatures</source>
        <target state="translated">委托不得有扩充签名</target>
        <note />
      </trans-unit>
      <trans-unit id="tlrUnexpectedTExpr">
        <source>Unexpected Expr.TyChoose</source>
        <target state="translated">意外的 Expr.TyChoose</target>
        <note />
      </trans-unit>
      <trans-unit id="tlrLambdaLiftingOptimizationsNotApplied">
        <source>Note: Lambda-lifting optimizations have not been applied because of the use of this local constrained generic function as a first class value. Adding type constraints may resolve this condition.</source>
        <target state="translated">注意: 尚未应用 Lambda 提升优化，因为使用了此本地约束的泛型函数作为一类值。添加类型约束可以解析此条件。</target>
        <note />
      </trans-unit>
      <trans-unit id="lexhlpIdentifiersContainingAtSymbolReserved">
        <source>Identifiers containing '@' are reserved for use in F# code generation</source>
        <target state="translated">已保留包含“@”的标识符以用于 F# 代码生成</target>
        <note />
      </trans-unit>
      <trans-unit id="lexhlpIdentifierReserved">
        <source>The identifier '{0}' is reserved for future use by F#</source>
        <target state="translated">已保留标识符“{0}”以供 F# 将来使用</target>
        <note />
      </trans-unit>
      <trans-unit id="patcMissingVariable">
        <source>Missing variable '{0}'</source>
        <target state="translated">缺少变量“{0}”</target>
        <note />
      </trans-unit>
      <trans-unit id="patcPartialActivePatternsGenerateOneResult">
        <source>Partial active patterns may only generate one result</source>
        <target state="translated">部分激活的模式只能生成一个结果</target>
        <note />
      </trans-unit>
      <trans-unit id="impTypeRequiredUnavailable">
        <source>The type '{0}' is required here and is unavailable. You must add a reference to assembly '{1}'.</source>
        <target state="translated">此处需要类型“{0}”，但此类型不可用。必须添加对程序集“{1}”的引用。</target>
        <note />
      </trans-unit>
      <trans-unit id="impReferencedTypeCouldNotBeFoundInAssembly">
        <source>A reference to the type '{0}' in assembly '{1}' was found, but the type could not be found in that assembly</source>
        <target state="translated">在程序集“{1}”中找到了对类型“{0}”的引用，但在该程序集中未能找到此类型</target>
        <note />
      </trans-unit>
      <trans-unit id="impNotEnoughTypeParamsInScopeWhileImporting">
        <source>Internal error or badly formed metadata: not enough type parameters were in scope while importing</source>
        <target state="translated">内部错误或元数据格式不正确: 导入时范围内没有足够多的类型参数</target>
        <note />
      </trans-unit>
      <trans-unit id="impReferenceToDllRequiredByAssembly">
        <source>A reference to the DLL {0} is required by assembly {1}. The imported type {2} is located in the first assembly and could not be resolved.</source>
        <target state="translated">程序集 {1} 需要对 DLL {0} 的引用。导入的类型 {2} 位于第一个程序集中，未能解析此类型。</target>
        <note />
      </trans-unit>
      <trans-unit id="impImportedAssemblyUsesNotPublicType">
        <source>An imported assembly uses the type '{0}' but that type is not public</source>
        <target state="translated">导入的程序集使用类型“{0}”，但该类型不是公共类型</target>
        <note />
      </trans-unit>
      <trans-unit id="optValueMarkedInlineButIncomplete">
        <source>The value '{0}' was marked inline but its implementation makes use of an internal or private function which is not sufficiently accessible</source>
        <target state="translated">值“{0}”已标记为“inline”，而该值的实现使用了一个无法充分访问的内部或私有函数</target>
        <note />
      </trans-unit>
      <trans-unit id="optValueMarkedInlineButWasNotBoundInTheOptEnv">
        <source>The value '{0}' was marked inline but was not bound in the optimization environment</source>
        <target state="translated">值“{0}”已标记为“inline”，但其未在优化环境中绑定</target>
        <note />
      </trans-unit>
      <trans-unit id="optLocalValueNotFoundDuringOptimization">
        <source>Local value {0} not found during optimization</source>
        <target state="translated">优化过程中未找到本地值 {0}</target>
        <note />
      </trans-unit>
      <trans-unit id="optValueMarkedInlineHasUnexpectedValue">
        <source>A value marked as 'inline' has an unexpected value</source>
        <target state="translated">标记为“inline”的值具有意外的值</target>
        <note />
      </trans-unit>
      <trans-unit id="optValueMarkedInlineCouldNotBeInlined">
        <source>A value marked as 'inline' could not be inlined</source>
        <target state="translated">未能内联标记为“inline”的值</target>
        <note />
      </trans-unit>
      <trans-unit id="optFailedToInlineValue">
        <source>Failed to inline the value '{0}' marked 'inline', perhaps because a recursive value was marked 'inline'</source>
        <target state="translated">未能内联标记为“inline”的值“{0}”，可能是因为已将某个递归值标记为“inline”</target>
        <note />
      </trans-unit>
      <trans-unit id="optRecursiveValValue">
        <source>Recursive ValValue {0}</source>
        <target state="translated">递归的 ValValue {0}</target>
        <note />
      </trans-unit>
      <trans-unit id="lexfltIncorrentIndentationOfIn">
        <source>The indentation of this 'in' token is incorrect with respect to the corresponding 'let'</source>
        <target state="translated">相对于相应的“let”，此“in”标记的缩进不正确</target>
        <note />
      </trans-unit>
      <trans-unit id="lexfltTokenIsOffsideOfContextStartedEarlier">
        <source>Possible incorrect indentation: this token is offside of context started at position {0}. Try indenting this token further or using standard formatting conventions.</source>
        <target state="translated">缩进可能不正确: 此标记位于从位置 {0} 开始的上下文的右侧。请尝试进一步缩进此标记，或使用标准格式设置约定。</target>
        <note />
      </trans-unit>
      <trans-unit id="lexfltSeparatorTokensOfPatternMatchMisaligned">
        <source>The '|' tokens separating rules of this pattern match are misaligned by one column. Consider realigning your code or using further indentation.</source>
        <target state="translated">用于分离此模式匹配规则的“|”标记错开了一列。请考虑重新对齐代码或使用进一步的缩进。</target>
        <note />
      </trans-unit>
      <trans-unit id="nrInvalidModuleExprType">
        <source>Invalid module/expression/type</source>
        <target state="translated">模块/表达式/类型无效</target>
        <note />
      </trans-unit>
      <trans-unit id="nrTypeInstantiationNeededToDisambiguateTypesWithSameName">
        <source>Multiple types exist called '{0}', taking different numbers of generic parameters. Provide a type instantiation to disambiguate the type resolution, e.g. '{1}'.</source>
        <target state="translated">存在多个名为“{0}”的类型，这些类型采用的泛型参数的数目各不相同。请提供一个类型实例化以区分类型解析，例如“{1}”。</target>
        <note />
      </trans-unit>
      <trans-unit id="nrTypeInstantiationIsMissingAndCouldNotBeInferred">
        <source>The instantiation of the generic type '{0}' is missing and can't be inferred from the arguments or return type of this member. Consider providing a type instantiation when accessing this type, e.g. '{1}'.</source>
        <target state="translated">缺少泛型类型“{0}”的实例化，并且不能从该成员的参数或返回类型推理此实例化。请考虑在访问此类型时提供一个类型实例化，例如“{1}”。</target>
        <note />
      </trans-unit>
      <trans-unit id="nrGlobalUsedOnlyAsFirstName">
        <source>'global' may only be used as the first name in a qualified path</source>
        <target state="translated">“global”只能用作限定路径中的第一个名称</target>
        <note />
      </trans-unit>
      <trans-unit id="nrIsNotConstructorOrLiteral">
        <source>This is not a constructor or literal, or a constructor is being used incorrectly</source>
        <target state="translated">这不是一个构造函数或文本，或未正确使用某个构造函数</target>
        <note />
      </trans-unit>
      <trans-unit id="nrUnexpectedEmptyLongId">
        <source>Unexpected empty long identifier</source>
        <target state="translated">意外的空白长标识符</target>
        <note />
      </trans-unit>
      <trans-unit id="nrRecordDoesNotContainSuchLabel">
        <source>The record type '{0}' does not contain a label '{1}'.</source>
        <target state="translated">记录类型“{0}”不包含标签“{1}”。</target>
        <note />
      </trans-unit>
      <trans-unit id="nrInvalidFieldLabel">
        <source>Invalid field label</source>
        <target state="translated">字段标签无效</target>
        <note />
      </trans-unit>
      <trans-unit id="nrInvalidExpression">
        <source>Invalid expression '{0}'</source>
        <target state="translated">表达式“{0}”无效</target>
        <note />
      </trans-unit>
      <trans-unit id="nrNoConstructorsAvailableForType">
        <source>No constructors are available for the type '{0}'</source>
        <target state="translated">没有对类型“{0}”可用的构造函数</target>
        <note />
      </trans-unit>
      <trans-unit id="nrUnionTypeNeedsQualifiedAccess">
        <source>The union type for union case '{0}' was defined with the RequireQualifiedAccessAttribute. Include the name of the union type ('{1}') in the name you are using.</source>
        <target state="translated">使用 RequireQualifiedAccessAttribute 定义联合用例“{0}”的联合类型。包括所使用的名称中联合类型 ('{1}') 的名称。</target>
        <note />
      </trans-unit>
      <trans-unit id="nrRecordTypeNeedsQualifiedAccess">
        <source>The record type for the record field '{0}' was defined with the RequireQualifiedAccessAttribute. Include the name of the record type ('{1}') in the name you are using.</source>
        <target state="translated">使用 RequireQualifiedAccessAttribute 定义记录字段“{0}”的记录类型。包括所使用的名称中记录类型 ('{1}') 的名称。</target>
        <note />
      </trans-unit>
      <trans-unit id="ilwriteErrorCreatingPdb">
        <source>Unexpected error creating debug information file '{0}'</source>
        <target state="translated">创建调试信息文件“{0}”时出错</target>
        <note />
      </trans-unit>
      <trans-unit id="lexOutsideIntegerRange">
        <source>This number is outside the allowable range for this integer type</source>
        <target state="translated">此数字在允许的此整数类型范围之外</target>
        <note />
      </trans-unit>
      <trans-unit id="lexCharNotAllowedInOperatorNames">
        <source>'{0}' is not permitted as a character in operator names and is reserved for future use</source>
        <target state="translated">不允许将“{0}”作为运算符名称中的字符，已将其保留以供将来使用</target>
        <note />
      </trans-unit>
      <trans-unit id="lexUnexpectedChar">
        <source>Unexpected character '{0}'</source>
        <target state="translated">意外的字符“{0}”</target>
        <note />
      </trans-unit>
      <trans-unit id="lexByteArrayCannotEncode">
        <source>This byte array literal contains characters that do not encode as a single byte</source>
        <target state="translated">此字节数组文本包含不会以单字节形式进行编码的字符</target>
        <note />
      </trans-unit>
      <trans-unit id="lexIdentEndInMarkReserved">
        <source>Identifiers followed by '{0}' are reserved for future use</source>
        <target state="translated">已保留后跟“{0}”的标识符以供将来使用</target>
        <note />
      </trans-unit>
      <trans-unit id="lexOutsideEightBitSigned">
        <source>This number is outside the allowable range for 8-bit signed integers</source>
        <target state="translated">此数字在允许的 8 位带符号整数范围之外</target>
        <note />
      </trans-unit>
      <trans-unit id="lexOutsideEightBitSignedHex">
        <source>This number is outside the allowable range for hexadecimal 8-bit signed integers</source>
        <target state="translated">此数字在允许的十六进制 8 位带符号整数范围之外</target>
        <note />
      </trans-unit>
      <trans-unit id="lexOutsideEightBitUnsigned">
        <source>This number is outside the allowable range for 8-bit unsigned integers</source>
        <target state="translated">此数字在允许的 8 位无符号整数范围之外</target>
        <note />
      </trans-unit>
      <trans-unit id="lexOutsideSixteenBitSigned">
        <source>This number is outside the allowable range for 16-bit signed integers</source>
        <target state="translated">此数字在允许的 16 位带符号整数范围之外</target>
        <note />
      </trans-unit>
      <trans-unit id="lexOutsideSixteenBitUnsigned">
        <source>This number is outside the allowable range for 16-bit unsigned integers</source>
        <target state="translated">此数字在允许的 16 位无符号整数范围之外</target>
        <note />
      </trans-unit>
      <trans-unit id="lexOutsideThirtyTwoBitSigned">
        <source>This number is outside the allowable range for 32-bit signed integers</source>
        <target state="translated">此数字在允许的 32 位带符号整数范围之外</target>
        <note />
      </trans-unit>
      <trans-unit id="lexOutsideThirtyTwoBitUnsigned">
        <source>This number is outside the allowable range for 32-bit unsigned integers</source>
        <target state="translated">此数字在允许的 32 位无符号整数范围之外</target>
        <note />
      </trans-unit>
      <trans-unit id="lexOutsideSixtyFourBitSigned">
        <source>This number is outside the allowable range for 64-bit signed integers</source>
        <target state="translated">此数字在允许的 64 位带符号整数范围之外</target>
        <note />
      </trans-unit>
      <trans-unit id="lexOutsideSixtyFourBitUnsigned">
        <source>This number is outside the allowable range for 64-bit unsigned integers</source>
        <target state="translated">此数字在允许的 64 位无符号整数范围之外</target>
        <note />
      </trans-unit>
      <trans-unit id="lexOutsideNativeSigned">
        <source>This number is outside the allowable range for signed native integers</source>
        <target state="translated">此数字在允许的带符号本机整数范围之外</target>
        <note />
      </trans-unit>
      <trans-unit id="lexOutsideNativeUnsigned">
        <source>This number is outside the allowable range for unsigned native integers</source>
        <target state="translated">此数字在允许的无符号本机整数范围之外</target>
        <note />
      </trans-unit>
      <trans-unit id="lexInvalidFloat">
        <source>Invalid floating point number</source>
        <target state="translated">浮点数无效</target>
        <note />
      </trans-unit>
      <trans-unit id="lexOusideDecimal">
        <source>This number is outside the allowable range for decimal literals</source>
        <target state="translated">此数字在允许的十进制文本范围之外</target>
        <note />
      </trans-unit>
      <trans-unit id="lexOusideThirtyTwoBitFloat">
        <source>This number is outside the allowable range for 32-bit floats</source>
        <target state="translated">此数字在允许的 32 位浮点数范围之外</target>
        <note />
      </trans-unit>
      <trans-unit id="lexInvalidNumericLiteral">
        <source>This is not a valid numeric literal. Valid numeric literals include 1, 0x1, 0b0001 (int), 1u (uint32), 1L (int64), 1UL (uint64), 1s (int16), 1y (sbyte), 1uy (byte), 1.0 (float), 1.0f (float32), 1.0m (decimal), 1I (BigInteger).</source>
        <target state="translated">这不是有效的数字文本。有效的数字文本包括 1、0x1、0b0001 (int)、1u (uint32)、1L (int64)、1UL (uint64)、1s (int16)、1y (sbyte)、1uy (byte)、1.0 (float)、1.0f (float32)、1.0m (decimal)、1I (BigInteger)。</target>
        <note />
      </trans-unit>
      <trans-unit id="lexInvalidByteLiteral">
        <source>This is not a valid byte literal</source>
        <target state="translated">这不是有效的字节文本</target>
        <note />
      </trans-unit>
      <trans-unit id="lexInvalidCharLiteral">
        <source>This is not a valid character literal</source>
        <target state="translated">这不是有效的字符文本</target>
        <note />
      </trans-unit>
      <trans-unit id="lexThisUnicodeOnlyInStringLiterals">
        <source>This Unicode encoding is only valid in string literals</source>
        <target state="translated">此 Unicode 编码仅在字符串中有效</target>
        <note />
      </trans-unit>
      <trans-unit id="lexTokenReserved">
        <source>This token is reserved for future use</source>
        <target state="translated">已保留此标记供将来使用</target>
        <note />
      </trans-unit>
      <trans-unit id="lexTabsNotAllowed">
        <source>TABs are not allowed in F# code unless the #indent \"off\" option is used</source>
        <target state="translated">F# 代码中不允许使用制表符，除非使用了 #indent \"off\" 选项</target>
        <note />
      </trans-unit>
      <trans-unit id="lexInvalidLineNumber">
        <source>Invalid line number: '{0}'</source>
        <target state="translated">行号“{0}”无效</target>
        <note />
      </trans-unit>
      <trans-unit id="lexHashIfMustBeFirst">
        <source>#if directive must appear as the first non-whitespace character on a line</source>
        <target state="translated">#if 指令必须作为一行的第一个非空白字符出现</target>
        <note />
      </trans-unit>
      <trans-unit id="lexHashElseNoMatchingIf">
        <source>#else has no matching #if</source>
        <target state="translated">#else 没有匹配的 #if</target>
        <note />
      </trans-unit>
      <trans-unit id="lexHashEndifRequiredForElse">
        <source>#endif required for #else</source>
        <target state="translated">#else 需要 #endif</target>
        <note />
      </trans-unit>
      <trans-unit id="lexHashElseMustBeFirst">
        <source>#else directive must appear as the first non-whitespace character on a line</source>
        <target state="translated">#else 指令必须作为一行的第一个非空白字符出现</target>
        <note />
      </trans-unit>
      <trans-unit id="lexHashEndingNoMatchingIf">
        <source>#endif has no matching #if</source>
        <target state="translated">#endif 没有匹配的 #if</target>
        <note />
      </trans-unit>
      <trans-unit id="lexHashEndifMustBeFirst">
        <source>#endif directive must appear as the first non-whitespace character on a line</source>
        <target state="translated">#endif 指令必须作为一行的第一个非空白字符出现</target>
        <note />
      </trans-unit>
      <trans-unit id="lexHashIfMustHaveIdent">
        <source>#if directive should be immediately followed by an identifier</source>
        <target state="translated">#if 指令后应紧跟标识符</target>
        <note />
      </trans-unit>
      <trans-unit id="lexWrongNestedHashEndif">
        <source>Syntax error. Wrong nested #endif, unexpected tokens before it.</source>
        <target state="translated">语法错误。嵌套的 #endif 出错，其前面存在意外的标记。</target>
        <note />
      </trans-unit>
      <trans-unit id="lexHashBangMustBeFirstInFile">
        <source>#! may only appear as the first line at the start of a file.</source>
        <target state="translated">#!可能只在文件开头显示为第一行。</target>
        <note />
      </trans-unit>
      <trans-unit id="pplexExpectedSingleLineComment">
        <source>Expected single line comment or end of line</source>
        <target state="translated">应输入单行注释或行尾</target>
        <note />
      </trans-unit>
      <trans-unit id="memberOperatorDefinitionWithNoArguments">
        <source>Infix operator member '{0}' has no arguments. Expected a tuple of 2 arguments, e.g. static member (+) (x,y) = ...</source>
        <target state="translated">中缀运算符成员“{0}”没有参数。需要一个由 2 个参数构成的元组，例如静态成员 (+) (x,y) = ...</target>
        <note />
      </trans-unit>
      <trans-unit id="memberOperatorDefinitionWithNonPairArgument">
        <source>Infix operator member '{0}' has {1} initial argument(s). Expected a tuple of 2 arguments, e.g. static member (+) (x,y) = ...</source>
        <target state="translated">中缀运算符成员“{0}”具有 {1} 个初始参数。需要一个由 2 个参数构成的元组，例如静态成员 (+) (x,y) = ...</target>
        <note />
      </trans-unit>
      <trans-unit id="memberOperatorDefinitionWithCurriedArguments">
        <source>Infix operator member '{0}' has extra curried arguments. Expected a tuple of 2 arguments, e.g. static member (+) (x,y) = ...</source>
        <target state="translated">中缀运算符成员“{0}”具有额外的扩充参数。需要一个由 2 个参数构成的元组，例如静态成员 (+) (x,y) = ...</target>
        <note />
      </trans-unit>
      <trans-unit id="tcFSharpCoreRequiresExplicit">
        <source>All record, union and struct types in FSharp.Core.dll must be explicitly labelled with 'StructuralComparison' or 'NoComparison'</source>
        <target state="translated">必须使用“StructuralComparison”或“NoComparison”显式标记 FSharp.Core.dll 中的所有字段、联合和结构类型</target>
        <note />
      </trans-unit>
      <trans-unit id="tcStructuralComparisonNotSatisfied1">
        <source>The struct, record or union type '{0}' has the 'StructuralComparison' attribute but the type parameter '{1}' does not satisfy the 'comparison' constraint. Consider adding the 'comparison' constraint to the type parameter</source>
        <target state="translated">结构、记录或联合类型“{0}”具有“StructuralComparison”特性，但类型参数“{1}”不符合“comparison”约束的要求。请考虑将“comparison”约束添加到该类型参数</target>
        <note />
      </trans-unit>
      <trans-unit id="tcStructuralComparisonNotSatisfied2">
        <source>The struct, record or union type '{0}' has the 'StructuralComparison' attribute but the component type '{1}' does not satisfy the 'comparison' constraint</source>
        <target state="translated">结构、记录或联合类型“{0}”具有“StructuralComparison”特性，但组件类型“{1}”不符合“comparison”约束的要求</target>
        <note />
      </trans-unit>
      <trans-unit id="tcNoComparisonNeeded1">
        <source>The struct, record or union type '{0}' is not structurally comparable because the type parameter {1} does not satisfy the 'comparison' constraint. Consider adding the 'NoComparison' attribute to the type '{2}' to clarify that the type is not comparable</source>
        <target state="translated">结构、记录或联合类型“{0}”在结构上是不可比较的，因为类型参数 {1} 不符合“comparison”约束的要求。请考虑将“NoComparison”特性添加到类型“{2}”以阐明此类型是不可比较的</target>
        <note />
      </trans-unit>
      <trans-unit id="tcNoComparisonNeeded2">
        <source>The struct, record or union type '{0}' is not structurally comparable because the type '{1}' does not satisfy the 'comparison' constraint. Consider adding the 'NoComparison' attribute to the type '{2}' to clarify that the type is not comparable</source>
        <target state="translated">结构、记录或联合类型“{0}”在结构上是不可比较的，因为类型“{1}”不符合“comparison”约束的要求。请考虑将“NoComparison”特性添加到类型“{2}”以阐明此类型是不可比较的</target>
        <note />
      </trans-unit>
      <trans-unit id="tcNoEqualityNeeded1">
        <source>The struct, record or union type '{0}' does not support structural equality because the type parameter {1} does not satisfy the 'equality' constraint. Consider adding the 'NoEquality' attribute to the type '{2}' to clarify that the type does not support structural equality</source>
        <target state="translated">结构、记录或联合类型“{0}”不支持结构相等比较，因为类型参数 {1} 不符合“equality”约束的要求。请考虑将“NoEquality”特性添加到类型“{2}”以阐明此类型不支持结构相等比较</target>
        <note />
      </trans-unit>
      <trans-unit id="tcNoEqualityNeeded2">
        <source>The struct, record or union type '{0}' does not support structural equality because the type '{1}' does not satisfy the 'equality' constraint. Consider adding the 'NoEquality' attribute to the type '{2}' to clarify that the type does not support structural equality</source>
        <target state="translated">结构、记录或联合类型“{0}”不支持结构相等比较，因为类型“{1}”不符合“equality”约束的要求。请考虑将“NoEquality”特性添加到类型“{2}”以阐明此类型不支持结构相等比较</target>
        <note />
      </trans-unit>
      <trans-unit id="tcStructuralEqualityNotSatisfied1">
        <source>The struct, record or union type '{0}' has the 'StructuralEquality' attribute but the type parameter '{1}' does not satisfy the 'equality' constraint. Consider adding the 'equality' constraint to the type parameter</source>
        <target state="translated">结构、记录或联合类型“{0}”具有“StructuralEquality”特性，但类型参数“{1}”不符合“equality”约束的要求。请考虑将“equality”约束添加到该类型参数</target>
        <note />
      </trans-unit>
      <trans-unit id="tcStructuralEqualityNotSatisfied2">
        <source>The struct, record or union type '{0}' has the 'StructuralEquality' attribute but the component type '{1}' does not satisfy the 'equality' constraint</source>
        <target state="translated">结构、记录或联合类型“{0}”具有“StructuralEquality”特性，但组件类型“{1}”不符合“equality”约束的要求</target>
        <note />
      </trans-unit>
      <trans-unit id="tcStructsMustDeclareTypesOfImplicitCtorArgsExplicitly">
        <source>Each argument of the primary constructor for a struct must be given a type, for example 'type S(x1:int, x2: int) = ...'. These arguments determine the fields of the struct.</source>
        <target state="translated">必须为结构的主构造函数的每个参数给定一个类型，例如“type S(x1:int, x2: int) = ...”。这些参数确定该结构的各个字段。</target>
        <note />
      </trans-unit>
      <trans-unit id="chkUnusedValue">
        <source>The value '{0}' is unused</source>
        <target state="translated">未使用值“{0}”</target>
        <note />
      </trans-unit>
      <trans-unit id="chkUnusedThisVariable">
        <source>The recursive object reference '{0}' is unused. The presence of a recursive object reference adds runtime initialization checks to members in this and derived types. Consider removing this recursive object reference.</source>
        <target state="translated">未使用递归对象引用“{0}”。如果存在递归对象引用，则会增加针对此类型和派生类型中的成员的运行时初始化检查。请考虑删除此递归对象引用。</target>
        <note />
      </trans-unit>
      <trans-unit id="parsGetterAtMostOneArgument">
        <source>A getter property may have at most one argument group</source>
        <target state="translated">Getter 属性最多可以有一个参数组</target>
        <note />
      </trans-unit>
      <trans-unit id="parsSetterAtMostTwoArguments">
        <source>A setter property may have at most two argument groups</source>
        <target state="translated">setter 属性最多可以有两个参数组</target>
        <note />
      </trans-unit>
      <trans-unit id="parsInvalidProperty">
        <source>Invalid property getter or setter</source>
        <target state="translated">属性 Getter 或 Setter 无效</target>
        <note />
      </trans-unit>
      <trans-unit id="parsIndexerPropertyRequiresAtLeastOneArgument">
        <source>An indexer property must be given at least one argument</source>
        <target state="translated">必须为索引器属性给定至少一个参数</target>
        <note />
      </trans-unit>
      <trans-unit id="tastInvalidAddressOfMutableAcrossAssemblyBoundary">
        <source>This operation accesses a mutable top-level value defined in another assembly in an unsupported way. The value cannot be accessed through its address. Consider copying the expression to a mutable local, e.g. 'let mutable x = ...', and if necessary assigning the value back after the completion of the operation</source>
        <target state="translated">此操作用于访问在另一个程序集中定义的可变顶级值的方式不受支持。无法通过该值的地址来访问该值。请考虑将该表达式复制到一个可变本地变量，例如“let mutable x = ...”，另外如果需要，可在完成此操作后赋回该值</target>
        <note />
      </trans-unit>
      <trans-unit id="parsNonAdjacentTypars">
        <source>Remove spaces between the type name and type parameter, e.g. \"type C&lt;'T&gt;\", not type \"C   &lt;'T&gt;\". Type parameters must be placed directly adjacent to the type name.</source>
        <target state="translated">删除类型名称和类型参数之间的空格，例如使用 \"type C&lt;'T&gt;\" 而不是 type \"C   &lt;'T&gt;\"。类型参数必须直接放在类型名称的旁边。</target>
        <note />
      </trans-unit>
      <trans-unit id="parsNonAdjacentTyargs">
        <source>Remove spaces between the type name and type parameter, e.g. \"C&lt;'T&gt;\", not \"C &lt;'T&gt;\". Type parameters must be placed directly adjacent to the type name.</source>
        <target state="translated">删除类型名称和类型参数之间的空格，例如要使用 \"C&lt;'T&gt;\" 而不是 \"C &lt;'T&gt;\"。类型参数必须直接放置在类型名称旁边。</target>
        <note />
      </trans-unit>
      <trans-unit id="parsNonAtomicType">
        <source>The use of the type syntax 'int C' and 'C  &lt;int&gt;' is not permitted here. Consider adjusting this type to be written in the form 'C&lt;int&gt;'</source>
        <target state="translated">此处不允许使用类型语法 "int C" 和 "C  &lt;int&gt;"。请考虑调整此类型，使其按 "C&lt;int&gt;" 形式进行编写</target>
        <note />
      </trans-unit>
      <trans-unit id="tastUndefinedItemRefModuleNamespace">
        <source>The module/namespace '{0}' from compilation unit '{1}' did not contain the module/namespace '{2}'</source>
        <target state="translated">编译单元“{1}”中的模块/命名空间“{0}”未包含模块/命名空间“{2}”</target>
        <note />
      </trans-unit>
      <trans-unit id="tastUndefinedItemRefVal">
        <source>The module/namespace '{0}' from compilation unit '{1}' did not contain the val '{2}'</source>
        <target state="translated">编译单元“{1}”中的模块/命名空间“{0}”未包含值“{2}”</target>
        <note />
      </trans-unit>
      <trans-unit id="tastUndefinedItemRefModuleNamespaceType">
        <source>The module/namespace '{0}' from compilation unit '{1}' did not contain the namespace, module or type '{2}'</source>
        <target state="translated">编译单元“{1}”中的模块/命名空间“{0}”未包含命名空间、模块或类型“{2}”</target>
        <note />
      </trans-unit>
      <trans-unit id="tcInvalidUseNullAsTrueValue">
        <source>The 'UseNullAsTrueValue' attribute flag may only be used with union types that have one nullary case and at least one non-nullary case</source>
        <target state="translated">“UseNullAsTrueValue”特性标志只能用于具有一个空用例和至少一个非空用例的联合类型</target>
        <note />
      </trans-unit>
      <trans-unit id="tcParameterInferredByref">
        <source>The parameter '{0}' was inferred to have byref type. Parameters of byref type must be given an explicit type annotation, e.g. 'x1: byref&lt;int&gt;'. When used, a byref parameter is implicitly dereferenced.</source>
        <target state="translated">据推断，参数“{0}”具有 byref 类型。必须向 byref 类型的参数提供一个显式类型注释，例如 "x1: byref&lt;int&gt;"。使用时，隐式取消对 byref 类型的引用。</target>
        <note />
      </trans-unit>
      <trans-unit id="tcNonUniformMemberUse">
        <source>The generic member '{0}' has been used at a non-uniform instantiation prior to this program point. Consider reordering the members so this member occurs first. Alternatively, specify the full type of the member explicitly, including argument types, return type and any additional generic parameters and constraints.</source>
        <target state="translated">在此程序点之前，已在非统一实例化中使用了泛型成员“{0}”。请考虑重新排列成员顺序，以使此成员先出现。或者，也可以显式指定该成员的完整类型，包括实参类型、返回类型以及其他任何泛型形参和约束。</target>
        <note />
      </trans-unit>
      <trans-unit id="tcAttribArgsDiffer">
        <source>The attribute '{0}' appears in both the implementation and the signature, but the attribute arguments differ. Only the attribute from the signature will be included in the compiled code.</source>
        <target state="translated">特性“{0}”同时出现在实现和签名中，但它们的参数有所不同。只有签名中的该特性才会包括在已编译代码中。</target>
        <note />
      </trans-unit>
      <trans-unit id="tcCannotCallAbstractBaseMember">
        <source>Cannot call an abstract base member: '{0}'</source>
        <target state="translated">无法调用抽象基成员:“{0}”</target>
        <note />
      </trans-unit>
      <trans-unit id="typrelCannotResolveAmbiguityInUnmanaged">
        <source>Could not resolve the ambiguity in the use of a generic construct with an 'unmanaged' constraint at or near this position</source>
        <target state="translated">对于在此位置或附近使用“unmanaged”约束的泛型构造的用法，无法解析其多义性</target>
        <note />
      </trans-unit>
      <trans-unit id="mlCompatMessage">
        <source>This construct is for ML compatibility. {0}. You can disable this warning by using '--mlcompatibility' or '--nowarn:62'.</source>
        <target state="translated">此构造适用于 ML 兼容性。{0}。可以通过使用“--mlcompatibility”或“--nowarn:62”来禁用此警告。</target>
        <note />
      </trans-unit>
      <trans-unit id="ilFieldDoesNotHaveValidOffsetForStructureLayout">
        <source>The type '{0}' has been marked as having an Explicit layout, but the field '{1}' has not been marked with the 'FieldOffset' attribute</source>
        <target state="translated">类型“{0}”已标记为具有显式布局，但字段“{1}”尚未用“FieldOffset”特性进行标记</target>
        <note />
      </trans-unit>
      <trans-unit id="tcInterfacesShouldUseInheritNotInterface">
        <source>Interfaces inherited by other interfaces should be declared using 'inherit ...' instead of 'interface ...'</source>
        <target state="translated">由其他接口继承的接口应使用“inherit ...”而非“interface ...”进行声明</target>
        <note />
      </trans-unit>
      <trans-unit id="parsInvalidPrefixOperator">
        <source>Invalid prefix operator</source>
        <target state="translated">无效的前缀运算符</target>
        <note />
      </trans-unit>
      <trans-unit id="parsInvalidPrefixOperatorDefinition">
        <source>Invalid operator definition. Prefix operator definitions must use a valid prefix operator name.</source>
        <target state="translated">运算符定义无效。前缀运算符定义必须使用有效的前缀运算符名称。</target>
        <note />
      </trans-unit>
      <trans-unit id="buildCompilingExtensionIsForML">
        <source>The file extensions '.ml' and '.mli' are for ML compatibility</source>
        <target state="translated">文件扩展名“.ml”和“.mli”适用于 ML 兼容性</target>
        <note />
      </trans-unit>
      <trans-unit id="lexIndentOffForML">
        <source>Consider using a file with extension '.ml' or '.mli' instead</source>
        <target state="translated">请考虑改用扩展名为“.ml”或“.mli”的文件</target>
        <note />
      </trans-unit>
      <trans-unit id="activePatternIdentIsNotFunctionTyped">
        <source>Active pattern '{0}' is not a function</source>
        <target state="translated">活动模式“{0}”不是一个函数</target>
        <note />
      </trans-unit>
      <trans-unit id="activePatternChoiceHasFreeTypars">
        <source>Active pattern '{0}' has a result type containing type variables that are not determined by the input. The common cause is a when a result case is not mentioned, e.g. 'let (|A|B|) (x:int) = A x'. This can be fixed with a type constraint, e.g. 'let (|A|B|) (x:int) : Choice&lt;int,unit&gt; = A x'</source>
        <target state="translated">活动模式“{0}”的结果类型包含未由输入确定的类型变量。常见的原因是未提及结果用例，例如 "let (|A|B|) (x:int) = A x"。可采用类型约束来解决此问题，例如 "let (|A|B|) (x:int) : Choice&lt;int,unit&gt; = A x"</target>
        <note />
      </trans-unit>
      <trans-unit id="ilFieldHasOffsetForSequentialLayout">
        <source>The FieldOffset attribute can only be placed on members of types marked with the StructLayout(LayoutKind.Explicit)</source>
        <target state="translated">FieldOffset 特性只能放置在标记为 StructLayout(LayoutKind.Explicit) 的类型的成员上</target>
        <note />
      </trans-unit>
      <trans-unit id="tcOptionalArgsMustComeAfterNonOptionalArgs">
        <source>Optional arguments must come at the end of the argument list, after any non-optional arguments</source>
        <target state="translated">可选参数必须位于参数列表结尾的任何非可选参数的后面</target>
        <note />
      </trans-unit>
      <trans-unit id="tcConditionalAttributeUsage">
        <source>Attribute 'System.Diagnostics.ConditionalAttribute' is only valid on methods or attribute classes</source>
        <target state="translated">特性“System.Diagnostics.ConditionalAttribute”仅对方法或特性类有效</target>
        <note />
      </trans-unit>
      <trans-unit id="tcMemberOperatorDefinitionInExtrinsic">
        <source>Extension members cannot provide operator overloads.  Consider defining the operator as part of the type definition instead.</source>
        <target state="translated">扩展成员无法提供运算符重载。    请考虑改为将运算符定义为类型定义的一部分。</target>
        <note />
      </trans-unit>
      <trans-unit id="ilwriteMDBFileNameCannotBeChangedWarning">
        <source>The name of the MDB file must be &lt;assembly-file-name&gt;.mdb. The --pdb option will be ignored.</source>
        <target state="translated">MDB 文件的名称必须是 &lt;程序集文件名称&gt;.mdb。将忽略 --pdb 选项。</target>
        <note />
      </trans-unit>
      <trans-unit id="ilwriteMDBMemberMissing">
        <source>MDB generation failed. Could not find compatible member {0}</source>
        <target state="translated">MDB 生成失败。找不到兼容成员 {0}</target>
        <note />
      </trans-unit>
      <trans-unit id="ilwriteErrorCreatingMdb">
        <source>Cannot generate MDB debug information. Failed to load the 'MonoSymbolWriter' type from the 'Mono.CompilerServices.SymbolWriter.dll' assembly.</source>
        <target state="translated">无法生成 MDB 调试信息。未能从“Mono.CompilerServices.SymbolWriter.dll”程序集加载“MonoSymbolWriter”类型。</target>
        <note />
      </trans-unit>
      <trans-unit id="tcUnionCaseNameConflictsWithGeneratedType">
        <source>The union case named '{0}' conflicts with the generated type '{1}'</source>
        <target state="translated">名为“{0}”的联合用例与生成的类型“{1}”冲突</target>
        <note />
      </trans-unit>
      <trans-unit id="chkNoReflectedDefinitionOnStructMember">
        <source>ReflectedDefinitionAttribute may not be applied to an instance member on a struct type, because the instance member takes an implicit 'this' byref parameter</source>
        <target state="translated">ReflectedDefinitionAttribute 不能应用于结构类型的实例成员，因为该实例成员采用隐式“this”byref 参数</target>
        <note />
      </trans-unit>
      <trans-unit id="tcDllImportNotAllowed">
        <source>DLLImport bindings must be static members in a class or function definitions in a module</source>
        <target state="translated">DLLImport 绑定必须是类中的静态成员或模块中的函数定义</target>
        <note />
      </trans-unit>
      <trans-unit id="buildExplicitCoreLibRequiresNoFramework">
        <source>When mscorlib.dll or FSharp.Core.dll is explicitly referenced the {0} option must also be passed</source>
        <target state="translated">当显式引用 mscorlib.dll 或 FSharp.Core.dll 时，同时也必须传递 {0} 选项</target>
        <note />
      </trans-unit>
      <trans-unit id="buildExpectedSigdataFile">
        <source>FSharp.Core.sigdata not found alongside FSharp.Core. File expected in {0}. Consider upgrading to a more recent version of FSharp.Core, where this file is no longer be required.</source>
        <target state="translated">未能在 FSharp.Core 旁找到 FSharp.Core.sigdata。文件应在 {0} 中。请考虑升级到更新版本的 FSharp.Core，该版本不再需要此文件。</target>
        <note />
      </trans-unit>
      <trans-unit id="buildExpectedFileAlongSideFSharpCore">
        <source>File '{0}' not found alongside FSharp.Core. File expected in {1}. Consider upgrading to a more recent version of FSharp.Core, where this file is no longer be required.</source>
        <target state="translated">未能在 FSharp.Core 旁找到文件“{0}”。文件应在 {1} 中。请考虑升级到更新版本的 FSharp.Core，该版本不再需要此文件。</target>
        <note />
      </trans-unit>
      <trans-unit id="buildUnexpectedFileNameCharacter">
        <source>Filename '{0}' contains invalid character '{1}'</source>
        <target state="translated">文件名“{0}”包含无效字符“{1}”</target>
        <note />
      </trans-unit>
      <trans-unit id="tcInvalidUseBangBinding">
        <source>'use!' bindings must be of the form 'use! &lt;var&gt; = &lt;expr&gt;'</source>
        <target state="translated">"use!" 绑定必须采用 "use! &lt;var&gt; = &lt;expr&gt;" 形式</target>
        <note />
      </trans-unit>
      <trans-unit id="crefNoInnerGenericsInQuotations">
        <source>Inner generic functions are not permitted in quoted expressions. Consider adding some type constraints until this function is no longer generic.</source>
        <target state="translated">带引号的表达式中不允许有内部泛型函数。请考虑添加一些类型约束，直至此函数不再是泛型函数。</target>
        <note />
      </trans-unit>
      <trans-unit id="tcEnumTypeCannotBeEnumerated">
        <source>The type '{0}' is not a valid enumerator type , i.e. does not have a 'MoveNext()' method returning a bool, and a 'Current' property</source>
        <target state="translated">类型“{0}”不是有效枚举器类型，即，没有返回布尔值的“MoveNext()”方法和“Current”属性</target>
        <note />
      </trans-unit>
      <trans-unit id="parsEofInTripleQuoteString">
        <source>End of file in triple-quote string begun at or before here</source>
        <target state="translated">文件尾在此处或之前开始的三重引号字符串中</target>
        <note />
      </trans-unit>
      <trans-unit id="parsEofInTripleQuoteStringInComment">
        <source>End of file in triple-quote string embedded in comment begun at or before here</source>
        <target state="translated">文件尾在此处或之前开始的注释中嵌入的三重引号字符串中</target>
        <note />
      </trans-unit>
      <trans-unit id="tcTypeTestLosesMeasures">
        <source>This type test or downcast will ignore the unit-of-measure '{0}'</source>
        <target state="translated">此类型测试或向下转换将忽略度量单位“{0}”</target>
        <note />
      </trans-unit>
      <trans-unit id="parsMissingTypeArgs">
        <source>Expected type argument or static argument</source>
        <target state="translated">应为类型参数或静态参数</target>
        <note />
      </trans-unit>
      <trans-unit id="parsMissingGreaterThan">
        <source>Unmatched '&lt;'. Expected closing '&gt;'</source>
        <target state="translated">"&lt;" 不匹配。应为 "&gt;" 结尾</target>
        <note />
      </trans-unit>
      <trans-unit id="parsUnexpectedQuotationOperatorInTypeAliasDidYouMeanVerbatimString">
        <source>Unexpected quotation operator '&lt;@' in type definition. If you intend to pass a verbatim string as a static argument to a type provider, put a space between the '&lt;' and '@' characters.</source>
        <target state="translated">类型定义中出现意外的引用运算符 "&lt;@"。如果旨在将原义字符串作为静态参数传递到类型提供程序，请在 "&lt;" 和 "@" 字符之间加一个空格。</target>
        <note />
      </trans-unit>
      <trans-unit id="parsErrorParsingAsOperatorName">
        <source>Attempted to parse this as an operator name, but failed</source>
        <target state="translated">尝试将此分析为运算符名称，但未成功</target>
        <note />
      </trans-unit>
      <trans-unit id="lexInvalidUnicodeLiteral">
        <source>\U{0} is not a valid Unicode character escape sequence</source>
        <target state="translated">\U{0} 不是有效的 Unicode 字符转义序列</target>
        <note />
      </trans-unit>
      <trans-unit id="tcCallerInfoWrongType">
        <source>'{0}' must be applied to an argument of type '{1}', but has been applied to an argument of type '{2}'</source>
        <target state="translated">“{0}”必须应用于类型“{1}”的参数，但却被应用于类型“{2}”的参数</target>
        <note />
      </trans-unit>
      <trans-unit id="tcCallerInfoNotOptional">
        <source>'{0}' can only be applied to optional arguments</source>
        <target state="translated">“{0}”只能应用于可选参数</target>
        <note />
      </trans-unit>
      <trans-unit id="toolLocationHelperUnsupportedFrameworkVersion">
        <source>The specified .NET Framework version '{0}' is not supported. Please specify a value from the enumeration Microsoft.Build.Utilities.TargetDotNetFrameworkVersion.</source>
        <target state="translated">不支持指定的 .NET Framework 版本“{0}”。请指定来自枚举 Microsoft.Build.Utilities.TargetDotNetFrameworkVersion 的值。</target>
        <note />
      </trans-unit>
      <trans-unit id="ilSignInvalidMagicValue">
        <source>Invalid Magic value in CLR Header</source>
        <target state="translated">CLR 标头中存在无效的 Magic 值</target>
        <note />
      </trans-unit>
      <trans-unit id="ilSignBadImageFormat">
        <source>Bad image format</source>
        <target state="translated">错误的图像格式</target>
        <note />
      </trans-unit>
      <trans-unit id="ilSignPrivateKeyExpected">
        <source>Private key expected</source>
        <target state="translated">应使用私钥</target>
        <note />
      </trans-unit>
      <trans-unit id="ilSignRsaKeyExpected">
        <source>RSA key expected</source>
        <target state="translated">应使用 RSA 密钥</target>
        <note />
      </trans-unit>
      <trans-unit id="ilSignInvalidBitLen">
        <source>Invalid bit Length</source>
        <target state="translated">位长度无效</target>
        <note />
      </trans-unit>
      <trans-unit id="ilSignInvalidRSAParams">
        <source>Invalid RSAParameters structure - '{{0}}' expected</source>
        <target state="translated">RSAParameters 结构无效 - 应为“{{0}}”</target>
        <note />
      </trans-unit>
      <trans-unit id="ilSignInvalidAlgId">
        <source>Invalid algId - 'Exponent' expected</source>
        <target state="translated">algId 无效 - 应为 "Exponent"</target>
        <note />
      </trans-unit>
      <trans-unit id="ilSignInvalidSignatureSize">
        <source>Invalid signature size</source>
        <target state="translated">签名大小无效</target>
        <note />
      </trans-unit>
      <trans-unit id="ilSignNoSignatureDirectory">
        <source>No signature directory</source>
        <target state="translated">无签名目录</target>
        <note />
      </trans-unit>
      <trans-unit id="ilSignInvalidPKBlob">
        <source>Invalid Public Key blob</source>
        <target state="translated">公钥 Blob 无效</target>
        <note />
      </trans-unit>
      <trans-unit id="fscTooManyErrors">
        <source>Exiting - too many errors</source>
        <target state="translated">正在退出 - 错误太多</target>
        <note />
      </trans-unit>
      <trans-unit id="docfileNoXmlSuffix">
        <source>The documentation file has no .xml suffix</source>
        <target state="translated">该文档文件不带 .xml 后缀</target>
        <note />
      </trans-unit>
      <trans-unit id="fscNoImplementationFiles">
        <source>No implementation files specified</source>
        <target state="translated">未指定任何实现文件</target>
        <note />
      </trans-unit>
      <trans-unit id="fscBadAssemblyVersion">
        <source>The attribute {0} specified version '{1}', but this value is invalid and has been ignored</source>
        <target state="translated">属性 {0} 指定版本“{1}”，但此值无效，已被忽略</target>
        <note />
      </trans-unit>
      <trans-unit id="fscTwoResourceManifests">
        <source>Conflicting options specified: 'win32manifest' and 'win32res'. Only one of these can be used.</source>
        <target state="translated">以下指定选项发生冲突: “win32manifest”和“win32res”。只能使用其中的一个选项。</target>
        <note />
      </trans-unit>
      <trans-unit id="fscQuotationLiteralsStaticLinking">
        <source>The code in assembly '{0}' makes uses of quotation literals. Static linking may not include components that make use of quotation literals unless all assemblies are compiled with at least F# 4.0.</source>
        <target state="translated">程序集“{0}”中的代码使用了引用文本。静态链接可能不包含使用引用文本的组件，除非所有程序集都使用至少 F# 4.0 进行编译。</target>
        <note />
      </trans-unit>
      <trans-unit id="fscQuotationLiteralsStaticLinking0">
        <source>Code in this assembly makes uses of quotation literals. Static linking may not include components that make use of quotation literals unless all assemblies are compiled with at least F# 4.0.</source>
        <target state="translated">此程序集中的代码使用了引用文本。静态链接可能不包含使用引用文本的组件，除非所有程序集都使用至少 F# 4.0 进行编译。</target>
        <note />
      </trans-unit>
      <trans-unit id="fscStaticLinkingNoEXE">
        <source>Static linking may not include a .EXE</source>
        <target state="translated">静态链接不能包含 .EXE</target>
        <note />
      </trans-unit>
      <trans-unit id="fscStaticLinkingNoMixedDLL">
        <source>Static linking may not include a mixed managed/unmanaged DLL</source>
        <target state="translated">静态链接不能包含混合的托管/非托管 DLL</target>
        <note />
      </trans-unit>
      <trans-unit id="fscIgnoringMixedWhenLinking">
        <source>Ignoring mixed managed/unmanaged assembly '{0}' during static linking</source>
        <target state="translated">在静态链接期间忽略混合托管/非托管程序集“{0}”</target>
        <note />
      </trans-unit>
      <trans-unit id="fscAssumeStaticLinkContainsNoDependencies">
        <source>Assembly '{0}' was referenced transitively and the assembly could not be resolved automatically. Static linking will assume this DLL has no dependencies on the F# library or other statically linked DLLs. Consider adding an explicit reference to this DLL.</source>
        <target state="translated">已通过可传递的方式引用程序集“{0}”，但未能自动解析此程序集。静态链接将假定此 DLL 不依赖于 F# 库或其他静态链接的 DLL。请考虑添加对此 DLL 的显式引用。</target>
        <note />
      </trans-unit>
      <trans-unit id="fscAssemblyNotFoundInDependencySet">
        <source>Assembly '{0}' not found in dependency set of target binary. Statically linked roots should be specified using an assembly name, without a DLL or EXE extension. If this assembly was referenced explicitly then it is possible the assembly was not actually required by the generated binary, in which case it should not be statically linked.</source>
        <target state="translated">在目标二进制文件的依赖项集中未找到程序集“{0}”。应使用不带扩展名 DLL 或 EXE 的程序集名称指定静态链接的根目录。如果已显式引用此程序集，则生成的二进制文件实际上可能不需要此程序集，在此情况下，不应静态链接此程序集。</target>
        <note />
      </trans-unit>
      <trans-unit id="fscKeyFileCouldNotBeOpened">
        <source>The key file '{0}' could not be opened</source>
        <target state="translated">未能打开密钥文件“{0}”</target>
        <note />
      </trans-unit>
      <trans-unit id="fscProblemWritingBinary">
        <source>A problem occurred writing the binary '{0}': {1}</source>
        <target state="translated">写入二进制文件“{0}”时出现问题: {1}</target>
        <note />
      </trans-unit>
      <trans-unit id="fscAssemblyVersionAttributeIgnored">
        <source>The 'AssemblyVersionAttribute' has been ignored because a version was given using a command line option</source>
        <target state="translated">已忽略“AssemblyVersionAttribute”，因为已使用命令行选项给定一个版本</target>
        <note />
      </trans-unit>
      <trans-unit id="fscAssemblyCultureAttributeError">
        <source>Error emitting 'System.Reflection.AssemblyCultureAttribute' attribute -- 'Executables cannot be satellite assemblies, Culture should always be empty'</source>
        <target state="translated">发出“System.Reflection.AssemblyCultureAttribute”特性时出错:“可执行文件不能是附属程序集，区域应始终为空”</target>
        <note />
      </trans-unit>
      <trans-unit id="fscDelaySignWarning">
        <source>Option '--delaysign' overrides attribute 'System.Reflection.AssemblyDelaySignAttribute' given in a source file or added module</source>
        <target state="translated">选项“--delaysign”将重写源文件或添加的模块中给定的“System.Reflection.AssemblyDelaySignAttribute”特性</target>
        <note />
      </trans-unit>
      <trans-unit id="fscKeyFileWarning">
        <source>Option '--keyfile' overrides attribute 'System.Reflection.AssemblyKeyFileAttribute' given in a source file or added module</source>
        <target state="translated">选项“--keyfile”将重写源文件或添加的模块中给定的“System.Reflection.AssemblyKeyFileAttribute”特性</target>
        <note />
      </trans-unit>
      <trans-unit id="fscKeyNameWarning">
        <source>Option '--keycontainer' overrides attribute 'System.Reflection.AssemblyNameAttribute' given in a source file or added module</source>
        <target state="translated">选项“--keycontainer”将重写源文件或添加的模块中给定的“System.Reflection.AssemblyNameAttribute”特性</target>
        <note />
      </trans-unit>
      <trans-unit id="fscReferenceOnCommandLine">
        <source>The assembly '{0}' is listed on the command line. Assemblies should be referenced using a command line flag such as '-r'.</source>
        <target state="translated">程序集“{0}”已在命令行中列出。应使用命令行标志(如“-r”)引用程序集。</target>
        <note />
      </trans-unit>
      <trans-unit id="fscRemotingError">
        <source>The resident compilation service was not used because a problem occured in communicating with the server.</source>
        <target state="translated">未使用驻留编译服务，因为与服务器通信时发生问题。</target>
        <note />
      </trans-unit>
      <trans-unit id="pathIsInvalid">
        <source>Problem with filename '{0}': Illegal characters in path.</source>
        <target state="translated">文件名“{0}”出现问题: 路径中存在非法字符。</target>
        <note />
      </trans-unit>
      <trans-unit id="fscResxSourceFileDeprecated">
        <source>Passing a .resx file ({0}) as a source file to the compiler is deprecated. Use resgen.exe to transform the .resx file into a .resources file to pass as a --resource option. If you are using MSBuild, this can be done via an &lt;EmbeddedResource&gt; item in the .fsproj project file.</source>
        <target state="translated">不推荐将 .resx 文件({0})作为源文件传递给编译器。请使用 resgen.exe 将 .resx 文件转换为 .resources 文件以作为 --resource 选项进行传递。如果使用的是 MSBuild，则可通过 .fsproj 项目文件中的 &lt;EmbeddedResource&gt; 项完成此操作。</target>
        <note />
      </trans-unit>
      <trans-unit id="fscStaticLinkingNoProfileMismatches">
        <source>Static linking may not be used on an assembly referencing mscorlib (e.g. a .NET Framework assembly) when generating an assembly that references System.Runtime (e.g. a .NET Core or Portable assembly).</source>
        <target state="translated">当生成引用 System.Runtime 的程序集(如 .NET Core 或 Portable 程序集)时，静态链接不能用在引用 mscorlib 的程序集(如 .NET Framework 程序集)上。</target>
        <note />
      </trans-unit>
      <trans-unit id="fscAssemblyWildcardAndDeterminism">
        <source>An {0} specified version '{1}', but this value is a wildcard, and you have requested a deterministic build, these are in conflict.</source>
        <target state="translated">{0} 指定了版本“{1}”，但该值为通配符，并且你已请求确定的版本，因此存在冲突。</target>
        <note />
      </trans-unit>
      <trans-unit id="fscDeterministicDebugRequiresPortablePdb">
        <source>Deterministic builds only support portable PDBs (--debug:portable or --debug:embedded)</source>
        <target state="translated">决定性生成仅支持可移植的 PDB (--debug:portable 或 --debug:embedded)</target>
        <note />
      </trans-unit>
      <trans-unit id="etIllegalCharactersInNamespaceName">
        <source>Character '{0}' is not allowed in provided namespace name '{1}'</source>
        <target state="translated">所提供的命名空间名称“{1}”中不允许出现字符“{0}”</target>
        <note />
      </trans-unit>
      <trans-unit id="etNullOrEmptyMemberName">
        <source>The provided type '{0}' returned a member with a null or empty member name</source>
        <target state="translated">所提供的类型“{0}”返回了具有 null 或空成员名称的成员</target>
        <note />
      </trans-unit>
      <trans-unit id="etNullMember">
        <source>The provided type '{0}' returned a null member</source>
        <target state="translated">所提供的类型“{0}”返回了 null 成员</target>
        <note />
      </trans-unit>
      <trans-unit id="etNullMemberDeclaringType">
        <source>The provided type '{0}' member info '{1}' has null declaring type</source>
        <target state="translated">所提供的类型“{0}”成员信息“{1}”具有 null 声明类型</target>
        <note />
      </trans-unit>
      <trans-unit id="etNullMemberDeclaringTypeDifferentFromProvidedType">
        <source>The provided type '{0}' has member '{1}' which has declaring type '{2}'. Expected declaring type to be the same as provided type.</source>
        <target state="translated">所提供的类型“{0}”的成员“{1}”具有声明类型“{2}”。声明类型应与所提供的类型相同。</target>
        <note />
      </trans-unit>
      <trans-unit id="etHostingAssemblyFoundWithoutHosts">
        <source>Referenced assembly '{0}' has assembly level attribute '{1}' but no public type provider classes were found</source>
        <target state="translated">引用的程序集“{0}”具有程序集级别特性“{1}”，但是找不到任何公共类型提供程序类</target>
        <note />
      </trans-unit>
      <trans-unit id="etEmptyNamespaceOfTypeNotAllowed">
        <source>Type '{0}' from type provider '{1}' has an empty namespace. Use 'null' for the global namespace.</source>
        <target state="translated">来自类型提供程序“{1}”的类型“{0}”具有空命名空间。请将“null”用于全局命名空间。</target>
        <note />
      </trans-unit>
      <trans-unit id="etEmptyNamespaceNotAllowed">
        <source>Empty namespace found from the type provider '{0}'. Use 'null' for the global namespace.</source>
        <target state="translated">在类型提供程序“{0}”中发现空命名空间。请将“null”用于全局命名空间。</target>
        <note />
      </trans-unit>
      <trans-unit id="etMustNotBeGeneric">
        <source>Provided type '{0}' has 'IsGenericType' as true, but generic types are not supported.</source>
        <target state="translated">所提供的类型“{0}”的“IsGenericType”为 true，但是不支持泛型类型。</target>
        <note />
      </trans-unit>
      <trans-unit id="etMustNotBeAnArray">
        <source>Provided type '{0}' has 'IsArray' as true, but array types are not supported.</source>
        <target state="translated">所提供的类型“{0}”的“IsArray”为 true，但是不支持数组类型。</target>
        <note />
      </trans-unit>
      <trans-unit id="etMethodHasRequirements">
        <source>Invalid member '{0}' on provided type '{1}'. Provided type members must be public, and not be generic, virtual, or abstract.</source>
        <target state="translated">所提供的类型“{1}”的成员“{0}”无效。所提供类型的成员必须是公共成员，而不是泛型、虚拟或抽象成员。</target>
        <note />
      </trans-unit>
      <trans-unit id="etUnsupportedMemberKind">
        <source>Invalid member '{0}' on provided type '{1}'. Only properties, methods and constructors are allowed</source>
        <target state="translated">所提供类型“{1}”的成员“{0}”无效。仅允许使用属性、方法和构造函数</target>
        <note />
      </trans-unit>
      <trans-unit id="etPropertyCanReadButHasNoGetter">
        <source>Property '{0}' on provided type '{1}' has CanRead=true but there was no value from GetGetMethod()</source>
        <target state="translated">所提供的类型“{1}”的属性“{0}”的 CanRead 为 true，但是没有来自 GetGetMethod() 的值</target>
        <note />
      </trans-unit>
      <trans-unit id="etPropertyHasGetterButNoCanRead">
        <source>Property '{0}' on provided type '{1}' has CanRead=false but GetGetMethod() returned a method</source>
        <target state="translated">所提供的类型“{1}”的属性“{0}”的 CanRead 为 false，但是 GetGetMethod() 返回了方法</target>
        <note />
      </trans-unit>
      <trans-unit id="etPropertyCanWriteButHasNoSetter">
        <source>Property '{0}' on provided type '{1}' has CanWrite=true but there was no value from GetSetMethod()</source>
        <target state="translated">所提供的类型“{1}”的属性“{0}”的 CanWrite 为 true，但是没有来自 GetSetMethod() 的值</target>
        <note />
      </trans-unit>
      <trans-unit id="etPropertyHasSetterButNoCanWrite">
        <source>Property '{0}' on provided type '{1}' has CanWrite=false but GetSetMethod() returned a method</source>
        <target state="translated">所提供的类型“{1}”的属性“{0}”的 CanWrite 为 false，但是 GetSetMethod() 返回了方法</target>
        <note />
      </trans-unit>
      <trans-unit id="etOneOrMoreErrorsSeenDuringExtensionTypeSetting">
        <source>One or more errors seen during provided type setup</source>
        <target state="translated">在所提供的类型的设置过程中出现了一个或多个错误</target>
        <note />
      </trans-unit>
      <trans-unit id="etUnexpectedExceptionFromProvidedTypeMember">
        <source>Unexpected exception from provided type '{0}' member '{1}': {2}</source>
        <target state="translated">在所提供类型“{0}”成员“{1}”中发生意外异常: {2}</target>
        <note />
      </trans-unit>
      <trans-unit id="etUnsupportedConstantType">
        <source>Unsupported constant type '{0}'. Quotations provided by type providers can only contain simple constants. The implementation of the type provider may need to be adjusted by moving a value declared outside a provided quotation literal to be a 'let' binding inside the quotation literal.</source>
        <target state="translated">不支持的常数类型“{0}”。类型提供程序提供的引文只能包含简单常量。将提供的引文文本外声明的值移动为引文文本内的 "let" 绑定，可对类型提供程序的实现进行调整。</target>
        <note />
      </trans-unit>
      <trans-unit id="etUnsupportedProvidedExpression">
        <source>Unsupported expression '{0}' from type provider. If you are the author of this type provider, consider adjusting it to provide a different provided expression.</source>
        <target state="translated">类型提供程序提供的表达式“{0}”不受支持。如果您是此类型提供程序的作者，请考虑将它调整为提供不同的提供表达式。</target>
        <note />
      </trans-unit>
      <trans-unit id="etProvidedTypeHasUnexpectedName">
        <source>Expected provided type named '{0}' but provided type has 'Name' with value '{1}'</source>
        <target state="translated">需要名为“{0}”的提供的类型，但所提供类型的“Name”值为“{1}”</target>
        <note />
      </trans-unit>
      <trans-unit id="etEventNoAdd">
        <source>Event '{0}' on provided type '{1}' has no value from GetAddMethod()</source>
        <target state="translated">所提供类型“{1}”上的事件“{0}”没有来自 GetAddMethod() 的值</target>
        <note />
      </trans-unit>
      <trans-unit id="etEventNoRemove">
        <source>Event '{0}' on provided type '{1}' has no value from GetRemoveMethod()</source>
        <target state="translated">所提供类型“{1}”上的事件“{0}”没有来自 GetRemoveMethod() 的值</target>
        <note />
      </trans-unit>
      <trans-unit id="etProviderHasWrongDesignerAssembly">
        <source>Assembly attribute '{0}' refers to a designer assembly '{1}' which cannot be loaded or doesn't exist. {2}</source>
        <target state="translated">程序集特性“{0}”引用的设计器程序集“{1}”无法加载或不存在。{2}</target>
        <note />
      </trans-unit>
      <trans-unit id="etProviderDoesNotHaveValidConstructor">
        <source>The type provider does not have a valid constructor. A constructor taking either no arguments or one argument of type 'TypeProviderConfig' was expected.</source>
        <target state="translated">类型提供程序没有有效的构造函数。构造函数应不采用参数或仅采用一个“TypeProviderConfig”类型的参数。</target>
        <note />
      </trans-unit>
      <trans-unit id="etProviderError">
        <source>The type provider '{0}' reported an error: {1}</source>
        <target state="translated">类型提供程序“{0}”报告了错误: {1}</target>
        <note />
      </trans-unit>
      <trans-unit id="etIncorrectParameterExpression">
        <source>The type provider '{0}' used an invalid parameter in the ParameterExpression: {1}</source>
        <target state="translated">类型提供程序“{0}”在 ParameterExpression 中使用了无效参数: {1}</target>
        <note />
      </trans-unit>
      <trans-unit id="etIncorrectProvidedMethod">
        <source>The type provider '{0}' provided a method with a name '{1}' and metadata token '{2}', which is not reported among its methods of its declaring type '{3}'</source>
        <target state="translated">类型提供程序“{0}”提供了具有名称“{1}”和元数据标记“{2}”的方法，该方法不会在声明类型“{3}”的方法中进行报告</target>
        <note />
      </trans-unit>
      <trans-unit id="etIncorrectProvidedConstructor">
        <source>The type provider '{0}' provided a constructor which is not reported among the constructors of its declaring type '{1}'</source>
        <target state="translated">类型提供程序“{0}”提供的构造函数未在声明类型为“{1}”的构造函数中进行报告</target>
        <note />
      </trans-unit>
      <trans-unit id="etDirectReferenceToGeneratedTypeNotAllowed">
        <source>A direct reference to the generated type '{0}' is not permitted. Instead, use a type definition, e.g. 'type TypeAlias = &lt;path&gt;'. This indicates that a type provider adds generated types to your assembly.</source>
        <target state="translated">不允许直接引用所生成的类型“{0}”。请改用类型定义，例如 "type TypeAlias = &lt;path&gt;"。这表示类型提供程序会将生成的类型添加到程序集。</target>
        <note />
      </trans-unit>
      <trans-unit id="etProvidedTypeHasUnexpectedPath">
        <source>Expected provided type with path '{0}' but provided type has path '{1}'</source>
        <target state="translated">需要路径为“{0}”的提供的类型，但所提供类型的路径为“{1}”</target>
        <note />
      </trans-unit>
      <trans-unit id="etUnexpectedNullFromProvidedTypeMember">
        <source>Unexpected 'null' return value from provided type '{0}' member '{1}'</source>
        <target state="translated">来自所提供类型“{0}”成员“{1}”的意外“null”返回值</target>
        <note />
      </trans-unit>
      <trans-unit id="etUnexpectedExceptionFromProvidedMemberMember">
        <source>Unexpected exception from member '{0}' of provided type '{1}' member '{2}': {3}</source>
        <target state="translated">在所提供类型“{1}”成员“{2}”的成员“{0}”中发生意外异常: {3}</target>
        <note />
      </trans-unit>
      <trans-unit id="etNestedProvidedTypesDoNotTakeStaticArgumentsOrGenericParameters">
        <source>Nested provided types do not take static arguments or generic parameters</source>
        <target state="translated">所提供的嵌套类型未采用静态实参或泛型形参</target>
        <note />
      </trans-unit>
      <trans-unit id="etInvalidStaticArgument">
        <source>Invalid static argument to provided type. Expected an argument of kind '{0}'.</source>
        <target state="translated">所提供类型的静态参数无效。应是类型为“{0}”的参数。</target>
        <note />
      </trans-unit>
      <trans-unit id="etErrorApplyingStaticArgumentsToType">
        <source>An error occured applying the static arguments to a provided type</source>
        <target state="translated">将静态参数应用于所提供类型时发生错误</target>
        <note />
      </trans-unit>
      <trans-unit id="etUnknownStaticArgumentKind">
        <source>Unknown static argument kind '{0}' when resolving a reference to a provided type or method '{1}'</source>
        <target state="translated">解析对所提供类型或方法“{1}”的引用时出现未知静态参数类型“{0}”</target>
        <note />
      </trans-unit>
      <trans-unit id="invalidNamespaceForProvidedType">
        <source>invalid namespace for provided type</source>
        <target state="translated">所提供类型的命名空间无效</target>
        <note />
      </trans-unit>
      <trans-unit id="invalidFullNameForProvidedType">
        <source>invalid full name for provided type</source>
        <target state="translated">所提供类型的全名无效</target>
        <note />
      </trans-unit>
      <trans-unit id="etProviderReturnedNull">
        <source>The type provider returned 'null', which is not a valid return value from '{0}'</source>
        <target state="translated">类型提供程序返回了“null”，这不是来自“{0}”的有效返回值</target>
        <note />
      </trans-unit>
      <trans-unit id="etTypeProviderConstructorException">
        <source>The type provider constructor has thrown an exception: {0}</source>
        <target state="translated">类型提供程序构造函数引发异常: {0}</target>
        <note />
      </trans-unit>
      <trans-unit id="etNullProvidedExpression">
        <source>Type provider '{0}' returned null from GetInvokerExpression.</source>
        <target state="translated">类型提供程序“{0}”从 GetInvokerExpression 返回了 null。</target>
        <note />
      </trans-unit>
      <trans-unit id="etProvidedAppliedTypeHadWrongName">
        <source>The type provider '{0}' returned an invalid type from 'ApplyStaticArguments'. A type with name '{1}' was expected, but a type with name '{2}' was returned.</source>
        <target state="translated">类型提供程序“{0}”从“ApplyStaticArguments”返回了无效类型。需要名称为“{1}”的类型，但返回了名称为“{2}”的类型。</target>
        <note />
      </trans-unit>
      <trans-unit id="etProvidedAppliedMethodHadWrongName">
        <source>The type provider '{0}' returned an invalid method from 'ApplyStaticArgumentsForMethod'. A method with name '{1}' was expected, but a method with name '{2}' was returned.</source>
        <target state="translated">类型提供程序“{0}”从 "ApplyStaticArgumentsForMethod" 返回了无效方法。需要名称为“{1}”的方法，但返回了名称为“{2}”的方法。</target>
        <note />
      </trans-unit>
      <trans-unit id="tcTypeTestLossy">
        <source>This type test or downcast will erase the provided type '{0}' to the type '{1}'</source>
        <target state="translated">此类型测试或向下转换会将提供的类型“{0}”清除为类型“{1}”</target>
        <note />
      </trans-unit>
      <trans-unit id="tcTypeCastErased">
        <source>This downcast will erase the provided type '{0}' to the type '{1}'.</source>
        <target state="translated">此向下转换会将所提供类型“{0}”清除到类型“{1}”。</target>
        <note />
      </trans-unit>
      <trans-unit id="tcTypeTestErased">
        <source>This type test with a provided type '{0}' is not allowed because this provided type will be erased to '{1}' at runtime.</source>
        <target state="translated">不允许对提供的类型“{0}”执行此类型测试，因为该提供的类型在运行时将清除为“{1}”。</target>
        <note />
      </trans-unit>
      <trans-unit id="tcCannotInheritFromErasedType">
        <source>Cannot inherit from erased provided type</source>
        <target state="translated">无法从已清除的提供的类型中继承</target>
        <note />
      </trans-unit>
      <trans-unit id="etInvalidTypeProviderAssemblyName">
        <source>Assembly '{0}' hase TypeProviderAssembly attribute with invalid value '{1}'. The value should be a valid assembly name</source>
        <target state="translated">程序集“{0}”的 TypeProviderAssembly 特性具有无效值“{1}”。该值应为有效的程序集名称</target>
        <note />
      </trans-unit>
      <trans-unit id="tcInvalidMemberNameCtor">
        <source>Invalid member name. Members may not have name '.ctor' or '.cctor'</source>
        <target state="translated">成员名称无效。成员名称不能为“.ctor”或“.cctor”</target>
        <note />
      </trans-unit>
      <trans-unit id="tcInferredGenericTypeGivesRiseToInconsistency">
        <source>The function or member '{0}' is used in a way that requires further type annotations at its definition to ensure consistency of inferred types. The inferred signature is '{1}'.</source>
        <target state="translated">函数或成员“{0}”的使用方式要求其在定义中提供进一步的类型批注，以确保推理类型的一致性。推理签名为“{1}”。</target>
        <note />
      </trans-unit>
      <trans-unit id="tcInvalidTypeArgumentCount">
        <source>The number of type arguments did not match: '{0}' given, '{1}' expected. This may be related to a previously reported error.</source>
        <target state="translated">类型参数的数量不匹配: 提供了“{0}”个，应是“{1}”个。这可能与以前报告的错误有关。</target>
        <note />
      </trans-unit>
      <trans-unit id="tcCannotOverrideSealedMethod">
        <source>Cannot override inherited member '{0}' because it is sealed</source>
        <target state="translated">无法重写继承的成员“{0}”，因为该成员是密封的</target>
        <note />
      </trans-unit>
      <trans-unit id="etProviderErrorWithContext">
        <source>The type provider '{0}' reported an error in the context of provided type '{1}', member '{2}'. The error: {3}</source>
        <target state="translated">类型提供程序“{0}”在所提供类型“{1}”、成员“{2}”的上下文中报告了错误。错误: {3}</target>
        <note />
      </trans-unit>
      <trans-unit id="etProvidedTypeWithNameException">
        <source>An exception occurred when accessing the '{0}' of a provided type: {1}</source>
        <target state="translated">访问所提供类型的“{0}”时发生异常: {1}</target>
        <note />
      </trans-unit>
      <trans-unit id="etProvidedTypeWithNullOrEmptyName">
        <source>The '{0}' of a provided type was null or empty.</source>
        <target state="translated">所提供类型的“{0}”为 null 或为空。</target>
        <note />
      </trans-unit>
      <trans-unit id="etIllegalCharactersInTypeName">
        <source>Character '{0}' is not allowed in provided type name '{1}'</source>
        <target state="translated">所提供的类型名称“{1}”中不允许出现字符“{0}”</target>
        <note />
      </trans-unit>
      <trans-unit id="tcJoinMustUseSimplePattern">
        <source>In queries, '{0}' must use a simple pattern</source>
        <target state="translated">在查询中，“{0}”必须使用简单模式</target>
        <note />
      </trans-unit>
      <trans-unit id="tcMissingCustomOperation">
        <source>A custom query operation for '{0}' is required but not specified</source>
        <target state="translated">需要“{0}”的自定义查询运算，但未指定该运算</target>
        <note />
      </trans-unit>
      <trans-unit id="etBadUnnamedStaticArgs">
        <source>Named static arguments must come after all unnamed static arguments</source>
        <target state="translated">命名静态参数必须位于所有未命名静态参数之后</target>
        <note />
      </trans-unit>
      <trans-unit id="etStaticParameterRequiresAValue">
        <source>The static parameter '{0}' of the provided type or method '{1}' requires a value. Static parameters to type providers may be optionally specified using named arguments, e.g. '{2}&lt;{3}=...&gt;'.</source>
        <target state="translated">提供的类型或方法“{1}”的静态参数“{0}”需要一个值。可以选择使用命名参数(例如 "{2}&lt;{3}=...&gt;")指定类型提供程序的静态参数。</target>
        <note />
      </trans-unit>
      <trans-unit id="etNoStaticParameterWithName">
        <source>No static parameter exists with name '{0}'</source>
        <target state="translated">不存在名称为“{0}”的静态参数</target>
        <note />
      </trans-unit>
      <trans-unit id="etStaticParameterAlreadyHasValue">
        <source>The static parameter '{0}' has already been given a value</source>
        <target state="translated">已向静态参数“{0}”提供了值</target>
        <note />
      </trans-unit>
      <trans-unit id="etMultipleStaticParameterWithName">
        <source>Multiple static parameters exist with name '{0}'</source>
        <target state="translated">存在多个名称为“{0}”的静态参数</target>
        <note />
      </trans-unit>
      <trans-unit id="tcCustomOperationMayNotBeUsedInConjunctionWithNonSimpleLetBindings">
        <source>A custom operation may not be used in conjunction with a non-value or recursive 'let' binding in another part of this computation expression</source>
        <target state="translated">在此计算表达式的其他部分，不能与非值或递归“let”绑定一起使用自定义运算符</target>
        <note />
      </trans-unit>
      <trans-unit id="tcCustomOperationMayNotBeUsedHere">
        <source>A custom operation may not be used in conjunction with 'use', 'try/with', 'try/finally', 'if/then/else' or 'match' operators within this computation expression</source>
        <target state="translated">在此计算表达式中，不能与“use”、“try/with”、“try/finally”、“if/then/else”或“match”运算符一起使用自定义运算</target>
        <note />
      </trans-unit>
      <trans-unit id="tcCustomOperationMayNotBeOverloaded">
        <source>The custom operation '{0}' refers to a method which is overloaded. The implementations of custom operations may not be overloaded.</source>
        <target state="translated">自定义运算“{0}”引用了重载的方法。自定义运算的实现不能进行重载。</target>
        <note />
      </trans-unit>
      <trans-unit id="tcIfThenElseMayNotBeUsedWithinQueries">
        <source>An if/then/else expression may not be used within queries. Consider using either an if/then expression, or use a sequence expression instead.</source>
        <target state="translated">if/then/else 表达式不能在查询中使用。请考虑使用 if/then 表达式，或改用序列表达式。</target>
        <note />
      </trans-unit>
      <trans-unit id="ilxgenUnexpectedArgumentToMethodHandleOfDuringCodegen">
        <source>Invalid argument to 'methodhandleof' during codegen</source>
        <target state="translated">codegen 过程中出现无效“methodhandleof”参数</target>
        <note />
      </trans-unit>
      <trans-unit id="etProvidedTypeReferenceMissingArgument">
        <source>A reference to a provided type was missing a value for the static parameter '{0}'. You may need to recompile one or more referenced assemblies.</source>
        <target state="translated">对所提供类型的引用缺少静态参数“{0}”的值。可能需要重新编译一个或多个引用的程序集。</target>
        <note />
      </trans-unit>
      <trans-unit id="etProvidedTypeReferenceInvalidText">
        <source>A reference to a provided type had an invalid value '{0}' for a static parameter. You may need to recompile one or more referenced assemblies.</source>
        <target state="translated">对所提供类型的引用具有无效的静态参数值“{0}”。可能需要重新编译一个或多个引用的程序集。</target>
        <note />
      </trans-unit>
      <trans-unit id="tcCustomOperationNotUsedCorrectly">
        <source>'{0}' is not used correctly. This is a custom operation in this query or computation expression.</source>
        <target state="translated">“{0}”使用有误。这是此查询或计算表达式中的自定义运算。</target>
        <note />
      </trans-unit>
      <trans-unit id="tcCustomOperationNotUsedCorrectly2">
        <source>'{0}' is not used correctly. Usage: {1}. This is a custom operation in this query or computation expression.</source>
        <target state="translated">“{0}”使用有误。用法: {1}。这是此查询或计算表达式中的自定义运算。</target>
        <note />
      </trans-unit>
      <trans-unit id="customOperationTextLikeJoin">
        <source>{0} var in collection {1} (outerKey = innerKey). Note that parentheses are required after '{2}'</source>
        <target state="translated">集合 {1} (outerKey = innerKey)中的 {0} var。请注意，“{2}”后面要使用圆括号</target>
        <note />
      </trans-unit>
      <trans-unit id="customOperationTextLikeGroupJoin">
        <source>{0} var in collection {1} (outerKey = innerKey) into group. Note that parentheses are required after '{2}'</source>
        <target state="translated">{0} var in collection {1} (outerKey = innerKey) into group。请注意，“{2}”后需使用括号</target>
        <note />
      </trans-unit>
      <trans-unit id="customOperationTextLikeZip">
        <source>{0} var in collection</source>
        <target state="translated">集合中的 {0} var</target>
        <note />
      </trans-unit>
      <trans-unit id="tcBinaryOperatorRequiresVariable">
        <source>'{0}' must be followed by a variable name. Usage: {1}.</source>
        <target state="translated">“{0}”后面必须跟变量名。用法: {1}。</target>
        <note />
      </trans-unit>
      <trans-unit id="tcOperatorIncorrectSyntax">
        <source>Incorrect syntax for '{0}'. Usage: {1}.</source>
        <target state="translated">“{0}”的语法不正确。用法: {1}。</target>
        <note />
      </trans-unit>
      <trans-unit id="tcBinaryOperatorRequiresBody">
        <source>'{0}' must come after a 'for' selection clause and be followed by the rest of the query. Syntax: ... {1} ...</source>
        <target state="translated">“{0}”的前面必须是“for”选择子句，后面必须是查询的剩余部分。语法: ... {1} ...</target>
        <note />
      </trans-unit>
      <trans-unit id="tcCustomOperationHasIncorrectArgCount">
        <source>'{0}' is used with an incorrect number of arguments. This is a custom operation in this query or computation expression. Expected {1} argument(s), but given {2}.</source>
        <target state="translated">“{0}”使用的参数数量有误。这是此查询或计算表达式中的自定义运算。应为 {1} 个参数，但提供了 {2} 个。</target>
        <note />
      </trans-unit>
      <trans-unit id="parsExpectedExpressionAfterToken">
        <source>Expected an expression after this point</source>
        <target state="translated">此点之后应是表达式</target>
        <note />
      </trans-unit>
      <trans-unit id="parsExpectedTypeAfterToken">
        <source>Expected a type after this point</source>
        <target state="translated">此点之后应是类型</target>
        <note />
      </trans-unit>
      <trans-unit id="parsUnmatchedLBrackLess">
        <source>Unmatched '[&lt;'. Expected closing '&gt;]'</source>
        <target state="translated">"[&lt;" 不匹配。应为 "&gt;]" 结尾</target>
        <note />
      </trans-unit>
      <trans-unit id="parsUnexpectedEndOfFileMatch">
        <source>Unexpected end of input in 'match' expression. Expected 'match &lt;expr&gt; with | &lt;pat&gt; -&gt; &lt;expr&gt; | &lt;pat&gt; -&gt; &lt;expr&gt; ...'.</source>
        <target state="translated">"match" 表达式中的输入意外结束。应为 "match &lt;expr&gt; with | &lt;pat&gt; -&gt; &lt;expr&gt; | &lt;pat&gt; -&gt; &lt;expr&gt; ..."。</target>
        <note />
      </trans-unit>
      <trans-unit id="parsUnexpectedEndOfFileTry">
        <source>Unexpected end of input in 'try' expression. Expected 'try &lt;expr&gt; with &lt;rules&gt;' or 'try &lt;expr&gt; finally &lt;expr&gt;'.</source>
        <target state="translated">"try" 表达式中的输入意外结束。应为 "try &lt;expr&gt; with &lt;rules&gt;" 或 "try &lt;expr&gt; finally &lt;expr&gt;"。</target>
        <note />
      </trans-unit>
      <trans-unit id="parsUnexpectedEndOfFileWhile">
        <source>Unexpected end of input in 'while' expression. Expected 'while &lt;expr&gt; do &lt;expr&gt;'.</source>
        <target state="translated">"while" 表达式中的输入意外结束。应为 "while &lt;expr&gt; do &lt;expr&gt;"。</target>
        <note />
      </trans-unit>
      <trans-unit id="parsUnexpectedEndOfFileFor">
        <source>Unexpected end of input in 'for' expression. Expected 'for &lt;pat&gt; in &lt;expr&gt; do &lt;expr&gt;'.</source>
        <target state="translated">"for'" 表达式中的输入意外结束。应为 "for &lt;pat&gt; in &lt;expr&gt; do &lt;expr&gt;"。</target>
        <note />
      </trans-unit>
      <trans-unit id="parsUnexpectedEndOfFileWith">
        <source>Unexpected end of input in 'match' or 'try' expression</source>
        <target state="translated">“match”或“try”表达式中出现意外的输入结尾</target>
        <note />
      </trans-unit>
      <trans-unit id="parsUnexpectedEndOfFileThen">
        <source>Unexpected end of input in 'then' branch of conditional expression. Expected 'if &lt;expr&gt; then &lt;expr&gt;' or 'if &lt;expr&gt; then &lt;expr&gt; else &lt;expr&gt;'.</source>
        <target state="translated">条件表达式的 "then" 分支中的输入意外结束。应为 "if &lt;expr&gt; then &lt;expr&gt;" 或 "if &lt;expr&gt; then &lt;expr&gt; else &lt;expr&gt;"。</target>
        <note />
      </trans-unit>
      <trans-unit id="parsUnexpectedEndOfFileElse">
        <source>Unexpected end of input in 'else' branch of conditional expression. Expected 'if &lt;expr&gt; then &lt;expr&gt;' or 'if &lt;expr&gt; then &lt;expr&gt; else &lt;expr&gt;'.</source>
        <target state="translated">条件表达式的 "else" 分支中的输入意外结束。应为 ''if &lt;expr&gt; then &lt;expr&gt;" 或 "if &lt;expr&gt; then &lt;expr&gt; else &lt;expr&gt;"。</target>
        <note />
      </trans-unit>
      <trans-unit id="parsUnexpectedEndOfFileFunBody">
        <source>Unexpected end of input in body of lambda expression. Expected 'fun &lt;pat&gt; ... &lt;pat&gt; -&gt; &lt;expr&gt;'.</source>
        <target state="translated">lambda 表达式正文中的输入意外结束。应为 "fun &lt;pat&gt; ... &lt;pat&gt; -&gt; &lt;expr&gt;"。</target>
        <note />
      </trans-unit>
      <trans-unit id="parsUnexpectedEndOfFileTypeArgs">
        <source>Unexpected end of input in type arguments</source>
        <target state="translated">类型参数中出现意外的输入结尾</target>
        <note />
      </trans-unit>
      <trans-unit id="parsUnexpectedEndOfFileTypeSignature">
        <source>Unexpected end of input in type signature</source>
        <target state="translated">类型签名中出现意外的输入结尾</target>
        <note />
      </trans-unit>
      <trans-unit id="parsUnexpectedEndOfFileTypeDefinition">
        <source>Unexpected end of input in type definition</source>
        <target state="translated">类型定义中出现意外的输入结尾</target>
        <note />
      </trans-unit>
      <trans-unit id="parsUnexpectedEndOfFileObjectMembers">
        <source>Unexpected end of input in object members</source>
        <target state="translated">对象成员中出现意外的输入结尾</target>
        <note />
      </trans-unit>
      <trans-unit id="parsUnexpectedEndOfFileDefinition">
        <source>Unexpected end of input in value, function or member definition</source>
        <target state="translated">值、函数或成员定义中出现意外的输入结尾</target>
        <note />
      </trans-unit>
      <trans-unit id="parsUnexpectedEndOfFileExpression">
        <source>Unexpected end of input in expression</source>
        <target state="translated">表达式中出现意外的输入结尾</target>
        <note />
      </trans-unit>
      <trans-unit id="parsExpectedNameAfterToken">
        <source>Unexpected end of type. Expected a name after this point.</source>
        <target state="translated">意外的类型结尾。此点之后应是名称。</target>
        <note />
      </trans-unit>
      <trans-unit id="parsUnmatchedLet">
        <source>Incomplete value or function definition. If this is in an expression, the body of the expression must be indented to the same column as the 'let' keyword.</source>
        <target state="translated">值或函数定义不完整。如果该定义处于表达式中，则表达式体必须与“let”关键字缩进到相同的列。</target>
        <note />
      </trans-unit>
      <trans-unit id="parsUnmatchedLetBang">
        <source>Incomplete value definition. If this is in an expression, the body of the expression must be indented to the same column as the 'let!' keyword.</source>
        <target state="translated">值定义不完整。如果该定义处于表达式中，则表达式体必须与“let!”关键字缩进到相同的列。</target>
        <note />
      </trans-unit>
      <trans-unit id="parsUnmatchedUseBang">
        <source>Incomplete value definition. If this is in an expression, the body of the expression must be indented to the same column as the 'use!' keyword.</source>
        <target state="translated">值定义不完整。如果该定义处于表达式中，则表达式体必须与“use!”关键字缩进到相同的列。</target>
        <note />
      </trans-unit>
      <trans-unit id="parsUnmatchedUse">
        <source>Incomplete value definition. If this is in an expression, the body of the expression must be indented to the same column as the 'use' keyword.</source>
        <target state="translated">值定义不完整。如果该定义处于表达式中，则表达式体必须与“use”关键字缩进到相同的列。</target>
        <note />
      </trans-unit>
      <trans-unit id="parsWhileDoExpected">
        <source>Missing 'do' in 'while' expression. Expected 'while &lt;expr&gt; do &lt;expr&gt;'.</source>
        <target state="translated">"while" 表达式中缺少 "do"。应为 "while &lt;expr&gt; do &lt;expr&gt;"。</target>
        <note />
      </trans-unit>
      <trans-unit id="parsForDoExpected">
        <source>Missing 'do' in 'for' expression. Expected 'for &lt;pat&gt; in &lt;expr&gt; do &lt;expr&gt;'.</source>
        <target state="translated">"for" 表达式中缺少 "do"。应为 "for &lt;pat&gt; in &lt;expr&gt; do &lt;expr&gt;"。</target>
        <note />
      </trans-unit>
      <trans-unit id="tcInvalidRelationInJoin">
        <source>Invalid join relation in '{0}'. Expected 'expr &lt;op&gt; expr', where &lt;op&gt; is =, =?, ?= or ?=?.</source>
        <target state="translated">“{0}”中的联接关系无效。应为 "expr &lt;op&gt; expr"，其中 &lt;op&gt; 为 =、=?、?= 或 ?=?。</target>
        <note />
      </trans-unit>
      <trans-unit id="typeInfoCallsWord">
        <source>Calls</source>
        <target state="translated">调用</target>
        <note />
      </trans-unit>
      <trans-unit id="impInvalidNumberOfGenericArguments">
        <source>Invalid number of generic arguments to type '{0}' in provided type. Expected '{1}' arguments, given '{2}'.</source>
        <target state="translated">所提供类型中的类型“{0}”的泛型参数数量无效。应是“{1}”个参数，提供了“{2}”个。</target>
        <note />
      </trans-unit>
      <trans-unit id="impInvalidMeasureArgument1">
        <source>Invalid value '{0}' for unit-of-measure parameter '{1}'</source>
        <target state="translated">度量单位参数“{1}”的值“{0}”无效</target>
        <note />
      </trans-unit>
      <trans-unit id="impInvalidMeasureArgument2">
        <source>Invalid value unit-of-measure parameter '{0}'</source>
        <target state="translated">值度量单位参数“{0}”无效</target>
        <note />
      </trans-unit>
      <trans-unit id="etPropertyNeedsCanWriteOrCanRead">
        <source>Property '{0}' on provided type '{1}' is neither readable nor writable as it has CanRead=false and CanWrite=false</source>
        <target state="translated">所提供的类型“{1}”的属性“{0}”即不可读也不可写，因为该属性的 CanRead 为 false，且 CanWrite 也为 false</target>
        <note />
      </trans-unit>
      <trans-unit id="tcIntoNeedsRestOfQuery">
        <source>A use of 'into' must be followed by the remainder of the computation</source>
        <target state="translated">“into”的使用必须后跟计算的剩余部分</target>
        <note />
      </trans-unit>
      <trans-unit id="tcOperatorDoesntAcceptInto">
        <source>The operator '{0}' does not accept the use of 'into'</source>
        <target state="translated">运算符“{0}”不接受“into”的用法</target>
        <note />
      </trans-unit>
      <trans-unit id="tcCustomOperationInvalid">
        <source>The definition of the custom operator '{0}' does not use a valid combination of attribute flags</source>
        <target state="translated">自定义运算符“{0}”的定义未使用有效的特性标志组合</target>
        <note />
      </trans-unit>
      <trans-unit id="tcThisTypeMayNotHaveACLIMutableAttribute">
        <source>This type definition may not have the 'CLIMutable' attribute. Only record types may have this attribute.</source>
        <target state="translated">此类型定义不能具有“CLIMutable”特性。只有记录类型可以有此特性。</target>
        <note />
      </trans-unit>
      <trans-unit id="tcAutoPropertyRequiresImplicitConstructionSequence">
        <source>'member val' definitions are only permitted in types with a primary constructor. Consider adding arguments to your type definition, e.g. 'type X(args) = ...'.</source>
        <target state="translated">“member val”定义仅允许用于具有主构造函数的类型中。请考虑向您的类型定义添加参数，例如“type X(args) = ...”。</target>
        <note />
      </trans-unit>
      <trans-unit id="parsMutableOnAutoPropertyShouldBeGetSet">
        <source>Property definitions may not be declared mutable. To indicate that this property can be set, use 'member val PropertyName = expr with get,set'.</source>
        <target state="translated">属性定义不能声明为可变。若要指示此属性可以进行设置，请使用“member val PropertyName = expr with get,set”。</target>
        <note />
      </trans-unit>
      <trans-unit id="parsMutableOnAutoPropertyShouldBeGetSetNotJustSet">
        <source>To indicate that this property can be set, use 'member val PropertyName = expr with get,set'.</source>
        <target state="translated">若要指示此属性可以进行设置，请使用“member val PropertyName = expr with get,set”。</target>
        <note />
      </trans-unit>
      <trans-unit id="chkNoByrefsOfByrefs">
        <source>Type '{0}' is illegal because in byref&lt;T&gt;, T cannot contain byref types.</source>
        <target state="translated">类型“{0}”是非法的，应为在 byref&lt;T&gt; 中，T 不能包含 byref 类型。</target>
        <note />
      </trans-unit>
      <trans-unit id="tastopsMaxArrayThirtyTwo">
        <source>F# supports array ranks between 1 and 32. The value {0} is not allowed.</source>
        <target state="translated">F# 支持 1 到 32 之间的数组秩。不允许使用值 {0}。</target>
        <note />
      </trans-unit>
      <trans-unit id="tcNoIntegerForLoopInQuery">
        <source>In queries, use the form 'for x in n .. m do ...' for ranging over integers</source>
        <target state="translated">在查询中，应使用“for x in n .. m do ...”的形式处理整数范围</target>
        <note />
      </trans-unit>
      <trans-unit id="tcNoWhileInQuery">
        <source>'while' expressions may not be used in queries</source>
        <target state="translated">“while”表达式不能在查询中使用</target>
        <note />
      </trans-unit>
      <trans-unit id="tcNoTryFinallyInQuery">
        <source>'try/finally' expressions may not be used in queries</source>
        <target state="translated">“try/finally”表达式不能在查询中使用</target>
        <note />
      </trans-unit>
      <trans-unit id="tcUseMayNotBeUsedInQueries">
        <source>'use' expressions may not be used in queries</source>
        <target state="translated">“use”表达式不能在查询中使用</target>
        <note />
      </trans-unit>
      <trans-unit id="tcBindMayNotBeUsedInQueries">
        <source>'let!', 'use!' and 'do!' expressions may not be used in queries</source>
        <target state="translated">“let!”、“use!”和“do!”表达式不能用于查询中</target>
        <note />
      </trans-unit>
      <trans-unit id="tcReturnMayNotBeUsedInQueries">
        <source>'return' and 'return!' may not be used in queries</source>
        <target state="translated">“return”和“return!”不能在查询中使用</target>
        <note />
      </trans-unit>
      <trans-unit id="tcUnrecognizedQueryOperator">
        <source>This is not a known query operator. Query operators are identifiers such as 'select', 'where', 'sortBy', 'thenBy', 'groupBy', 'groupValBy', 'join', 'groupJoin', 'sumBy' and 'averageBy', defined using corresponding methods on the 'QueryBuilder' type.</source>
        <target state="translated">这不是已知的查询运算符。查询运算符是使用“QueryBuilder”类型的对应方法定义的标识符，如“select”、“where”、“sortBy”、“thenBy”、“groupBy”、“groupValBy”、“join”、“groupJoin”、“sumBy”和“averageBy”。</target>
        <note />
      </trans-unit>
      <trans-unit id="tcTryWithMayNotBeUsedInQueries">
        <source>'try/with' expressions may not be used in queries</source>
        <target state="translated">“try/with”表达式不能在查询中使用</target>
        <note />
      </trans-unit>
      <trans-unit id="tcNonSimpleLetBindingInQuery">
        <source>This 'let' definition may not be used in a query. Only simple value definitions may be used in queries.</source>
        <target state="translated">此“let”定义不能在查询中使用。查询中只能使用简单值定义。</target>
        <note />
      </trans-unit>
      <trans-unit id="etTooManyStaticParameters">
        <source>Too many static parameters. Expected at most {0} parameters, but got {1} unnamed and {2} named parameters.</source>
        <target state="translated">静态参数太多。最多应为 {0} 个参数，但是获得了 {1} 个未命名参数和 {2} 个命名参数。</target>
        <note />
      </trans-unit>
      <trans-unit id="infosInvalidProvidedLiteralValue">
        <source>Invalid provided literal value '{0}'</source>
        <target state="translated">所提供文本值“{0}”无效</target>
        <note />
      </trans-unit>
      <trans-unit id="invalidPlatformTarget">
        <source>The 'anycpu32bitpreferred' platform can only be used with EXE targets. You must use 'anycpu' instead.</source>
        <target state="translated">“anycpu32bitpreferred”平台只能用于 EXE 目标。必须改用“anycpu”。</target>
        <note />
      </trans-unit>
      <trans-unit id="tcThisValueMayNotBeInlined">
        <source>This member, function or value declaration may not be declared 'inline'</source>
        <target state="translated">此成员、函数或值声明不能声明为“inline”</target>
        <note />
      </trans-unit>
      <trans-unit id="etErasedTypeUsedInGeneration">
        <source>The provider '{0}' returned a non-generated type '{1}' in the context of a set of generated types. Consider adjusting the type provider to only return generated types.</source>
        <target state="translated">提供程序“{0}”在一组生成类型的上下文中返回了非生成类型“{1}”。请考虑调整类型提供程序以仅返回生成类型。</target>
        <note />
      </trans-unit>
      <trans-unit id="tcUnrecognizedQueryBinaryOperator">
        <source>Arguments to query operators may require parentheses, e.g. 'where (x &gt; y)' or 'groupBy (x.Length / 10)'</source>
        <target state="translated">查询运算符的参数可能需要括号，例如 "where (x &gt; y)" 或 "groupBy (x.Length / 10)"</target>
        <note />
      </trans-unit>
      <trans-unit id="crefNoSetOfHole">
        <source>A quotation may not involve an assignment to or taking the address of a captured local variable</source>
        <target state="translated">引号可能不涉及对捕获的本地变量赋值或获取其地址</target>
        <note />
      </trans-unit>
      <trans-unit id="nicePrintOtherOverloads1">
        <source>+ 1 overload</source>
        <target state="translated">+ 1 重载</target>
        <note />
      </trans-unit>
      <trans-unit id="nicePrintOtherOverloadsN">
        <source>+ {0} overloads</source>
        <target state="translated">+ {0} 重载</target>
        <note />
      </trans-unit>
      <trans-unit id="erasedTo">
        <source>Erased to</source>
        <target state="translated">已清除到的位置</target>
        <note />
      </trans-unit>
      <trans-unit id="parsUnfinishedExpression">
        <source>Unexpected token '{0}' or incomplete expression</source>
        <target state="translated">意外的标记“{0}”或不完整的表达式</target>
        <note />
      </trans-unit>
      <trans-unit id="parsAttributeOnIncompleteCode">
        <source>Cannot find code target for this attribute, possibly because the code after the attribute is incomplete.</source>
        <target state="translated">无法找到此特性的代码目标，可能是因为此特性后面的代码不完整。</target>
        <note />
      </trans-unit>
      <trans-unit id="parsTypeNameCannotBeEmpty">
        <source>Type name cannot be empty.</source>
        <target state="translated">类型名不能是空的。</target>
        <note />
      </trans-unit>
      <trans-unit id="buildProblemReadingAssembly">
        <source>Problem reading assembly '{0}': {1}</source>
        <target state="translated">读取程序集“{0}”时出现问题: {1}</target>
        <note />
      </trans-unit>
      <trans-unit id="tcTPFieldMustBeLiteral">
        <source>Invalid provided field. Provided fields of erased provided types must be literals.</source>
        <target state="translated">提供的字段无效。属于已清除的提供类型的提供字段必须为文本。</target>
        <note />
      </trans-unit>
      <trans-unit id="loadingDescription">
        <source>(loading description...)</source>
        <target state="translated">(正在加载说明...)</target>
        <note />
      </trans-unit>
      <trans-unit id="descriptionUnavailable">
        <source>(description unavailable...)</source>
        <target state="translated">(说明不可用...)</target>
        <note />
      </trans-unit>
      <trans-unit id="chkTyparMultipleClassConstraints">
        <source>A type variable has been constrained by multiple different class types. A type variable may only have one class constraint.</source>
        <target state="translated">一个类型变量已由多个不同的类类型进行约束。一个类型变量只能有一个类约束。</target>
        <note />
      </trans-unit>
      <trans-unit id="tcMatchMayNotBeUsedWithQuery">
        <source>'match' expressions may not be used in queries</source>
        <target state="translated">“match”表达式不能在查询中使用</target>
        <note />
      </trans-unit>
      <trans-unit id="memberOperatorDefinitionWithNonTripleArgument">
        <source>Infix operator member '{0}' has {1} initial argument(s). Expected a tuple of 3 arguments</source>
        <target state="translated">中缀运算符成员“{0}”具有 {1} 个初始参数。需要一个由 3 个参数构成的元组</target>
        <note />
      </trans-unit>
      <trans-unit id="cannotResolveNullableOperators">
        <source>The operator '{0}' cannot be resolved. Consider opening the module 'Microsoft.FSharp.Linq.NullableOperators'.</source>
        <target state="translated">无法解析运算符“{0}”。请考虑打开模块“Microsoft.FSharp.Linq.NullableOperators”。</target>
        <note />
      </trans-unit>
      <trans-unit id="tcOperatorRequiresIn">
        <source>'{0}' must be followed by 'in'. Usage: {1}.</source>
        <target state="translated">“{0}”后面必须跟“in”。用法: {1}。</target>
        <note />
      </trans-unit>
      <trans-unit id="parsIllegalMemberVarInObjectImplementation">
        <source>Neither 'member val' nor 'override val' definitions are permitted in object expressions.</source>
        <target state="translated">对象表达式中既不允许使用“member val”定义也不允许使用“override val”定义。</target>
        <note />
      </trans-unit>
      <trans-unit id="tcEmptyCopyAndUpdateRecordInvalid">
        <source>Copy-and-update record expressions must include at least one field.</source>
        <target state="translated">复制和更新记录表达式必须包含至少一个字段。</target>
        <note />
      </trans-unit>
      <trans-unit id="parsUnderscoreInvalidFieldName">
        <source>'_' cannot be used as field name</source>
        <target state="translated">“_”不能用作字段名称</target>
        <note />
      </trans-unit>
      <trans-unit id="tcGeneratedTypesShouldBeInternalOrPrivate">
        <source>The provided types generated by this use of a type provider may not be used from other F# assemblies and should be marked internal or private. Consider using 'type internal TypeName = ...' or 'type private TypeName = ...'.</source>
        <target state="translated">通过这种类型提供程序使用方式生成的提供的类型不能从其他 F# 程序集使用，应标记为内部或私有的。请考虑使用“type internal TypeName = ...”或“type private TypeName = ...”。</target>
        <note />
      </trans-unit>
      <trans-unit id="chkGetterAndSetterHaveSamePropertyType">
        <source>A property's getter and setter must have the same type. Property '{0}' has getter of type '{1}' but setter of type '{2}'.</source>
        <target state="translated">属性的 Getter 和 Setter 的类型必须相同。属性“{0}”的 Getter 的类型为“{1}”，而 Setter 的类型为“{2}”。</target>
        <note />
      </trans-unit>
      <trans-unit id="tcRuntimeSuppliedMethodCannotBeUsedInUserCode">
        <source>Array method '{0}' is supplied by the runtime and cannot be directly used in code. For operations with array elements consider using family of GetArray/SetArray functions from LanguagePrimitives.IntrinsicFunctions module.</source>
        <target state="translated">数组方法“{0}”由运行时提供且不能直接在代码中使用。对于带数组元素的操作，请考虑使用 LanguagePrimitives.IntrinsicFunctions 模块中的 GetArray/SetArray 函数系列。</target>
        <note />
      </trans-unit>
      <trans-unit id="tcUnionCaseConstructorDoesNotHaveFieldWithGivenName">
        <source>The union case '{0}' does not have a field named '{1}'.</source>
        <target state="translated">联合用例“{0}”没有名为“{1}”的字段。</target>
        <note />
      </trans-unit>
      <trans-unit id="tcUnionCaseFieldCannotBeUsedMoreThanOnce">
        <source>Union case/exception field '{0}' cannot be used more than once.</source>
        <target state="translated">无法多次使用联合用例/异常字段“{0}”。</target>
        <note />
      </trans-unit>
      <trans-unit id="tcFieldNameIsUsedModeThanOnce">
        <source>Named field '{0}' is used more than once.</source>
        <target state="translated">命名字段“{0}”多次被使用。</target>
        <note />
      </trans-unit>
      <trans-unit id="tcFieldNameConflictsWithGeneratedNameForAnonymousField">
        <source>Named field '{0}' conflicts with autogenerated name for anonymous field.</source>
        <target state="translated">命名字段“{0}”与匿名字段的自动生成名称发生冲突。</target>
        <note />
      </trans-unit>
      <trans-unit id="tastConstantExpressionOverflow">
        <source>This literal expression or attribute argument results in an arithmetic overflow.</source>
        <target state="translated">此文本表达式或特性参数会导致算术溢出。</target>
        <note />
      </trans-unit>
      <trans-unit id="tcIllegalStructTypeForConstantExpression">
        <source>This is not valid literal expression. The [&lt;Literal&gt;] attribute will be ignored.</source>
        <target state="translated">这不是有效的文本表达式。将忽略 [&lt;Literal&gt;] 属性。</target>
        <note />
      </trans-unit>
      <trans-unit id="fscSystemRuntimeInteropServicesIsRequired">
        <source>System.Runtime.InteropServices assembly is required to use UnknownWrapper\DispatchWrapper classes.</source>
        <target state="translated">要使用 UnknownWrapper\DispatchWrapper 类，System.Runtime.InteropServices 程序集是必须的。</target>
        <note />
      </trans-unit>
      <trans-unit id="abImplicitHeapAllocation">
        <source>The mutable local '{0}' is implicitly allocated as a reference cell because it has been captured by a closure. This warning is for informational purposes only to indicate where implicit allocations are performed.</source>
        <target state="translated">可变本地变量“{0}”隐式分配为引用单元格，因为它已由关闭事件捕获。此警告只是为了提供信息，用于指示执行了隐式分配的情况。</target>
        <note />
      </trans-unit>
      <trans-unit id="estApplyStaticArgumentsForMethodNotImplemented">
        <source>A type provider implemented GetStaticParametersForMethod, but ApplyStaticArgumentsForMethod was not implemented or invalid</source>
        <target state="translated">一个类型提供程序实现了 GetStaticParametersForMethod，但是 ApplyStaticArgumentsForMethod 未实现或无效</target>
        <note />
      </trans-unit>
      <trans-unit id="etErrorApplyingStaticArgumentsToMethod">
        <source>An error occured applying the static arguments to a provided method</source>
        <target state="translated">将静态参数应用于提供的方法时发生错误</target>
        <note />
      </trans-unit>
      <trans-unit id="pplexUnexpectedChar">
        <source>Unexpected character '{0}' in preprocessor expression</source>
        <target state="translated">预处理器表达式中意外的字符“{0}”</target>
        <note />
      </trans-unit>
      <trans-unit id="ppparsUnexpectedToken">
        <source>Unexpected token '{0}' in preprocessor expression</source>
        <target state="translated">预处理器表达式中意外的标记“{0}”</target>
        <note />
      </trans-unit>
      <trans-unit id="ppparsIncompleteExpression">
        <source>Incomplete preprocessor expression</source>
        <target state="translated">不完整的预处理器表达式</target>
        <note />
      </trans-unit>
      <trans-unit id="ppparsMissingToken">
        <source>Missing token '{0}' in preprocessor expression</source>
        <target state="translated">预处理器表达式中缺少的标记“{0}”</target>
        <note />
      </trans-unit>
      <trans-unit id="pickleMissingDefinition">
        <source>An error occurred while reading the F# metadata node at position {0} in table '{1}' of assembly '{2}'. The node had no matching declaration. Please report this warning. You may need to recompile the F# assembly you are using.</source>
        <target state="translated">于程序集“{2}”的表“{1}”中的位置 {0} 处读取 F# 元数据节点时出错。该节点没有匹配的声明。请报告此警告。你可能需要重新编译正在使用的 F# 程序集。</target>
        <note />
      </trans-unit>
      <trans-unit id="checkNotSufficientlyGenericBecauseOfScope">
        <source>Type inference caused the type variable {0} to escape its scope. Consider adding an explicit type parameter declaration or adjusting your code to be less generic.</source>
        <target state="translated">类型推理使类型变量 {0} 逸出其范围。请考虑添加显示类型参数声明或调整代码使其通用性降低。</target>
        <note />
      </trans-unit>
      <trans-unit id="checkNotSufficientlyGenericBecauseOfScopeAnon">
        <source>Type inference caused an inference type variable to escape its scope. Consider adding type annotations to make your code less generic.</source>
        <target state="translated">类型推理使推理类型变量逸出其范围。请考虑添加类型批注，使代码通用性降低。</target>
        <note />
      </trans-unit>
      <trans-unit id="checkRaiseFamilyFunctionArgumentCount">
        <source>Redundant arguments are being ignored in function '{0}'. Expected {1} but got {2} arguments.</source>
        <target state="translated">冗余参数在函数“{0}”中被忽略。期望 {1} 但获得 {2} 参数。</target>
        <note />
      </trans-unit>
      <trans-unit id="checkLowercaseLiteralBindingInPattern">
        <source>Lowercase literal '{0}' is being shadowed by a new pattern with the same name. Only uppercase and module-prefixed literals can be used as named patterns.</source>
        <target state="translated">小写文字“{0}”被具有相同名称的新模式隐藏。只有大写文字和模块作为前缀的文字可以用作命名模式。</target>
        <note />
      </trans-unit>
      <trans-unit id="tcLiteralDoesNotTakeArguments">
        <source>This literal pattern does not take arguments</source>
        <target state="translated">此文本模式不带有参数</target>
        <note />
      </trans-unit>
      <trans-unit id="tcConstructorsIllegalInAugmentation">
        <source>Constructors are not permitted as extension members - they must be defined as part of the original definition of the type</source>
        <target state="translated">不允许将构造函数作为扩展成员 - 必须将它们定义为类型原始定义的一部分</target>
        <note />
      </trans-unit>
      <trans-unit id="optsInvalidResponseFile">
        <source>Invalid response file '{0}' ( '{1}' )</source>
        <target state="translated">无效的响应文件“{0}”(“{1}”)</target>
        <note />
      </trans-unit>
      <trans-unit id="optsResponseFileNotFound">
        <source>Response file '{0}' not found in '{1}'</source>
        <target state="translated">在“{1}”中找不到响应文件“{0}”</target>
        <note />
      </trans-unit>
      <trans-unit id="optsResponseFileNameInvalid">
        <source>Response file name '{0}' is empty, contains invalid characters, has a drive specification without an absolute path, or is too long</source>
        <target state="translated">响应文件名“{0}”为空，包含无效字符，具有没有绝对路径的驱动器规格，或过长</target>
        <note />
      </trans-unit>
      <trans-unit id="fsharpCoreNotFoundToBeCopied">
        <source>Cannot find FSharp.Core.dll in compiler's directory</source>
        <target state="translated">在编译器目录中找不到 FSharp.Core.dll</target>
        <note />
      </trans-unit>
      <trans-unit id="tcTupleStructMismatch">
        <source>One tuple type is a struct tuple, the other is a reference tuple</source>
        <target state="translated">有一个元组类型是结构元组，而另一个则是引用元组</target>
        <note />
      </trans-unit>
      <trans-unit id="etMissingStaticArgumentsToMethod">
        <source>This provided method requires static parameters</source>
        <target state="translated">所提供方法需要静态参数</target>
        <note />
      </trans-unit>
      <trans-unit id="considerUpcast">
        <source>The conversion from {0} to {1} is a compile-time safe upcast, not a downcast. Consider using 'upcast' instead of 'downcast'.</source>
        <target state="translated">从 {0} 到 {1} 的转换是编译时安全的向上转换，而非向下转换。考虑使用 "upcast"，而非 "downcast"。</target>
        <note />
      </trans-unit>
      <trans-unit id="considerUpcastOperator">
        <source>The conversion from {0} to {1} is a compile-time safe upcast, not a downcast. Consider using the :&gt; (upcast) operator instead of the :?&gt; (downcast) operator.</source>
        <target state="translated">从 {0} 到 {1} 的转换是编译时安全的向上转换，而非向下转换。请考虑使用 :&gt; (upcast) 运算符而非 :?&gt; (downcast) 运算符。</target>
        <note />
      </trans-unit>
      <trans-unit id="tcRecImplied">
        <source>The 'rec' on this module is implied by an outer 'rec' declaration and is being ignored</source>
        <target state="translated">此模块上的 "rec" 由外部 "rec" 声明暗示，正被忽略</target>
        <note />
      </trans-unit>
      <trans-unit id="tcOpenFirstInMutRec">
        <source>In a recursive declaration group, 'open' declarations must come first in each module</source>
        <target state="translated">在递归声明组中，"open" 声明必须位于每个模块的首位</target>
        <note />
      </trans-unit>
      <trans-unit id="tcModuleAbbrevFirstInMutRec">
        <source>In a recursive declaration group, module abbreviations must come after all 'open' declarations and before other declarations</source>
        <target state="translated">在递归声明组中，模块缩写必须处于所有 "open" 声明之后，并且在其他声明之前</target>
        <note />
      </trans-unit>
      <trans-unit id="tcUnsupportedMutRecDecl">
        <source>This declaration is not supported in recursive declaration groups</source>
        <target state="translated">递归声明组中不支持此声明</target>
        <note />
      </trans-unit>
      <trans-unit id="parsInvalidUseOfRec">
        <source>Invalid use of 'rec' keyword</source>
        <target state="translated">无效的 "rec" 关键字使用</target>
        <note />
      </trans-unit>
      <trans-unit id="tcStructUnionMultiCaseDistinctFields">
        <source>If a union type has more than one case and is a struct, then all fields within the union type must be given unique names.</source>
        <target state="translated">如果联合类型有多个用例且为结构，则必须赋予此联合类型中的所有字段唯一的名称。</target>
        <note />
      </trans-unit>
      <trans-unit id="CallerMemberNameIsOverriden">
        <source>The CallerMemberNameAttribute applied to parameter '{0}' will have no effect. It is overridden by the CallerFilePathAttribute.</source>
        <target state="translated">应用于参数“{0}”的 CallerMemberNameAttribute 不会起作用。它已由 CallerFilePathAttribute 替代。</target>
        <note />
      </trans-unit>
      <trans-unit id="tcFixedNotAllowed">
        <source>Invalid use of 'fixed'. 'fixed' may only be used in a declaration of the form 'use x = fixed expr' where the expression is an array, the address of a field, the address of an array element or a string'</source>
        <target state="translated">无效的 "fixed" 使用。"fixed" 只能用在 "use x = fixed expr" 形式的声明中，其中表达式为数组、字段的地址、数组元素或字符串的地址</target>
        <note />
      </trans-unit>
      <trans-unit id="tcCouldNotFindOffsetToStringData">
        <source>Could not find method System.Runtime.CompilerServices.OffsetToStringData in references when building 'fixed' expression.</source>
        <target state="translated">生成 "fixed" 表达式时，在引用中找不到方法 System.Runtime.CompilerServices.OffsetToStringData。</target>
        <note />
      </trans-unit>
      <trans-unit id="tcNamedActivePattern">
        <source>{0} is an active pattern and cannot be treated as a discriminated union case with named fields.</source>
        <target state="translated">{0} 为活动模式，不能将其作为带命名字段的可区分联合用例。</target>
        <note />
      </trans-unit>
      <trans-unit id="DefaultParameterValueNotAppropriateForArgument">
        <source>The default value does not have the same type as the argument. The DefaultParameterValue attribute and any Optional attribute will be ignored. Note: 'null' needs to be annotated with the correct type, e.g. 'DefaultParameterValue(null:obj)'.</source>
        <target state="translated">默认值与参数的类型不同。将忽略 DefaultParameterValue 属性以及任何可选属性。注意: "null" 需要用正确的类型进行批注，例如 "DefaultParameterValue(null:obj)"。</target>
        <note />
      </trans-unit>
      <trans-unit id="tcGlobalsSystemTypeNotFound">
        <source>The system type '{0}' was required but no referenced system DLL contained this type</source>
        <target state="translated">需要系统类型“{0}”，但没有引用系统 DLL 包含此类型</target>
        <note />
      </trans-unit>
      <trans-unit id="typrelMemberHasMultiplePossibleDispatchSlots">
        <source>The member '{0}' matches multiple overloads of the same method.\nPlease restrict it to one of the following:{1}.</source>
        <target state="translated">成员“{0}”与同一方法的多个重载匹配。\n请将其限制为下面其中一项: {1}。</target>
        <note />
      </trans-unit>
      <trans-unit id="methodIsNotStatic">
        <source>Method or object constructor '{0}' is not static</source>
        <target state="translated">方法或对象构造函数“{0}”不是静态的</target>
        <note />
      </trans-unit>
      <trans-unit id="parsUnexpectedSymbolEqualsInsteadOfIn">
        <source>Unexpected symbol '=' in expression. Did you intend to use 'for x in y .. z do' instead?</source>
        <target state="translated">表达式中出现意外符号 "="。是否想要改用 "for x in y .. z do"?</target>
        <note />
      </trans-unit>
      <trans-unit id="keywordDescriptionAbstract">
        <source>Indicates a method that either has no implementation in the type in which it is declared or that is virtual and has a default implementation.</source>
        <target state="translated">表示一种方法，该方法在进行声明的类型中没有任何实现，或该方法为虚拟方法且包含默认实现。</target>
        <note />
      </trans-unit>
      <trans-unit id="keyworkDescriptionAnd">
        <source>Used in mutually recursive bindings, in property declarations, and with multiple constraints on generic parameters.</source>
        <target state="translated">用于互相递归绑定、属性声明，并用于对泛型参数的多个约束。</target>
        <note />
      </trans-unit>
      <trans-unit id="keywordDescriptionAs">
        <source>Used to give the current class object an object name. Also used to give a name to a whole pattern within a pattern match.</source>
        <target state="translated">用于向当前类对象提供对象名称。另外，也用于向模式匹配中的整个模式提供名称。</target>
        <note />
      </trans-unit>
      <trans-unit id="keywordDescriptionAssert">
        <source>Used to verify code during debugging.</source>
        <target state="translated">用于在调试期间验证代码。</target>
        <note />
      </trans-unit>
      <trans-unit id="keywordDescriptionBase">
        <source>Used as the name of the base class object.</source>
        <target state="translated">用作基类对象的名称。</target>
        <note />
      </trans-unit>
      <trans-unit id="keywordDescriptionBegin">
        <source>In verbose syntax, indicates the start of a code block.</source>
        <target state="translated">在详细语法中，指示程序块的开头。</target>
        <note />
      </trans-unit>
      <trans-unit id="keywordDescriptionClass">
        <source>In verbose syntax, indicates the start of a class definition.</source>
        <target state="translated">在详细语法中，表示类定义的开头。</target>
        <note />
      </trans-unit>
      <trans-unit id="keywordDescriptionDefault">
        <source>Indicates an implementation of an abstract method; used together with an abstract method declaration to create a virtual method.</source>
        <target state="translated">表示抽象方法的实现；与抽象方法声明配合使用可创建虚拟方法。</target>
        <note />
      </trans-unit>
      <trans-unit id="keywordDescriptionDelegate">
        <source>Used to declare a delegate.</source>
        <target state="translated">用于声明委托。</target>
        <note />
      </trans-unit>
      <trans-unit id="keywordDescriptionDo">
        <source>Used in looping constructs or to execute imperative code.</source>
        <target state="translated">用于循环构造或执行强制性代码。</target>
        <note />
      </trans-unit>
      <trans-unit id="keywordDescriptionDone">
        <source>In verbose syntax, indicates the end of a block of code in a looping expression.</source>
        <target state="translated">在详细语法中，表示循环表达式中程序块的结尾。</target>
        <note />
      </trans-unit>
      <trans-unit id="keywordDescriptionDowncast">
        <source>Used to convert to a type that is lower in the inheritance chain.</source>
        <target state="translated">用于转换为较低继承链中的类型。</target>
        <note />
      </trans-unit>
      <trans-unit id="keywordDescriptionDownto">
        <source>In a for expression, used when counting in reverse.</source>
        <target state="translated">在 for 表达式中，在反向计数时使用。</target>
        <note />
      </trans-unit>
      <trans-unit id="keywordDescriptionElif">
        <source>Used in conditional branching. A short form of else if.</source>
        <target state="translated">用于条件性分支。Else if 的缩写形式。</target>
        <note />
      </trans-unit>
      <trans-unit id="keywordDescriptionElse">
        <source>Used in conditional branching.</source>
        <target state="translated">用于条件性分支。</target>
        <note />
      </trans-unit>
      <trans-unit id="keywordDescriptionEnd">
        <source>In type definitions and type extensions, indicates the end of a section of member definitions. In verbose syntax, used to specify the end of a code block that starts with the begin keyword.</source>
        <target state="translated">在类型定义和类型扩展中，表示成员定义的某部分的结尾。在详细语法中，用于指定以 begin 关键字开头的程序块的结尾。</target>
        <note />
      </trans-unit>
      <trans-unit id="keywordDescriptionException">
        <source>Used to declare an exception type.</source>
        <target state="translated">用于声明异常类型。</target>
        <note />
      </trans-unit>
      <trans-unit id="keywordDescriptionExtern">
        <source>Indicates that a declared program element is defined in another binary or assembly.</source>
        <target state="translated">表示声明的计划元素在其他二进制文件或程序集中定义。</target>
        <note />
      </trans-unit>
      <trans-unit id="keywordDescriptionTrueFalse">
        <source>Used as a Boolean literal.</source>
        <target state="translated">用作布尔文本</target>
        <note />
      </trans-unit>
      <trans-unit id="keywordDescriptionFinally">
        <source>Used together with try to introduce a block of code that executes regardless of whether an exception occurs.</source>
        <target state="translated">与 try 配合使用，以引入无论是否发生异常都将执行的代码块。</target>
        <note />
      </trans-unit>
      <trans-unit id="keywordDescriptionFor">
        <source>Used in looping constructs.</source>
        <target state="translated">用于循环构造。</target>
        <note />
      </trans-unit>
      <trans-unit id="keywordDescriptionFun">
        <source>Used in lambda expressions, also known as anonymous functions.</source>
        <target state="translated">用于 lambda 表达式，也称为异步函数。</target>
        <note />
      </trans-unit>
      <trans-unit id="keywordDescriptionFunction">
        <source>Used as a shorter alternative to the fun keyword and a match expression in a lambda expression that has pattern matching on a single argument.</source>
        <target state="translated">用作 fun 关键字的更短替代项以及 lambda 表达式中具有单个参数模式匹配的匹配表达式。</target>
        <note />
      </trans-unit>
      <trans-unit id="keywordDescriptionGlobal">
        <source>Used to reference the top-level .NET namespace.</source>
        <target state="translated">用于引用顶级 .NET 命名空间。</target>
        <note />
      </trans-unit>
      <trans-unit id="keywordDescriptionIf">
        <source>Used in conditional branching constructs.</source>
        <target state="translated">用于条件性分支构造。</target>
        <note />
      </trans-unit>
      <trans-unit id="keywordDescriptionIn">
        <source>Used for sequence expressions and, in verbose syntax, to separate expressions from bindings.</source>
        <target state="translated">用于序列表达式，并且在详细语法中，用于分隔绑定中的表达式。</target>
        <note />
      </trans-unit>
      <trans-unit id="keywordDescriptionInherit">
        <source>Used to specify a base class or base interface.</source>
        <target state="translated">用于指定基类或基接口。</target>
        <note />
      </trans-unit>
      <trans-unit id="keywordDescriptionInline">
        <source>Used to indicate a function that should be integrated directly into the caller's code.</source>
        <target state="translated">用于表示应直接集成到调用方代码中的函数。</target>
        <note />
      </trans-unit>
      <trans-unit id="keywordDescriptionInterface">
        <source>Used to declare and implement interfaces.</source>
        <target state="translated">用于声明和实现接口。</target>
        <note />
      </trans-unit>
      <trans-unit id="keywordDescriptionInternal">
        <source>Used to specify that a member is visible inside an assembly but not outside it.</source>
        <target state="translated">用于指定某成员在程序集内可见，但在程序集外不可见。</target>
        <note />
      </trans-unit>
      <trans-unit id="keywordDescriptionLazy">
        <source>Used to specify a computation that is to be performed only when a result is needed.</source>
        <target state="translated">用于指定仅当需要结果时要执行的计算。</target>
        <note />
      </trans-unit>
      <trans-unit id="keywordDescriptionLet">
        <source>Used to associate, or bind, a name to a value or function.</source>
        <target state="translated">用于将名称关联或绑定到值或函数。</target>
        <note />
      </trans-unit>
      <trans-unit id="keywordDescriptionLetBang">
        <source>Used in computation expressions to bind a name to the result of another computation expression.</source>
        <target state="translated">用于在计算表达式中将名称绑定到另一计算表达式的结果。</target>
        <note />
      </trans-unit>
      <trans-unit id="keywordDescriptionMatch">
        <source>Used to branch by comparing a value to a pattern.</source>
        <target state="translated">用于通过比较值与模式来进行分支。</target>
        <note />
      </trans-unit>
      <trans-unit id="keywordDescriptionMember">
        <source>Used to declare a property or method in an object type.</source>
        <target state="translated">用于声明对象类型中的属性或方法。</target>
        <note />
      </trans-unit>
      <trans-unit id="keywordDescriptionModule">
        <source>Used to associate a name with a group of related types, values, and functions, to logically separate it from other code.</source>
        <target state="translated">用于将名称与一组相关类型、值和函数关联，从逻辑上将其与其他代码分开。</target>
        <note />
      </trans-unit>
      <trans-unit id="keywordDescriptionMutable">
        <source>Used to declare a variable, that is, a value that can be changed.</source>
        <target state="translated">用于声明变量，即可更改的值。</target>
        <note />
      </trans-unit>
      <trans-unit id="keywordDescriptionNamespace">
        <source>Used to associate a name with a group of related types and modules, to logically separate it from other code.</source>
        <target state="translated">用于将名称与一组相关类型和模块关联，从逻辑上将其与其他代码分开。</target>
        <note />
      </trans-unit>
      <trans-unit id="keywordDescriptionNew">
        <source>Used to declare, define, or invoke a constructor that creates or that can create an object. Also used in generic parameter constraints to indicate that a type must have a certain constructor.</source>
        <target state="translated">用于声明、定义或调用创建或可创建对象的构造函数。另外，也用于泛型参数约束，以表示类型必需包含某构造函数。</target>
        <note />
      </trans-unit>
      <trans-unit id="keywordDescriptionNot">
        <source>Not actually a keyword. However, not struct in combination is used as a generic parameter constraint.</source>
        <target state="translated">实际上不是关键字。但是，组合中的结构不会用作泛型参数约束。</target>
        <note />
      </trans-unit>
      <trans-unit id="keywordDescriptionNull">
        <source>Indicates the absence of an object. Also used in generic parameter constraints.</source>
        <target state="translated">表示缺少对象。另外，还用于泛型参数约束。</target>
        <note />
      </trans-unit>
      <trans-unit id="keywordDescriptionOf">
        <source>Used in discriminated unions to indicate the type of categories of values, and in delegate and exception declarations.</source>
        <target state="translated">在可区分的联合中用于表示值类别的类型，并用于委托和异常声明。</target>
        <note />
      </trans-unit>
      <trans-unit id="keywordDescriptionOpen">
        <source>Used to make the contents of a namespace or module available without qualification.</source>
        <target state="translated">用于使命名空间或模块的内容无需限定即可使用。</target>
        <note />
      </trans-unit>
      <trans-unit id="keywordDescriptionOr">
        <source>Used with Boolean conditions as a Boolean or operator. Equivalent to ||. Also used in member constraints.</source>
        <target state="translated">与布尔条件配合使用，作为布尔值或运算符。相当于 ||。另外，也用于成员约束。</target>
        <note />
      </trans-unit>
      <trans-unit id="keywordDescriptionOverride">
        <source>Used to implement a version of an abstract or virtual method that differs from the base version.</source>
        <target state="translated">用于实现与基础版本不同的抽象或虚拟方法的版本。</target>
        <note />
      </trans-unit>
      <trans-unit id="keywordDescriptionPrivate">
        <source>Restricts access to a member to code in the same type or module.</source>
        <target state="translated">限制成员使用相同类型或模块编码的权限。</target>
        <note />
      </trans-unit>
      <trans-unit id="keywordDescriptionPublic">
        <source>Allows access to a member from outside the type.</source>
        <target state="translated">允许访问类型外的成员。</target>
        <note />
      </trans-unit>
      <trans-unit id="keywordDescriptionRec">
        <source>Used to indicate that a function is recursive.</source>
        <target state="translated">用于表示某函数为递归函数。</target>
        <note />
      </trans-unit>
      <trans-unit id="keywordDescriptionReturn">
        <source>Used to provide a value for the result of the containing computation expression.</source>
        <target state="translated">用于为包含计算表达式的结果提供一个值。</target>
        <note />
      </trans-unit>
      <trans-unit id="keywordDescriptionReturnBang">
        <source>Used to provide a value for the result of the containing computation expression, where that value itself comes from the result another computation expression.</source>
        <target state="translated">用于为包含计算表达式的结果提供一个值，其中该值本身来自另一计算表达式的结果。</target>
        <note />
      </trans-unit>
      <trans-unit id="keywordDescriptionSelect">
        <source>Used in query expressions to specify what fields or columns to extract. Note that this is a contextual keyword, which means that it is not actually a reserved word and it only acts like a keyword in appropriate context.</source>
        <target state="translated">在查询表达式中用于指定要提取的字段或列。注意，这是上下文关键字，意味着它实际上并不是保留字，而只会充当相应上下文中的关键字。</target>
        <note />
      </trans-unit>
      <trans-unit id="keywordDescriptionStatic">
        <source>Used to indicate a method or property that can be called without an instance of a type, or a value member that is shared among all instances of a type.</source>
        <target state="translated">用于表示可在没有类型实例的情况下调用的方法或属性，或者在某类型的所有实例中共享的值成员。</target>
        <note />
      </trans-unit>
      <trans-unit id="keywordDescriptionStruct">
        <source>Used to declare a structure type. Also used in generic parameter constraints. Used for OCaml compatibility in module definitions.</source>
        <target state="translated">用于声明结构类型。另外，也用于泛型参数约束。用于模块定义中的 OCaml 兼容性。</target>
        <note />
      </trans-unit>
      <trans-unit id="keywordDescriptionThen">
        <source>Used in conditional expressions. Also used to perform side effects after object construction.</source>
        <target state="translated">用于条件表达式。另外，也用于处理构造对象后的意外结果。</target>
        <note />
      </trans-unit>
      <trans-unit id="keywordDescriptionTo">
        <source>Used in for loops to indicate a range.</source>
        <target state="translated">在 for 循环中用于表示范围。</target>
        <note />
      </trans-unit>
      <trans-unit id="keywordDescriptionTry">
        <source>Used to introduce a block of code that might generate an exception. Used together with with or finally.</source>
        <target state="translated">用于引入可能产生异常的代码块。与 with 或 finally 配合使用。</target>
        <note />
      </trans-unit>
      <trans-unit id="keywordDescriptionType">
        <source>Used to declare a class, record, structure, discriminated union, enumeration type, unit of measure, or type abbreviation.</source>
        <target state="translated">用于声明类、记录、结构、可区分的联合、枚举类型、度量单位或类型缩写。</target>
        <note />
      </trans-unit>
      <trans-unit id="keywordDescriptionUpcast">
        <source>Used to convert to a type that is higher in the inheritance chain.</source>
        <target state="translated">用于转换为较高继承链中的类型。</target>
        <note />
      </trans-unit>
      <trans-unit id="keywordDescriptionUse">
        <source>Used instead of let for values that implement IDisposable</source>
        <target state="translated">代替 let 用于实现 IDisposable 的值</target>
        <note />
      </trans-unit>
      <trans-unit id="keywordDescriptionUseBang">
        <source>Used instead of let! in computation expressions for computation expression results that implement IDisposable.</source>
        <target state="translated">用于替代计算表达式中的 let! 来处理实现 IDisposable 的计算表达式结果。</target>
        <note />
      </trans-unit>
      <trans-unit id="keywordDescriptionVal">
        <source>Used in a signature to indicate a value, or in a type to declare a member, in limited situations.</source>
        <target state="translated">在签名中用于表示值，或在类型中用于声明成员，但情况有限。</target>
        <note />
      </trans-unit>
      <trans-unit id="keywordDescriptionVoid">
        <source>Indicates the .NET void type. Used when interoperating with other .NET languages.</source>
        <target state="translated">表示 .NET void 类型。在与其他 .NET 语言交互操作时使用。</target>
        <note />
      </trans-unit>
      <trans-unit id="keywordDescriptionWhen">
        <source>Used for Boolean conditions (when guards) on pattern matches and to introduce a constraint clause for a generic type parameter.</source>
        <target state="translated">用于模式匹配的布尔条件(临界时)以及用于引入泛型类型参数的约束子句。</target>
        <note />
      </trans-unit>
      <trans-unit id="keywordDescriptionWhile">
        <source>Introduces a looping construct.</source>
        <target state="translated">引入循环构造。</target>
        <note />
      </trans-unit>
      <trans-unit id="keywordDescriptionWith">
        <source>Used together with the match keyword in pattern matching expressions. Also used in object expressions, record copying expressions, and type extensions to introduce member definitions, and to introduce exception handlers.</source>
        <target state="translated">在模式匹配表达式中与 match 关键字配合使用。此外，也用于在对象表达式、记录复制表达式和类型扩展，以引入成员定义和异常处理程序。</target>
        <note />
      </trans-unit>
      <trans-unit id="keywordDescriptionYield">
        <source>Used in a sequence expression to produce a value for a sequence.</source>
        <target state="translated">在序列表达式中用于产生序列的值。</target>
        <note />
      </trans-unit>
      <trans-unit id="keywordDescriptionYieldBang">
        <source>Used in a computation expression to append the result of a given computation expression to a collection of results for the containing computation expression.</source>
        <target state="translated">在计算表达式中用于将给定计算表达式的结果追加到包含计算表达式的结果集合。</target>
        <note />
      </trans-unit>
      <trans-unit id="keywordDescriptionRightArrow">
        <source>In function types, delimits arguments and return values. Yields an expression (in sequence expressions); equivalent to the yield keyword. Used in match expressions</source>
        <target state="translated">在函数类型中，分隔参数并返回值。生成表达式(在序列表达式中)；相当于 yield 关键字。用于匹配表达式中。</target>
        <note />
      </trans-unit>
      <trans-unit id="keywordDescriptionLeftArrow">
        <source>Assigns a value to a variable.</source>
        <target state="translated">将一个值赋予变量。</target>
        <note />
      </trans-unit>
      <trans-unit id="keywordDescriptionCast">
        <source>Converts a type to type that is higher in the hierarchy.</source>
        <target state="translated">将某类型转换为较高层次结构中的类型。</target>
        <note />
      </trans-unit>
      <trans-unit id="keywordDescriptionDynamicCast">
        <source>Converts a type to a type that is lower in the hierarchy.</source>
        <target state="translated">将某类型转换为较低层次结构中的类型。</target>
        <note />
      </trans-unit>
      <trans-unit id="keywordDescriptionTypedQuotation">
        <source>Delimits a typed code quotation.</source>
        <target state="translated">分隔类型化代码引用。</target>
        <note />
      </trans-unit>
      <trans-unit id="keywordDescriptionUntypedQuotation">
        <source>Delimits a untyped code quotation.</source>
        <target state="translated">分隔非类型化代码引用。</target>
        <note />
      </trans-unit>
      <trans-unit id="itemNotFoundDuringDynamicCodeGen">
        <source>{0} '{1}' not found in assembly '{2}'. A possible cause may be a version incompatibility. You may need to explicitly reference the correct version of this assembly to allow all referenced components to use the correct version.</source>
        <target state="translated">{0} 程序集“{2}”中找不到“{1}”。可能的原因或许是版本不兼容。可能需要显式引用此程序集的正确版本，以便所有引用的组件都能使用正确的版本。</target>
        <note />
      </trans-unit>
      <trans-unit id="itemNotFoundInTypeDuringDynamicCodeGen">
        <source>{0} '{1}' not found in type '{2}' from assembly '{3}'. A possible cause may be a version incompatibility. You may need to explicitly reference the correct version of this assembly to allow all referenced components to use the correct version.</source>
        <target state="translated">{0} 从程序集“{3}”的类型“{2}”中找不到“{1}”。可能的原因或许是版本不兼容。可能需要显式引用此程序集的正确版本，以便所有引用的组件都能使用正确的版本。</target>
        <note />
      </trans-unit>
      <trans-unit id="descriptionWordIs">
        <source>is</source>
        <target state="translated">是</target>
        <note />
      </trans-unit>
      <trans-unit id="notAFunction">
        <source>This value is not a function and cannot be applied.</source>
        <target state="translated">此值不是一个函数，无法应用。</target>
        <note />
      </trans-unit>
      <trans-unit id="notAFunctionButMaybeIndexerWithName">
        <source>This value is not a function and cannot be applied. Did you intend to access the indexer via {0}.[index] instead?</source>
        <target state="translated">此值不是一个函数，无法应用。是否曾打算改为通过 {0}.[index] 访问索引器?</target>
        <note />
      </trans-unit>
      <trans-unit id="notAFunctionButMaybeIndexer">
        <source>This expression is not a function and cannot be applied. Did you intend to access the indexer via expr.[index] instead?</source>
        <target state="translated">此值不是一个函数，无法应用。是否曾打算改为通过 expr.[index] 访问索引器?</target>
        <note />
      </trans-unit>
      <trans-unit id="notAFunctionButMaybeDeclaration">
        <source>This value is not a function and cannot be applied. Did you forget to terminate a declaration?</source>
        <target state="translated">此值不是一个函数，无法应用。您是否忘记结束某个声明?</target>
        <note />
      </trans-unit>
      <trans-unit id="ArgumentsInSigAndImplMismatch">
        <source>The argument names in the signature '{0}' and implementation '{1}' do not match. The argument name from the signature file will be used. This may cause problems when debugging or profiling.</source>
        <target state="translated">签名“{0}”和实现“{1}”中的参数名称不匹配。将使用签名文件中的参数名称。在进行调试或分析时这可能会导致问题。</target>
        <note />
      </trans-unit>
      <trans-unit id="pickleUnexpectedNonZero">
        <source>An error occurred while reading the F# metadata of assembly '{0}'. A reserved construct was utilized. You may need to upgrade your F# compiler or use an earlier version of the assembly that doesn't make use of a specific construct.</source>
        <target state="translated">读取程序集“{0}”的 F# 元数据时出错。使用了保留的构造。可能需要升级 F# 编译器或使用不用特定构造的较早版本的程序集。</target>
        <note />
      </trans-unit>
      <trans-unit id="tcTupleMemberNotNormallyUsed">
        <source>This method or property is not normally used from F# code, use an explicit tuple pattern for deconstruction instead.</source>
        <target state="translated">通常不通过 F# 代码使用此方法或属性，而是改用显式元组模式进行析构。</target>
        <note />
      </trans-unit>
      <trans-unit id="implicitlyDiscardedInSequenceExpression">
        <source>This expression returns a value of type '{0}' but is implicitly discarded. Consider using 'let' to bind the result to a name, e.g. 'let result = expression'. If you intended to use the expression as a value in the sequence then use an explicit 'yield'.</source>
        <target state="translated">此表达式返回类型为“{0}”的值，但被隐式放弃。请考虑使用 "let" 将结果绑定到名称，例如 "let result = expression"。如果要使用该表达式作为序列中的值，则使用显式 "yield"。</target>
        <note />
      </trans-unit>
      <trans-unit id="implicitlyDiscardedSequenceInSequenceExpression">
        <source>This expression returns a value of type '{0}' but is implicitly discarded. Consider using 'let' to bind the result to a name, e.g. 'let result = expression'. If you intended to use the expression as a value in the sequence then use an explicit 'yield!'.</source>
        <target state="translated">此表达式返回类型为“{0}”的值，但被隐式放弃。请考虑使用 "let" 将结果绑定到名称，例如 "let result = expression"。如果要使用该表达式作为序列中的值，则使用显式 "yield!"。</target>
        <note />
      </trans-unit>
      <trans-unit id="keywordDescriptionMatchBang">
        <source>Used in computation expressions to pattern match directly over the result of another computation expression.</source>
        <target state="translated">在计算表达式中用于直接对另一个计算表达式的结果进行模式匹配。</target>
        <note />
      </trans-unit>
      <trans-unit id="ilreadFileChanged">
        <source>The file '{0}' changed on disk unexpectedly, please reload.</source>
        <target state="translated">文件“{0}”在磁盘上意外更改，请重新加载。</target>
        <note />
      </trans-unit>
      <trans-unit id="writeToReadOnlyByref">
        <source>The byref pointer is readonly, so this write is not permitted.</source>
        <target state="translated">此 byref 指针为只读，因此，不允许此写入。</target>
        <note />
      </trans-unit>
      <trans-unit id="tastValueMustBeMutable">
        <source>A value must be mutable in order to mutate the contents or take the address of a value type, e.g. 'let mutable x = ...'</source>
        <target state="translated">值必须是可变的，以便更改内容或采用值类型的地址，例如“let mutable x = ...”</target>
        <note />
      </trans-unit>
      <trans-unit id="readOnlyAttributeOnStructWithMutableField">
        <source>A ReadOnly attribute has been applied to a struct type with a mutable field.</source>
        <target state="translated">已对包含可变字段的结构类型应用只读属性。</target>
        <note />
      </trans-unit>
      <trans-unit id="tcByrefReturnImplicitlyDereferenced">
        <source>A byref pointer returned by a function or method is implicitly dereferenced as of F# 4.5. To acquire the return value as a pointer, use the address-of operator, e.g. '&amp;f(x)' or '&amp;obj.Method(arg1, arg2)'.</source>
        <target state="translated">自 F# 4.5 起，隐式取消引用由函数或方法返回的 byref 指针。要获取返回值作为指针，请使用 address-of 运算符，例如 "&amp;f(x)" 或 "&amp;obj.Method(arg1, arg2)"。</target>
        <note />
      </trans-unit>
      <trans-unit id="tcByRefLikeNotStruct">
        <source>A type annotated with IsByRefLike must also be a struct. Consider adding the [&lt;Struct&gt;] attribute to the type.</source>
        <target state="translated">使用 IsByRefLike 注释的类型还必须是一个结构。请考虑向该类型添加 [&lt;Struct&gt;] 属性。</target>
        <note />
      </trans-unit>
      <trans-unit id="chkNoByrefAddressOfLocal">
        <source>The address of the variable '{0}' or a related expression cannot be used at this point. This is to ensure the address of the local value does not escape its scope.</source>
        <target state="translated">此时无法使用变量“{0}”或相关表达式的地址。这是为了确保本地值的地址不超出其范围。</target>
        <note />
      </trans-unit>
      <trans-unit id="chkNoWriteToLimitedSpan">
        <source>This value can't be assigned because the target '{0}' may refer to non-stack-local memory, while the expression being assigned is assessed to potentially refer to stack-local memory. This is to help prevent pointers to stack-bound memory escaping their scope.</source>
        <target state="translated">无法分配此值，因为目标“{0}”可能涉及非堆栈本地内存，而分配的表达式经评估可能涉及堆栈本地内存。这有助于防止指向堆栈绑定内存的指针超出其范围。</target>
        <note />
      </trans-unit>
      <trans-unit id="tastValueMustBeLocal">
        <source>A value defined in a module must be mutable in order to take its address, e.g. 'let mutable x = ...'</source>
        <target state="translated">在模块中定义的值必须是可变的，以便获取其地址，例如 “let mutable x = ...”</target>
        <note />
      </trans-unit>
      <trans-unit id="tcIsReadOnlyNotStruct">
        <source>A type annotated with IsReadOnly must also be a struct. Consider adding the [&lt;Struct&gt;] attribute to the type.</source>
        <target state="translated">使用 IsReadOnly 注释的类型还必须是一个结构。请考虑向该类型添加 [&lt;Struct&gt;] 属性。</target>
        <note />
      </trans-unit>
      <trans-unit id="chkStructsMayNotReturnAddressesOfContents">
        <source>Struct members cannot return the address of fields of the struct by reference</source>
        <target state="translated">结构成员无法通过引用返回此结构的字段地址</target>
        <note />
      </trans-unit>
      <trans-unit id="chkNoByrefLikeFunctionCall">
        <source>The function or method call cannot be used at this point, because one argument that is a byref of a non-stack-local Span or IsByRefLike type is used with another argument that is a stack-local Span or IsByRefLike type. This is to ensure the address of the local value does not escape its scope.</source>
        <target state="translated">此时无法使用函数或方法调用，因为结合使用了一个非堆栈本地 Span 或 IsByRefLike 类型的 byref 参数和另一堆栈本地 Span 或 IsByRefLike 类型的参数。这是为了确保本地值的地址不超出其范围。</target>
        <note />
      </trans-unit>
      <trans-unit id="chkNoByrefAddressOfValueFromExpression">
        <source>The address of a value returned from the expression cannot be used at this point. This is to ensure the address of the local value does not escape its scope.</source>
        <target state="translated">此时无法使用从表达式返回的值的地址。这是为了确保本地值的地址不超出其范围。</target>
        <note />
      </trans-unit>
      <trans-unit id="chkNoSpanLikeVariable">
        <source>The Span or IsByRefLike variable '{0}' cannot be used at this point. This is to ensure the address of the local value does not escape its scope.</source>
        <target state="translated">此时无法使用 Span 或 IsByRefLike 变量“{0}”。这是为了确保本地值的地址不超出其范围。</target>
        <note />
      </trans-unit>
      <trans-unit id="chkNoSpanLikeValueFromExpression">
        <source>A Span or IsByRefLike value returned from the expression cannot be used at ths point. This is to ensure the address of the local value does not escape its scope.</source>
        <target state="translated">此时无法使用从表达式返回的 Span 或 IsByRefLike 值。这是为了确保本地值的地址不超出其范围。</target>
        <note />
      </trans-unit>
      <trans-unit id="tastCantTakeAddressOfExpression">
        <source>Cannot take the address of the value returned from the expression. Assign the returned value to a let-bound value before taking the address.</source>
        <target state="translated">无法采用从表达式返回的地址值。在采用地址前将返回值分配给 let 绑定值。</target>
        <note />
      </trans-unit>
      <trans-unit id="parsUnmatchedBraceBar">
        <source>Unmatched '{{|'</source>
        <target state="translated">未匹配的 "{{|"</target>
        <note />
      </trans-unit>
      <trans-unit id="typeInfoAnonRecdField">
        <source>anonymous record field</source>
        <target state="translated">匿名记录字段</target>
        <note />
      </trans-unit>
      <trans-unit id="tcExceptionConstructorDoesNotHaveFieldWithGivenName">
        <source>The exception '{0}' does not have a field named '{1}'.</source>
        <target state="translated">异常“{0}”没有名为“{1}”的字段。</target>
        <note />
      </trans-unit>
      <trans-unit id="tcActivePatternsDoNotHaveFields">
        <source>Active patterns do not have fields. This syntax is invalid.</source>
        <target state="translated">活动模式没有字段。此语法无效。</target>
        <note />
      </trans-unit>
      <trans-unit id="tcConstructorDoesNotHaveFieldWithGivenName">
        <source>The constructor does not have a field named '{0}'.</source>
        <target state="translated">构造函数没有名为“{0}”的字段。</target>
        <note />
      </trans-unit>
      <trans-unit id="tcAnonRecdCcuMismatch">
        <source>Two anonymous record types are from different assemblies '{0}' and '{1}'</source>
        <target state="translated">两个匿名记录类型来自不同的程序集“{0}”和“{1}”</target>
        <note />
      </trans-unit>
      <trans-unit id="tcAnonRecdFieldNameMismatch">
        <source>Two anonymous record types have mismatched sets of field names '{0}' and '{1}'</source>
        <target state="translated">两个匿名记录类型具有一组不匹配的字段名称“{0}”和“{1}”</target>
        <note />
      </trans-unit>
      <trans-unit id="tcCannotCallExtensionMethodInrefToByref">
        <source>Cannot call the byref extension method '{0}. The first parameter requires the value to be mutable or a non-readonly byref type.</source>
        <target state="translated">无法调用 byref 扩展方法 "{0}"。第一个参数要求该值是可变的或非只读的 byref 类型。</target>
        <note />
      </trans-unit>
      <trans-unit id="tcByrefsMayNotHaveTypeExtensions">
        <source>Byref types are not allowed to have optional type extensions.</source>
        <target state="translated">不允许 byref 类型具有可选类型扩展名。</target>
        <note />
      </trans-unit>
      <trans-unit id="tcCannotPartiallyApplyExtensionMethodForByref">
        <source>Cannot partially apply the extension method '{0}' because the first parameter is a byref type.</source>
        <target state="translated">无法部分应用扩展方法 "{0}", 因为第一个参数是 byref 类型。</target>
        <note />
      </trans-unit>
      <trans-unit id="tcTypeDoesNotInheritAttribute">
        <source>This type does not inherit Attribute, it will not work correctly with other .NET languages.</source>
        <target state="translated">此类型不会继承 Attribute，它在使用其他 .NET 语言时无法正常运行。</target>
        <note />
      </trans-unit>
      <trans-unit id="parsInvalidAnonRecdExpr">
        <source>Invalid anonymous record expression</source>
        <target state="translated">匿名记录表达式无效</target>
        <note />
      </trans-unit>
      <trans-unit id="parsInvalidAnonRecdType">
        <source>Invalid anonymous record type</source>
        <target state="translated">匿名记录类型无效</target>
        <note />
      </trans-unit>
      <trans-unit id="tcCopyAndUpdateNeedsRecordType">
        <source>The input to a copy-and-update expression that creates an anonymous record must be either an anonymous record or a record</source>
        <target state="translated">创建匿名记录的“复制和更新”表达式的输入必须是匿名记录或记录</target>
        <note />
      </trans-unit>
      <trans-unit id="chkInvalidFunctionParameterType">
        <source>The parameter '{0}' has an invalid type '{1}'. This is not permitted by the rules of Common IL.</source>
        <target state="translated">参数 "{0}" 的类型 "{1}" 无效。通用 IL 的规则不允许使用此类型。</target>
        <note />
      </trans-unit>
      <trans-unit id="chkInvalidFunctionReturnType">
        <source>The function or method has an invalid return type '{0}'. This is not permitted by the rules of Common IL.</source>
        <target state="translated">函数或方法的返回类型 "{0}" 无效。通用 IL 的规则不允许使用此类型。</target>
        <note />
      </trans-unit>
      <trans-unit id="typrelNoImplementationGivenSeveral">
        <source>No implementation was given for those members: {0}</source>
        <target state="translated">没有为这些成员提供实现: {0}</target>
        <note />
      </trans-unit>
      <trans-unit id="typrelNoImplementationGivenSeveralWithSuggestion">
        <source>No implementation was given for those members: {0}Note that all interface members must be implemented and listed under an appropriate 'interface' declaration, e.g. 'interface ... with member ...'.</source>
        <target state="translated">没有为这些成员提供实现: {0}请注意，必须实现所有接口成员，并在适当的 "interface" 声明下将其列出，例如 "interface ... with member ..."。</target>
        <note />
      </trans-unit>
      <trans-unit id="typrelNoImplementationGivenSeveralTruncated">
        <source>No implementation was given for those members (some results omitted): {0}</source>
        <target state="translated">没有为这些成员提供实现 (省略了一些结果): {0}</target>
        <note />
      </trans-unit>
      <trans-unit id="typrelNoImplementationGivenSeveralTruncatedWithSuggestion">
        <source>No implementation was given for those members (some results omitted): {0}Note that all interface members must be implemented and listed under an appropriate 'interface' declaration, e.g. 'interface ... with member ...'.</source>
        <target state="translated">没有为这些成员提供实现 (省略了一些结果): {0}请注意，必须实现所有接口成员，并在适当的 "interface" 声明下列出，例如 "interface ... with member ..."。</target>
        <note />
      </trans-unit>
      <trans-unit id="expressionHasNoName">
        <source>Expression does not have a name.</source>
        <target state="translated">表达式不具有名称。</target>
        <note />
      </trans-unit>
      <trans-unit id="chkNoFirstClassNameOf">
        <source>Using the 'nameof' operator as a first-class function value is not permitted.</source>
        <target state="translated">不允许使用 "nameof" 运算符作为第一类函数的值。</target>
        <note />
      </trans-unit>
      <trans-unit id="optsPathMap">
        <source>Maps physical paths to source path names output by the compiler</source>
        <target state="translated">将物理路径映射到编译器输出的源路径名</target>
        <note />
      </trans-unit>
      <trans-unit id="fscPathMapDebugRequiresPortablePdb">
        <source>--pathmap can only be used with portable PDBs (--debug:portable or --debug:embedded)</source>
        <target state="translated">--pathmap 只能与可移植的 PDB 一起使用(--debug:portable 或 --debug:embedded)</target>
        <note />
      </trans-unit>
      <trans-unit id="optsInvalidPathMapFormat">
        <source>Invalid path map. Mappings must be comma separated and of the format 'path=sourcePath'</source>
        <target state="translated">路径映射无效。映射必须以逗号分隔，且采用 "path=sourcePath" 格式</target>
        <note />
      </trans-unit>
      <trans-unit id="optsCompilerTool">
        <source>Reference an assembly or directory containing a design time tool (Short form: -t)</source>
        <target state="new">Reference an assembly or directory containing a design time tool (Short form: -t)</target>
        <note />
      </trans-unit>
      <trans-unit id="packageManagerUnknown">
        <source>Package manager key '{0}' was not registered in {1}. Currently registered: {2}</source>
        <target state="new">Package manager key '{0}' was not registered in {1}. Currently registered: {2}</target>
        <note />
      </trans-unit>
      <trans-unit id="packageManagerError">
        <source>{0}</source>
        <target state="new">{0}</target>
        <note />
      </trans-unit>
      <trans-unit id="couldNotLoadDependencyManagerExtension">
        <source>The dependency manager extension {0} could not be loaded. Message: {1}</source>
        <target state="new">The dependency manager extension {0} could not be loaded. Message: {1}</target>
        <note />
      </trans-unit>
    </body>
  </file>
</xliff><|MERGE_RESOLUTION|>--- conflicted
+++ resolved
@@ -22,14 +22,11 @@
         <target state="translated">--langversion 的值“{0}”无法识别，使用 --langversion:? 获取完整列表。</target>
         <note />
       </trans-unit>
-<<<<<<< HEAD
-=======
       <trans-unit id="packageManagementRequiresVFive">
         <source>The package management feature requires language version 5.0 use /langversion:preview</source>
         <target state="new">The package management feature requires language version 5.0 use /langversion:preview</target>
         <note />
       </trans-unit>
->>>>>>> c50a0865
       <trans-unit id="parsUnexpectedSymbolDot">
         <source>Unexpected symbol '.' in member definition. Expected 'with', '=' or other token.</source>
         <target state="translated">成员定义中有意外的符号 "."。预期 "with"、"+" 或其他标记。</target>
