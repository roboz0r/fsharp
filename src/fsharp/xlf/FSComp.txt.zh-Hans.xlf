--- conflicted
+++ resolved
@@ -2,7 +2,6 @@
 <xliff xmlns="urn:oasis:names:tc:xliff:document:1.2" xmlns:xsi="http://www.w3.org/2001/XMLSchema-instance" version="1.2" xsi:schemaLocation="urn:oasis:names:tc:xliff:document:1.2 xliff-core-1.2-transitional.xsd">
   <file datatype="xml" source-language="en" target-language="zh-Hans" original="../FSComp.resx">
     <body>
-<<<<<<< HEAD
       <trans-unit id="chkFeatureNotLanguageSupported">
         <source>Feature '{0}' is not available in F# {1}. Please use language version {2} or greater.</source>
         <target state="new">Feature '{0}' is not available in F# {1}. Please use language version {2} or greater.</target>
@@ -15,72 +14,42 @@
       </trans-unit>
       <trans-unit id="csAvailableOverloads">
         <source>Available overloads:\n{0}</source>
-        <target state="new">Available overloads:\n{0}</target>
-=======
-      <trans-unit id="csAvailableOverloads">
-        <source>Available overloads:\n{0}</source>
         <target state="translated">可用重载:\n{0}</target>
->>>>>>> 1c969cac
         <note />
       </trans-unit>
       <trans-unit id="csNoOverloadsFoundArgumentsPrefixPlural">
         <source>Known types of arguments: {0}</source>
-<<<<<<< HEAD
-        <target state="new">Known types of arguments: {0}</target>
-=======
         <target state="translated">已知参数类型: {0}</target>
->>>>>>> 1c969cac
         <note />
       </trans-unit>
       <trans-unit id="csNoOverloadsFoundArgumentsPrefixSingular">
         <source>Known type of argument: {0}</source>
-<<<<<<< HEAD
-        <target state="new">Known type of argument: {0}</target>
-=======
         <target state="translated">已知参数类型: {0}</target>
->>>>>>> 1c969cac
         <note />
       </trans-unit>
       <trans-unit id="csNoOverloadsFoundReturnType">
         <source>Known return type: {0}</source>
-<<<<<<< HEAD
-        <target state="new">Known return type: {0}</target>
-=======
         <target state="translated">已知返回类型: {0}</target>
->>>>>>> 1c969cac
         <note />
       </trans-unit>
       <trans-unit id="csNoOverloadsFoundTypeParametersPrefixPlural">
         <source>Known type parameters: {0}</source>
-<<<<<<< HEAD
-        <target state="new">Known type parameters: {0}</target>
-=======
         <target state="translated">已知类型参数: {0}</target>
->>>>>>> 1c969cac
         <note />
       </trans-unit>
       <trans-unit id="csNoOverloadsFoundTypeParametersPrefixSingular">
         <source>Known type parameter: {0}</source>
-<<<<<<< HEAD
-        <target state="new">Known type parameter: {0}</target>
-=======
         <target state="translated">已知类型参数: {0}</target>
->>>>>>> 1c969cac
         <note />
       </trans-unit>
       <trans-unit id="csOverloadCandidateIndexedArgumentTypeMismatch">
         <source>Argument at index {0} doesn't match</source>
-<<<<<<< HEAD
-        <target state="new">Argument at index {0} doesn't match</target>
-=======
         <target state="translated">索引 {0} 处的参数不匹配</target>
->>>>>>> 1c969cac
         <note />
       </trans-unit>
       <trans-unit id="csOverloadCandidateNamedArgumentTypeMismatch">
         <source>Argument '{0}' doesn't match</source>
-<<<<<<< HEAD
-        <target state="new">Argument '{0}' doesn't match</target>
+        <target state="translated">参数 "{0}" 不匹配</target>
         <note />
       </trans-unit>
       <trans-unit id="etProviderHasDesignerAssemblyDependency">
@@ -96,9 +65,6 @@
       <trans-unit id="etProviderHasWrongDesignerAssemblyNoPath">
         <source>Assembly attribute '{0}' refers to a designer assembly '{1}' which cannot be loaded or doesn't exist. The exception reported was: {2} - {3}</source>
         <target state="new">Assembly attribute '{0}' refers to a designer assembly '{1}' which cannot be loaded or doesn't exist. The exception reported was: {2} - {3}</target>
-=======
-        <target state="translated">参数 "{0}" 不匹配</target>
->>>>>>> 1c969cac
         <note />
       </trans-unit>
       <trans-unit id="fSharpBannerVersion">
@@ -106,7 +72,6 @@
         <target state="translated">F# {1} 的 {0}</target>
         <note />
       </trans-unit>
-<<<<<<< HEAD
       <trans-unit id="featureAndBang">
         <source>applicative computation expressions</source>
         <target state="new">applicative computation expressions</target>
@@ -174,12 +139,7 @@
       </trans-unit>
       <trans-unit id="formatDashItem">
         <source> - {0}</source>
-        <target state="new"> - {0}</target>
-=======
-      <trans-unit id="formatDashItem">
-        <source> - {0}</source>
         <target state="translated"> - {0}</target>
->>>>>>> 1c969cac
         <note />
       </trans-unit>
       <trans-unit id="fromEndSlicingRequiresVFive">
@@ -234,11 +194,7 @@
       </trans-unit>
       <trans-unit id="tcAndBangNotSupported">
         <source>This feature is not supported in this version of F#. You may need to add /langversion:preview to use this feature.</source>
-<<<<<<< HEAD
-        <target state="new">This feature is not supported in this version of F#. You may need to add /langversion:preview to use this feature.</target>
-=======
         <target state="translated">此版本的 F# 不支持此功能。你可能需要添加 /langversion:preview 才可使用此功能。</target>
->>>>>>> 1c969cac
         <note />
       </trans-unit>
       <trans-unit id="tcAnonRecdFieldNameDifferent">
@@ -263,34 +219,22 @@
       </trans-unit>
       <trans-unit id="tcInvalidUseBangBindingNoAndBangs">
         <source>use! may not be combined with and!</source>
-<<<<<<< HEAD
-        <target state="new">use! may not be combined with and!</target>
-=======
         <target state="translated">use! 不得与 and! 结合使用</target>
->>>>>>> 1c969cac
         <note />
       </trans-unit>
       <trans-unit id="tcRequireMergeSourcesOrBindN">
         <source>The 'let! ... and! ...' construct may only be used if the computation expression builder defines either a '{0}' method or appropriate 'MergeSource' and 'Bind' methods</source>
-<<<<<<< HEAD
-        <target state="new">The 'let! ... and! ...' construct may only be used if the computation expression builder defines either a '{0}' method or appropriate 'MergeSource' and 'Bind' methods</target>
+        <target state="translated">仅当计算表达式生成器定义了 "{0}" 方法或适当的 "MergeSource" 和 "Bind" 方法时，才可以使用 "let! ... and! ..." 构造</target>
         <note />
       </trans-unit>
       <trans-unit id="typrelInterfaceMemberNoMostSpecificImplementation">
         <source>Interface member '{0}' does not have a most specific implementation.</source>
         <target state="new">Interface member '{0}' does not have a most specific implementation.</target>
-=======
-        <target state="translated">仅当计算表达式生成器定义了 "{0}" 方法或适当的 "MergeSource" 和 "Bind" 方法时，才可以使用 "let! ... and! ..." 构造</target>
->>>>>>> 1c969cac
         <note />
       </trans-unit>
       <trans-unit id="undefinedNameFieldConstructorOrMemberWhenTypeIsKnown">
         <source>The type '{0}' does not define the field, constructor or member '{1}'.</source>
-<<<<<<< HEAD
-        <target state="new">The type '{0}' does not define the field, constructor or member '{1}'.</target>
-=======
         <target state="translated">类型“{0}”未定义字段、构造函数或成员“{1}”。</target>
->>>>>>> 1c969cac
         <note />
       </trans-unit>
       <trans-unit id="undefinedNameNamespace">
@@ -2070,11 +2014,7 @@
       </trans-unit>
       <trans-unit id="csCandidates">
         <source>Candidates:\n{0}</source>
-<<<<<<< HEAD
-        <target state="needs-review-translation">候选项: {0}</target>
-=======
         <target state="translated">候选项:\n{0}</target>
->>>>>>> 1c969cac
         <note />
       </trans-unit>
       <trans-unit id="parsDoCannotHaveVisibilityDeclarations">
@@ -5224,11 +5164,7 @@
       </trans-unit>
       <trans-unit id="lexInvalidNumericLiteral">
         <source>This is not a valid numeric literal. Valid numeric literals include 1, 0x1, 0o1, 0b1, 1l (int), 1u (uint32), 1L (int64), 1UL (uint64), 1s (int16), 1y (sbyte), 1uy (byte), 1.0 (float), 1.0f (float32), 1.0m (decimal), 1I (BigInteger).</source>
-<<<<<<< HEAD
-        <target state="needs-review-translation">这不是有效的数字文本。有效的数字文本包括 1、0x1、0b0001 (int)、1u (uint32)、1L (int64)、1UL (uint64)、1s (int16)、1y (sbyte)、1uy (byte)、1.0 (float)、1.0f (float32)、1.0m (decimal)、1I (BigInteger)。</target>
-=======
         <target state="translated">这不是有效的数字文本。有效的数字文本包括 1、0x1、0o1、0b1、1l (int)、1u (uint32)、1L (int64)、1UL (uint64)、1s (int16)、1y (sbyte)、1uy (byte)、1.0 (float)、1.0f (float32)、1.0m (decimal)、1I (BigInteger)。</target>
->>>>>>> 1c969cac
         <note />
       </trans-unit>
       <trans-unit id="lexInvalidByteLiteral">
