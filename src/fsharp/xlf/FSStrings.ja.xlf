﻿<?xml version="1.0" encoding="utf-8"?>
<xliff xmlns="urn:oasis:names:tc:xliff:document:1.2" xmlns:xsi="http://www.w3.org/2001/XMLSchema-instance" version="1.2" xsi:schemaLocation="urn:oasis:names:tc:xliff:document:1.2 xliff-core-1.2-transitional.xsd">
  <file datatype="xml" source-language="en" target-language="ja" original="../FSStrings.resx">
    <body>
      <trans-unit id="Parser.TOKEN.DOT.DOT.HAT">
        <source>symbol '..^'</source>
        <target state="translated">シンボル '..^'</target>
        <note />
      </trans-unit>
      <trans-unit id="SeeAlso">
        <source>. See also {0}.</source>
        <target state="translated">。{0} も参照してください。</target>
        <note />
      </trans-unit>
      <trans-unit id="ConstraintSolverTupleDiffLengths">
        <source>The tuples have differing lengths of {0} and {1}</source>
        <target state="translated">タプルには異なる長さの {0} と {1} があります</target>
        <note />
      </trans-unit>
      <trans-unit id="ConstraintSolverInfiniteTypes">
        <source>The types '{0}' and '{1}' cannot be unified.</source>
        <target state="translated">型 '{0}' と型 '{1}' は統合できません。</target>
        <note />
      </trans-unit>
      <trans-unit id="ConstraintSolverMissingConstraint">
        <source>A type parameter is missing a constraint '{0}'</source>
        <target state="translated">型パラメーターに制約 '{0}' がありません</target>
        <note />
      </trans-unit>
      <trans-unit id="ConstraintSolverTypesNotInEqualityRelation1">
        <source>The unit of measure '{0}' does not match the unit of measure '{1}'</source>
        <target state="translated">測定単位 '{0}' は測定単位 '{1}' と一致しません</target>
        <note />
      </trans-unit>
      <trans-unit id="ConstraintSolverTypesNotInEqualityRelation2">
        <source>The type '{0}' does not match the type '{1}'</source>
        <target state="translated">型 '{0}' は型 '{1}' と一致しません</target>
        <note />
      </trans-unit>
      <trans-unit id="ConstraintSolverTypesNotInSubsumptionRelation">
        <source>The type '{0}' is not compatible with the type '{1}'{2}</source>
        <target state="translated">型 '{0}' は型 '{1}'{2} と互換性がありません</target>
        <note />
      </trans-unit>
      <trans-unit id="ErrorFromAddingTypeEquation1">
        <source>This expression was expected to have type\n    '{1}'    \nbut here has type\n    '{0}'    {2}</source>
        <target state="translated">この式に必要な型は\n    '{1}'    \nですが、ここでは次の型が指定されています\n    '{0}'    {2}</target>
        <note />
      </trans-unit>
      <trans-unit id="ErrorFromAddingTypeEquation2">
        <source>Type mismatch. Expecting a\n    '{0}'    \nbut given a\n    '{1}'    {2}\n</source>
        <target state="translated">型が一致しません。\n    '{0}'    \nという指定が必要ですが、\n    '{1}'    {2}\nが指定されました。</target>
        <note />
      </trans-unit>
      <trans-unit id="ErrorFromApplyingDefault1">
        <source>Type constraint mismatch when applying the default type '{0}' for a type inference variable. </source>
        <target state="translated">既定の型 '{0}' を型推論の変数に適用するときに、型の制約が一致しませんでした。</target>
        <note />
      </trans-unit>
      <trans-unit id="ErrorFromApplyingDefault2">
        <source> Consider adding further type constraints</source>
        <target state="translated"> 型の制約を増やしてください</target>
        <note />
      </trans-unit>
      <trans-unit id="ErrorsFromAddingSubsumptionConstraint">
        <source>Type constraint mismatch. The type \n    '{0}'    \nis not compatible with type\n    '{1}'    {2}\n</source>
        <target state="translated">型の制約が一致しません。次の型\n    '{0}'    \nは次の型と互換性がありません\n    '{1}'    {2}\n</target>
        <note />
      </trans-unit>
      <trans-unit id="UpperCaseIdentifierInPattern">
        <source>Uppercase variable identifiers should not generally be used in patterns, and may indicate a missing open declaration or a misspelt pattern name.</source>
        <target state="needs-review-translation">通常、大文字の変数識別子はパターンに使用しません。また、つづりが間違っているパターン名を示す可能性があります。</target>
        <note />
      </trans-unit>
      <trans-unit id="NotUpperCaseConstructor">
        <source>Discriminated union cases and exception labels must be uppercase identifiers</source>
        <target state="translated">判別された共用体ケースと例外のラベルは、大文字の識別子にする必要があります</target>
        <note />
      </trans-unit>
      <trans-unit id="FunctionExpected">
        <source>This function takes too many arguments, or is used in a context where a function is not expected</source>
        <target state="translated">この関数の引数が多すぎるか、関数を使用できない場所で関数が使用されています</target>
        <note />
      </trans-unit>
      <trans-unit id="BakedInMemberConstraintName">
        <source>Member constraints with the name '{0}' are given special status by the F# compiler as certain .NET types are implicitly augmented with this member. This may result in runtime failures if you attempt to invoke the member constraint from your own code.</source>
        <target state="translated">'{0}' というメンバーである .NET 型が暗黙的に拡張される場合、このメンバーの制約には F# コンパイラーによって特殊な状態が付与されます。その結果、作成したコードからこのメンバーの制約を呼び出そうとすると、ランタイム エラーが発生します。</target>
        <note />
      </trans-unit>
      <trans-unit id="BadEventTransformation">
        <source>A definition to be compiled as a .NET event does not have the expected form. Only property members can be compiled as .NET events.</source>
        <target state="translated">.NET イベントとしてコンパイルされる定義の形式に誤りがあります。.NET イベントとしてコンパイルできるのはプロパティ メンバーのみです。</target>
        <note />
      </trans-unit>
      <trans-unit id="ParameterlessStructCtor">
        <source>Implicit object constructors for structs must take at least one argument</source>
        <target state="translated">構造体の暗黙的なオブジェクト コンストラクターには、少なくとも 1 つの引数が必要です</target>
        <note />
      </trans-unit>
      <trans-unit id="InterfaceNotRevealed">
        <source>The type implements the interface '{0}' but this is not revealed by the signature. You should list the interface in the signature, as the interface will be discoverable via dynamic type casts and/or reflection.</source>
        <target state="translated">この型はインターフェイス '{0}' を実装していますが、シグネチャでは公開されていません。シグネチャにこのインターフェイスを列挙してください。動的な型のキャストやリフレクションによってインターフェイスを検出できるようになります。</target>
        <note />
      </trans-unit>
      <trans-unit id="TyconBadArgs">
        <source>The type '{0}' expects {1} type argument(s) but is given {2}</source>
        <target state="translated">型 '{0}' には {1} 個の型引数が必要ですが、指定されたのは {2} 個です</target>
        <note />
      </trans-unit>
      <trans-unit id="IndeterminateType">
        <source>Lookup on object of indeterminate type based on information prior to this program point. A type annotation may be needed prior to this program point to constrain the type of the object. This may allow the lookup to be resolved.</source>
        <target state="translated">このプログラムの場所の前方にある情報に基づく不確定の型のオブジェクトに対する参照です。場合によっては、オブジェクトの型を制約する型の注釈がこのプログラムの場所の前に必要です。この操作で参照が解決される可能性があります。</target>
        <note />
      </trans-unit>
      <trans-unit id="NameClash1">
        <source>Duplicate definition of {0} '{1}'</source>
        <target state="translated">{0} '{1}' の定義が重複しています</target>
        <note />
      </trans-unit>
      <trans-unit id="NameClash2">
        <source>The {0} '{1}' can not be defined because the name '{2}' clashes with the {3} '{4}' in this type or module</source>
        <target state="translated">名前 '{2}' がこの型またはモジュールの {3} '{4}' と競合するため、{0} '{1}' を定義できません</target>
        <note />
      </trans-unit>
      <trans-unit id="Duplicate1">
        <source>Two members called '{0}' have the same signature</source>
        <target state="translated">'{0}' という 2 つのメンバーが同じシグネチャを使用しています</target>
        <note />
      </trans-unit>
      <trans-unit id="Duplicate2">
        <source>Duplicate definition of {0} '{1}'</source>
        <target state="translated">{0} '{1}' の定義が重複しています</target>
        <note />
      </trans-unit>
      <trans-unit id="UndefinedName2">
        <source> A construct with this name was found in FSharp.PowerPack.dll, which contains some modules and types that were implicitly referenced in some previous versions of F#. You may need to add an explicit reference to this DLL in order to compile this code.</source>
        <target state="translated"> この名前を持つコンストラクトが FSharp.PowerPack.dll に見つかりました。この DLL には、F# の以前のバージョンの一部で暗黙的に参照されていたモジュールおよび型がいくつか含まれます。場合によっては、このコードをコンパイルするために、この DLL への明示的な参照を追加する必要があります。</target>
        <note />
      </trans-unit>
      <trans-unit id="FieldNotMutable">
        <source>This field is not mutable</source>
        <target state="translated">このフィールドは変更可能ではありません</target>
        <note />
      </trans-unit>
      <trans-unit id="FieldsFromDifferentTypes">
        <source>The fields '{0}' and '{1}' are from different types</source>
        <target state="translated">フィールド '{0}' と '{1}' は異なる型です</target>
        <note />
      </trans-unit>
      <trans-unit id="VarBoundTwice">
        <source>'{0}' is bound twice in this pattern</source>
        <target state="translated">このパターンで '{0}' が 2 回バインドされています</target>
        <note />
      </trans-unit>
      <trans-unit id="Recursion">
        <source>A use of the function '{0}' does not match a type inferred elsewhere. The inferred type of the function is\n    {1}.    \nThe type of the function required at this point of use is\n    {2}    {3}\nThis error may be due to limitations associated with generic recursion within a 'let rec' collection or within a group of classes. Consider giving a full type signature for the targets of recursive calls including type annotations for both argument and return types.</source>
        <target state="translated">関数 '{0}' の使用方法は、推論される型のいずれとも一致しません。この関数の推論される型は次のとおりです。\n    {1}    \nこの使用時点で必要な関数の型は次のとおりです。\n    {2}    {3}\nこのエラーの原因は、'let rec' コレクション内、またはクラスのグループ内のジェネリック再帰に関連する制限の可能性があります。引数と戻り値の型の両方に型の注釈を指定するなど、再帰呼び出しのターゲットに完全な型のシグネチャを指定してください。</target>
        <note />
      </trans-unit>
      <trans-unit id="InvalidRuntimeCoercion">
        <source>Invalid runtime coercion or type test from type {0} to {1}\n{2}</source>
        <target state="translated">型 {0} から型 {1} への無効なランタイム型変換または型テストです\n{2}</target>
        <note />
      </trans-unit>
      <trans-unit id="IndeterminateRuntimeCoercion">
        <source>This runtime coercion or type test from type\n    {0}    \n to \n    {1}    \ninvolves an indeterminate type based on information prior to this program point. Runtime type tests are not allowed on some types. Further type annotations are needed.</source>
        <target state="translated">この型\n    {0}    \nから型\n    {1}    \nへのランタイム型変換またはランタイム型テストには、このプログラムの場所の前方にある情報に基づく不確定の型が使用されています。ランタイム型テストが許可されていない型もあります。型の注釈を増やしてください。</target>
        <note />
      </trans-unit>
      <trans-unit id="IndeterminateStaticCoercion">
        <source>The static coercion from type\n    {0}    \nto \n    {1}    \n involves an indeterminate type based on information prior to this program point. Static coercions are not allowed on some types. Further type annotations are needed.</source>
        <target state="translated">型\n    {0}    \nから型\n    {1}    \nへの静的型変換には、このプログラムの場所の前方にある情報に基づく不確定の型が使用されています。静的型変換が許可されていない型もあります。型の注釈を増やしてください。</target>
        <note />
      </trans-unit>
      <trans-unit id="StaticCoercionShouldUseBox">
        <source>A coercion from the value type \n    {0}    \nto the type \n    {1}    \nwill involve boxing. Consider using 'box' instead</source>
        <target state="translated">次の値の型\n    {0}    \nから型\n    {1}    \nへの型変換はボックス化を伴います。代わりに 'box' を使用してください。</target>
        <note />
      </trans-unit>
      <trans-unit id="TypeIsImplicitlyAbstract">
        <source>This type is 'abstract' since some abstract members have not been given an implementation. If this is intentional then add the '[&lt;AbstractClass&gt;]' attribute to your type.</source>
        <target state="translated">これは 'abstract' 型です。一部の抽象メンバーに実装がありません。意図的な場合には、型に '[&lt;AbstractClass&gt;]' 属性を追加してください。</target>
        <note />
      </trans-unit>
      <trans-unit id="NonRigidTypar1">
        <source>This construct causes code to be less generic than indicated by its type annotations. The type variable implied by the use of a '#', '_' or other type annotation at or near '{0}' has been constrained to be type '{1}'.</source>
        <target state="translated">このコンストラクトによって、コードの総称性は型の注釈よりも低くなります。'{0}' またはその付近にある '#'、'_'、または他の型の注釈を使用して示された型変数は、型 '{1}' に制約されました。</target>
        <note />
      </trans-unit>
      <trans-unit id="NonRigidTypar2">
        <source>This construct causes code to be less generic than indicated by the type annotations. The unit-of-measure variable '{0} has been constrained to be measure '{1}'.</source>
        <target state="translated">このコンストラクトによって、コードの総称性は型の注釈よりも低くなります。単位変数 '{0}' は単位 '{1}' に制約されました。</target>
        <note />
      </trans-unit>
      <trans-unit id="NonRigidTypar3">
        <source>This construct causes code to be less generic than indicated by the type annotations. The type variable '{0} has been constrained to be type '{1}'.</source>
        <target state="translated">このコンストラクトによって、コードの総称性は型の注釈よりも低くなります。型変数 '{0}' は型 '{1}' に制約されました。</target>
        <note />
      </trans-unit>
      <trans-unit id="Parser.TOKEN.IDENT">
        <source>identifier</source>
        <target state="translated">識別子</target>
        <note />
      </trans-unit>
      <trans-unit id="Parser.TOKEN.INT">
        <source>integer literal</source>
        <target state="translated">整数リテラル</target>
        <note />
      </trans-unit>
      <trans-unit id="Parser.TOKEN.FLOAT">
        <source>floating point literal</source>
        <target state="translated">浮動小数点リテラル</target>
        <note />
      </trans-unit>
      <trans-unit id="Parser.TOKEN.DECIMAL">
        <source>decimal literal</source>
        <target state="translated">10 進リテラル</target>
        <note />
      </trans-unit>
      <trans-unit id="Parser.TOKEN.CHAR">
        <source>character literal</source>
        <target state="translated">文字リテラル</target>
        <note />
      </trans-unit>
      <trans-unit id="Parser.TOKEN.BASE">
        <source>keyword 'base'</source>
        <target state="translated">キーワード 'base'</target>
        <note />
      </trans-unit>
      <trans-unit id="Parser.TOKEN.LPAREN.STAR.RPAREN">
        <source>symbol '(*)'</source>
        <target state="translated">シンボル '(*)'</target>
        <note />
      </trans-unit>
      <trans-unit id="Parser.TOKEN.DOLLAR">
        <source>symbol '$'</source>
        <target state="translated">シンボル '$'</target>
        <note />
      </trans-unit>
      <trans-unit id="Parser.TOKEN.INFIX.STAR.STAR.OP">
        <source>infix operator</source>
        <target state="translated">挿入演算子</target>
        <note />
      </trans-unit>
      <trans-unit id="Parser.TOKEN.INFIX.COMPARE.OP">
        <source>infix operator</source>
        <target state="translated">挿入演算子</target>
        <note />
      </trans-unit>
      <trans-unit id="Parser.TOKEN.COLON.GREATER">
        <source>symbol ':&gt;'</source>
        <target state="translated">シンボル ':&gt;'</target>
        <note />
      </trans-unit>
      <trans-unit id="Parser.TOKEN.COLON.COLON">
        <source>symbol '::'</source>
        <target state="translated">シンボル '::'</target>
        <note />
      </trans-unit>
      <trans-unit id="Parser.TOKEN.PERCENT.OP">
        <source>symbol '{0}</source>
        <target state="translated">シンボル'{0}'</target>
        <note />
      </trans-unit>
      <trans-unit id="Parser.TOKEN.INFIX.AT.HAT.OP">
        <source>infix operator</source>
        <target state="translated">挿入演算子</target>
        <note />
      </trans-unit>
      <trans-unit id="Parser.TOKEN.INFIX.BAR.OP">
        <source>infix operator</source>
        <target state="translated">挿入演算子</target>
        <note />
      </trans-unit>
      <trans-unit id="Parser.TOKEN.PLUS.MINUS.OP">
        <source>infix operator</source>
        <target state="translated">挿入演算子</target>
        <note />
      </trans-unit>
      <trans-unit id="Parser.TOKEN.PREFIX.OP">
        <source>prefix operator</source>
        <target state="translated">プレフィックス演算子</target>
        <note />
      </trans-unit>
      <trans-unit id="Parser.TOKEN.COLON.QMARK.GREATER">
        <source>symbol ':?&gt;'</source>
        <target state="translated">シンボル ':?&gt;'</target>
        <note />
      </trans-unit>
      <trans-unit id="Parser.TOKEN.INFIX.STAR.DIV.MOD.OP">
        <source>infix operator</source>
        <target state="translated">挿入演算子</target>
        <note />
      </trans-unit>
      <trans-unit id="Parser.TOKEN.INFIX.AMP.OP">
        <source>infix operator</source>
        <target state="translated">挿入演算子</target>
        <note />
      </trans-unit>
      <trans-unit id="Parser.TOKEN.AMP">
        <source>symbol '&amp;'</source>
        <target state="translated">シンボル '&amp;'</target>
        <note />
      </trans-unit>
      <trans-unit id="Parser.TOKEN.AMP.AMP">
        <source>symbol '&amp;&amp;'</source>
        <target state="translated">シンボル '&amp;&amp;'</target>
        <note />
      </trans-unit>
      <trans-unit id="Parser.TOKEN.BAR.BAR">
        <source>symbol '||'</source>
        <target state="translated">シンボル '||'</target>
        <note />
      </trans-unit>
      <trans-unit id="Parser.TOKEN.LESS">
        <source>symbol '&lt;'</source>
        <target state="translated">シンボル '&lt;'</target>
        <note />
      </trans-unit>
      <trans-unit id="Parser.TOKEN.GREATER">
        <source>symbol '&gt;'</source>
        <target state="translated">シンボル '&gt;'</target>
        <note />
      </trans-unit>
      <trans-unit id="Parser.TOKEN.QMARK">
        <source>symbol '?'</source>
        <target state="translated">シンボル '?'</target>
        <note />
      </trans-unit>
      <trans-unit id="Parser.TOKEN.QMARK.QMARK">
        <source>symbol '??'</source>
        <target state="translated">シンボル '??'</target>
        <note />
      </trans-unit>
      <trans-unit id="Parser.TOKEN.COLON.QMARK">
        <source>symbol ':?'</source>
        <target state="translated">シンボル ':?'</target>
        <note />
      </trans-unit>
      <trans-unit id="Parser.TOKEN.INT32.DOT.DOT">
        <source>integer..</source>
        <target state="translated">整数..</target>
        <note />
      </trans-unit>
      <trans-unit id="Parser.TOKEN.DOT.DOT">
        <source>symbol '..'</source>
        <target state="translated">シンボル '..'</target>
        <note />
      </trans-unit>
      <trans-unit id="Parser.TOKEN.QUOTE">
        <source>quote symbol</source>
        <target state="translated">引用シンボル</target>
        <note />
      </trans-unit>
      <trans-unit id="Parser.TOKEN.STAR">
        <source>symbol '*'</source>
        <target state="translated">シンボル '*'</target>
        <note />
      </trans-unit>
      <trans-unit id="Parser.TOKEN.HIGH.PRECEDENCE.TYAPP">
        <source>type application </source>
        <target state="translated">型応用 </target>
        <note />
      </trans-unit>
      <trans-unit id="Parser.TOKEN.COLON">
        <source>symbol ':'</source>
        <target state="translated">シンボル ':'</target>
        <note />
      </trans-unit>
      <trans-unit id="Parser.TOKEN.COLON.EQUALS">
        <source>symbol ':='</source>
        <target state="translated">シンボル ':='</target>
        <note />
      </trans-unit>
      <trans-unit id="Parser.TOKEN.LARROW">
        <source>symbol '&lt;-'</source>
        <target state="translated">シンボル '&lt;-'</target>
        <note />
      </trans-unit>
      <trans-unit id="Parser.TOKEN.EQUALS">
        <source>symbol '='</source>
        <target state="translated">シンボル '='</target>
        <note />
      </trans-unit>
      <trans-unit id="Parser.TOKEN.GREATER.BAR.RBRACK">
        <source>symbol '&gt;|]'</source>
        <target state="translated">シンボル '&gt;|]'</target>
        <note />
      </trans-unit>
      <trans-unit id="Parser.TOKEN.MINUS">
        <source>symbol '-'</source>
        <target state="translated">シンボル '-'</target>
        <note />
      </trans-unit>
      <trans-unit id="Parser.TOKEN.ADJACENT.PREFIX.OP">
        <source>prefix operator</source>
        <target state="translated">プレフィックス演算子</target>
        <note />
      </trans-unit>
      <trans-unit id="Parser.TOKEN.FUNKY.OPERATOR.NAME">
        <source>operator name</source>
        <target state="translated">演算子名</target>
        <note />
      </trans-unit>
      <trans-unit id="Parser.TOKEN.COMMA">
        <source>symbol ','</source>
        <target state="translated">シンボル ','</target>
        <note />
      </trans-unit>
      <trans-unit id="Parser.TOKEN.DOT">
        <source>symbol '.'</source>
        <target state="translated">シンボル '.'</target>
        <note />
      </trans-unit>
      <trans-unit id="Parser.TOKEN.BAR">
        <source>symbol '|'</source>
        <target state="translated">シンボル '|'</target>
        <note />
      </trans-unit>
      <trans-unit id="Parser.TOKEN.HASH">
        <source>symbol #</source>
        <target state="translated">シンボル #</target>
        <note />
      </trans-unit>
      <trans-unit id="Parser.TOKEN.UNDERSCORE">
        <source>symbol '_'</source>
        <target state="translated">シンボル '_'</target>
        <note />
      </trans-unit>
      <trans-unit id="Parser.TOKEN.SEMICOLON">
        <source>symbol ';'</source>
        <target state="translated">シンボル ';'</target>
        <note />
      </trans-unit>
      <trans-unit id="Parser.TOKEN.SEMICOLON.SEMICOLON">
        <source>symbol ';;'</source>
        <target state="translated">シンボル ';;'</target>
        <note />
      </trans-unit>
      <trans-unit id="Parser.TOKEN.LPAREN">
        <source>symbol '('</source>
        <target state="translated">シンボル '('</target>
        <note />
      </trans-unit>
      <trans-unit id="Parser.TOKEN.RPAREN">
        <source>symbol ')'</source>
        <target state="translated">シンボル ')'</target>
        <note />
      </trans-unit>
      <trans-unit id="Parser.TOKEN.SPLICE.SYMBOL">
        <source>symbol 'splice'</source>
        <target state="translated">シンボル 'splice'</target>
        <note />
      </trans-unit>
      <trans-unit id="Parser.TOKEN.LQUOTE">
        <source>start of quotation</source>
        <target state="translated">引用の開始</target>
        <note />
      </trans-unit>
      <trans-unit id="Parser.TOKEN.LBRACK">
        <source>symbol '['</source>
        <target state="translated">シンボル '['</target>
        <note />
      </trans-unit>
      <trans-unit id="Parser.TOKEN.LBRACK.BAR">
        <source>symbol '[|'</source>
        <target state="translated">シンボル '[|'</target>
        <note />
      </trans-unit>
      <trans-unit id="Parser.TOKEN.LBRACK.LESS">
        <source>symbol '[&lt;'</source>
        <target state="translated">シンボル '[&lt;'</target>
        <note />
      </trans-unit>
      <trans-unit id="Parser.TOKEN.LBRACE">
        <source>symbol '{'</source>
        <target state="translated">シンボル '{'</target>
        <note />
      </trans-unit>
      <trans-unit id="Parser.TOKEN.LBRACE.LESS">
        <source>symbol '{&lt;'</source>
        <target state="translated">シンボル '{&lt;'</target>
        <note />
      </trans-unit>
      <trans-unit id="Parser.TOKEN.BAR.RBRACK">
        <source>symbol '|]'</source>
        <target state="translated">シンボル '|]'</target>
        <note />
      </trans-unit>
      <trans-unit id="Parser.TOKEN.GREATER.RBRACE">
        <source>symbol '&gt;}'</source>
        <target state="translated">シンボル '&gt;}'</target>
        <note />
      </trans-unit>
      <trans-unit id="Parser.TOKEN.GREATER.RBRACK">
        <source>symbol '&gt;]'</source>
        <target state="translated">シンボル '&gt;]'</target>
        <note />
      </trans-unit>
      <trans-unit id="Parser.TOKEN.RQUOTE">
        <source>end of quotation</source>
        <target state="translated">引用の終わり</target>
        <note />
      </trans-unit>
      <trans-unit id="Parser.TOKEN.RBRACK">
        <source>symbol ']'</source>
        <target state="translated">シンボル ']'</target>
        <note />
      </trans-unit>
      <trans-unit id="Parser.TOKEN.RBRACE">
        <source>symbol '}'</source>
        <target state="translated">シンボル '}'</target>
        <note />
      </trans-unit>
      <trans-unit id="Parser.TOKEN.PUBLIC">
        <source>keyword 'public'</source>
        <target state="translated">キーワード 'public'</target>
        <note />
      </trans-unit>
      <trans-unit id="Parser.TOKEN.PRIVATE">
        <source>keyword 'private'</source>
        <target state="translated">キーワード 'private'</target>
        <note />
      </trans-unit>
      <trans-unit id="Parser.TOKEN.INTERNAL">
        <source>keyword 'internal'</source>
        <target state="translated">キーワード 'internal'</target>
        <note />
      </trans-unit>
      <trans-unit id="Parser.TOKEN.FIXED">
        <source>keyword 'fixed'</source>
        <target state="translated">キーワード 'fixed'</target>
        <note />
      </trans-unit>
      <trans-unit id="Parser.TOKEN.CONSTRAINT">
        <source>keyword 'constraint'</source>
        <target state="translated">キーワード 'constraint'</target>
        <note />
      </trans-unit>
      <trans-unit id="Parser.TOKEN.INSTANCE">
        <source>keyword 'instance'</source>
        <target state="translated">キーワード 'instance'</target>
        <note />
      </trans-unit>
      <trans-unit id="Parser.TOKEN.DELEGATE">
        <source>keyword 'delegate'</source>
        <target state="translated">キーワード 'delegate'</target>
        <note />
      </trans-unit>
      <trans-unit id="Parser.TOKEN.INHERIT">
        <source>keyword 'inherit'</source>
        <target state="translated">キーワード 'inherit'</target>
        <note />
      </trans-unit>
      <trans-unit id="Parser.TOKEN.CONSTRUCTOR">
        <source>keyword 'constructor'</source>
        <target state="translated">キーワード 'constructor'</target>
        <note />
      </trans-unit>
      <trans-unit id="Parser.TOKEN.DEFAULT">
        <source>keyword 'default'</source>
        <target state="translated">キーワード 'default'</target>
        <note />
      </trans-unit>
      <trans-unit id="Parser.TOKEN.OVERRIDE">
        <source>keyword 'override'</source>
        <target state="translated">キーワード 'override'</target>
        <note />
      </trans-unit>
      <trans-unit id="Parser.TOKEN.ABSTRACT">
        <source>keyword 'abstract'</source>
        <target state="translated">キーワード 'abstract'</target>
        <note />
      </trans-unit>
      <trans-unit id="Parser.TOKEN.CLASS">
        <source>keyword 'class'</source>
        <target state="translated">キーワード 'class'</target>
        <note />
      </trans-unit>
      <trans-unit id="Parser.TOKEN.MEMBER">
        <source>keyword 'member'</source>
        <target state="translated">キーワード 'member'</target>
        <note />
      </trans-unit>
      <trans-unit id="Parser.TOKEN.STATIC">
        <source>keyword 'static'</source>
        <target state="translated">キーワード 'static'</target>
        <note />
      </trans-unit>
      <trans-unit id="Parser.TOKEN.NAMESPACE">
        <source>keyword 'namespace'</source>
        <target state="translated">キーワード 'namespace'</target>
        <note />
      </trans-unit>
      <trans-unit id="Parser.TOKEN.OBLOCKBEGIN">
        <source>start of structured construct</source>
        <target state="translated">構造化コンストラクトの開始</target>
        <note />
      </trans-unit>
      <trans-unit id="Parser.TOKEN.OBLOCKEND">
        <source>incomplete structured construct at or before this point</source>
        <target state="translated">このポイントまたはその前にある構造化コンストラクトが不完全です</target>
        <note />
      </trans-unit>
      <trans-unit id="BlockEndSentence">
        <source>Incomplete structured construct at or before this point</source>
        <target state="translated">この場所またはその前にある構造化コンストラクトが不完全です</target>
        <note />
      </trans-unit>
      <trans-unit id="Parser.TOKEN.OTHEN">
        <source>keyword 'then'</source>
        <target state="translated">キーワード 'then'</target>
        <note />
      </trans-unit>
      <trans-unit id="Parser.TOKEN.OELSE">
        <source>keyword 'else'</source>
        <target state="translated">キーワード 'else'</target>
        <note />
      </trans-unit>
      <trans-unit id="Parser.TOKEN.OLET">
        <source>keyword 'let' or 'use'</source>
        <target state="translated">キーワード 'let' または 'use'</target>
        <note />
      </trans-unit>
      <trans-unit id="Parser.TOKEN.BINDER">
        <source>binder keyword</source>
        <target state="translated">バインダー キーワード</target>
        <note />
      </trans-unit>
      <trans-unit id="Parser.TOKEN.ODO">
        <source>keyword 'do'</source>
        <target state="translated">キーワード 'do'</target>
        <note />
      </trans-unit>
      <trans-unit id="Parser.TOKEN.CONST">
        <source>keyword 'const'</source>
        <target state="translated">キーワード 'const'</target>
        <note />
      </trans-unit>
      <trans-unit id="Parser.TOKEN.OWITH">
        <source>keyword 'with'</source>
        <target state="translated">キーワード 'with'</target>
        <note />
      </trans-unit>
      <trans-unit id="Parser.TOKEN.OFUNCTION">
        <source>keyword 'function'</source>
        <target state="translated">キーワード 'function'</target>
        <note />
      </trans-unit>
      <trans-unit id="Parser.TOKEN.OFUN">
        <source>keyword 'fun'</source>
        <target state="translated">キーワード 'fun'</target>
        <note />
      </trans-unit>
      <trans-unit id="Parser.TOKEN.ORESET">
        <source>end of input</source>
        <target state="translated">入力の終わり</target>
        <note />
      </trans-unit>
      <trans-unit id="Parser.TOKEN.ODUMMY">
        <source>internal dummy token</source>
        <target state="translated">内部ダミー トークン</target>
        <note />
      </trans-unit>
      <trans-unit id="Parser.TOKEN.ODO.BANG">
        <source>keyword 'do!'</source>
        <target state="translated">キーワード 'do!'</target>
        <note />
      </trans-unit>
      <trans-unit id="Parser.TOKEN.YIELD">
        <source>yield</source>
        <target state="translated">yield</target>
        <note />
      </trans-unit>
      <trans-unit id="Parser.TOKEN.YIELD.BANG">
        <source>yield!</source>
        <target state="translated">yield!</target>
        <note />
      </trans-unit>
      <trans-unit id="Parser.TOKEN.OINTERFACE.MEMBER">
        <source>keyword 'interface'</source>
        <target state="translated">キーワード 'interface'</target>
        <note />
      </trans-unit>
      <trans-unit id="Parser.TOKEN.ELIF">
        <source>keyword 'elif'</source>
        <target state="translated">キーワード 'elif'</target>
        <note />
      </trans-unit>
      <trans-unit id="Parser.TOKEN.RARROW">
        <source>symbol '-&gt;'</source>
        <target state="translated">シンボル '-&gt;'</target>
        <note />
      </trans-unit>
      <trans-unit id="Parser.TOKEN.SIG">
        <source>keyword 'sig'</source>
        <target state="translated">キーワード 'sig'</target>
        <note />
      </trans-unit>
      <trans-unit id="Parser.TOKEN.STRUCT">
        <source>keyword 'struct'</source>
        <target state="translated">キーワード 'struct'</target>
        <note />
      </trans-unit>
      <trans-unit id="Parser.TOKEN.UPCAST">
        <source>keyword 'upcast'</source>
        <target state="translated">キーワード 'upcast'</target>
        <note />
      </trans-unit>
      <trans-unit id="Parser.TOKEN.DOWNCAST">
        <source>keyword 'downcast'</source>
        <target state="translated">キーワード 'downcast'</target>
        <note />
      </trans-unit>
      <trans-unit id="Parser.TOKEN.NULL">
        <source>keyword 'null'</source>
        <target state="translated">キーワード 'null'</target>
        <note />
      </trans-unit>
      <trans-unit id="Parser.TOKEN.RESERVED">
        <source>reserved keyword</source>
        <target state="translated">予約済みのキーワード</target>
        <note />
      </trans-unit>
      <trans-unit id="Parser.TOKEN.MODULE">
        <source>keyword 'module'</source>
        <target state="translated">キーワード 'module'</target>
        <note />
      </trans-unit>
      <trans-unit id="Parser.TOKEN.AND">
        <source>keyword 'and'</source>
        <target state="translated">キーワード 'and'</target>
        <note />
      </trans-unit>
      <trans-unit id="Parser.TOKEN.AS">
        <source>keyword 'as'</source>
        <target state="translated">キーワード 'as'</target>
        <note />
      </trans-unit>
      <trans-unit id="Parser.TOKEN.ASSERT">
        <source>keyword 'assert'</source>
        <target state="translated">キーワード 'assert'</target>
        <note />
      </trans-unit>
      <trans-unit id="Parser.TOKEN.ASR">
        <source>keyword 'asr'</source>
        <target state="translated">キーワード 'asr'</target>
        <note />
      </trans-unit>
      <trans-unit id="Parser.TOKEN.DOWNTO">
        <source>keyword 'downto'</source>
        <target state="translated">キーワード 'downto'</target>
        <note />
      </trans-unit>
      <trans-unit id="Parser.TOKEN.EXCEPTION">
        <source>keyword 'exception'</source>
        <target state="translated">キーワード 'exception'</target>
        <note />
      </trans-unit>
      <trans-unit id="Parser.TOKEN.FALSE">
        <source>keyword 'false'</source>
        <target state="translated">キーワード 'false'</target>
        <note />
      </trans-unit>
      <trans-unit id="Parser.TOKEN.FOR">
        <source>keyword 'for'</source>
        <target state="translated">キーワード 'for'</target>
        <note />
      </trans-unit>
      <trans-unit id="Parser.TOKEN.FUN">
        <source>keyword 'fun'</source>
        <target state="translated">キーワード 'fun'</target>
        <note />
      </trans-unit>
      <trans-unit id="Parser.TOKEN.FUNCTION">
        <source>keyword 'function'</source>
        <target state="translated">キーワード 'function'</target>
        <note />
      </trans-unit>
      <trans-unit id="Parser.TOKEN.FINALLY">
        <source>keyword 'finally'</source>
        <target state="translated">キーワード 'finally'</target>
        <note />
      </trans-unit>
      <trans-unit id="Parser.TOKEN.LAZY">
        <source>keyword 'lazy'</source>
        <target state="translated">キーワード 'lazy'</target>
        <note />
      </trans-unit>
      <trans-unit id="Parser.TOKEN.MATCH">
        <source>keyword 'match'</source>
        <target state="translated">キーワード 'match'</target>
        <note />
      </trans-unit>
      <trans-unit id="Parser.TOKEN.MATCH.BANG">
        <source>keyword 'match!'</source>
        <target state="translated">キーワード 'match!'</target>
        <note />
      </trans-unit>
      <trans-unit id="Parser.TOKEN.MUTABLE">
        <source>keyword 'mutable'</source>
        <target state="translated">キーワード 'mutable'</target>
        <note />
      </trans-unit>
      <trans-unit id="Parser.TOKEN.NEW">
        <source>keyword 'new'</source>
        <target state="translated">キーワード 'new'</target>
        <note />
      </trans-unit>
      <trans-unit id="Parser.TOKEN.OF">
        <source>keyword 'of'</source>
        <target state="translated">キーワード 'of'</target>
        <note />
      </trans-unit>
      <trans-unit id="Parser.TOKEN.OPEN">
        <source>keyword 'open'</source>
        <target state="translated">キーワード 'open'</target>
        <note />
      </trans-unit>
      <trans-unit id="Parser.TOKEN.OR">
        <source>keyword 'or'</source>
        <target state="translated">キーワード 'or'</target>
        <note />
      </trans-unit>
      <trans-unit id="Parser.TOKEN.VOID">
        <source>keyword 'void'</source>
        <target state="translated">キーワード 'void'</target>
        <note />
      </trans-unit>
      <trans-unit id="Parser.TOKEN.EXTERN">
        <source>keyword 'extern'</source>
        <target state="translated">キーワード 'extern'</target>
        <note />
      </trans-unit>
      <trans-unit id="Parser.TOKEN.INTERFACE">
        <source>keyword 'interface'</source>
        <target state="translated">キーワード 'interface'</target>
        <note />
      </trans-unit>
      <trans-unit id="Parser.TOKEN.REC">
        <source>keyword 'rec'</source>
        <target state="translated">キーワード 'rec'</target>
        <note />
      </trans-unit>
      <trans-unit id="Parser.TOKEN.TO">
        <source>keyword 'to'</source>
        <target state="translated">キーワード 'to'</target>
        <note />
      </trans-unit>
      <trans-unit id="Parser.TOKEN.TRUE">
        <source>keyword 'true'</source>
        <target state="translated">キーワード 'true'</target>
        <note />
      </trans-unit>
      <trans-unit id="Parser.TOKEN.TRY">
        <source>keyword 'try'</source>
        <target state="translated">キーワード 'try'</target>
        <note />
      </trans-unit>
      <trans-unit id="Parser.TOKEN.TYPE">
        <source>keyword 'type'</source>
        <target state="translated">キーワード 'type'</target>
        <note />
      </trans-unit>
      <trans-unit id="Parser.TOKEN.VAL">
        <source>keyword 'val'</source>
        <target state="translated">キーワード 'val'</target>
        <note />
      </trans-unit>
      <trans-unit id="Parser.TOKEN.INLINE">
        <source>keyword 'inline'</source>
        <target state="translated">キーワード 'inline'</target>
        <note />
      </trans-unit>
      <trans-unit id="Parser.TOKEN.WHEN">
        <source>keyword 'when'</source>
        <target state="translated">キーワード 'when'</target>
        <note />
      </trans-unit>
      <trans-unit id="Parser.TOKEN.WHILE">
        <source>keyword 'while'</source>
        <target state="translated">キーワード 'while'</target>
        <note />
      </trans-unit>
      <trans-unit id="Parser.TOKEN.WITH">
        <source>keyword 'with'</source>
        <target state="translated">キーワード 'with'</target>
        <note />
      </trans-unit>
      <trans-unit id="Parser.TOKEN.IF">
        <source>keyword 'if'</source>
        <target state="translated">キーワード 'if'</target>
        <note />
      </trans-unit>
      <trans-unit id="Parser.TOKEN.DO">
        <source>keyword 'do'</source>
        <target state="translated">キーワード 'do'</target>
        <note />
      </trans-unit>
      <trans-unit id="Parser.TOKEN.GLOBAL">
        <source>keyword 'global'</source>
        <target state="translated">キーワード 'global'</target>
        <note />
      </trans-unit>
      <trans-unit id="Parser.TOKEN.DONE">
        <source>keyword 'done'</source>
        <target state="translated">キーワード 'done'</target>
        <note />
      </trans-unit>
      <trans-unit id="Parser.TOKEN.IN">
        <source>keyword 'in'</source>
        <target state="translated">キーワード 'in'</target>
        <note />
      </trans-unit>
      <trans-unit id="Parser.TOKEN.HIGH.PRECEDENCE.PAREN.APP">
        <source>symbol '('</source>
        <target state="translated">シンボル '('</target>
        <note />
      </trans-unit>
      <trans-unit id="Parser.TOKEN.HIGH.PRECEDENCE.BRACK.APP">
        <source>symbol'['</source>
        <target state="translated">シンボル '['</target>
        <note />
      </trans-unit>
      <trans-unit id="Parser.TOKEN.BEGIN">
        <source>keyword 'begin'</source>
        <target state="translated">キーワード 'begin'</target>
        <note />
      </trans-unit>
      <trans-unit id="Parser.TOKEN.END">
        <source>keyword 'end'</source>
        <target state="translated">キーワード 'end'</target>
        <note />
      </trans-unit>
      <trans-unit id="Parser.TOKEN.HASH.ENDIF">
        <source>directive</source>
        <target state="translated">ディレクティブ</target>
        <note />
      </trans-unit>
      <trans-unit id="Parser.TOKEN.INACTIVECODE">
        <source>inactive code</source>
        <target state="translated">非アクティブ コード</target>
        <note />
      </trans-unit>
      <trans-unit id="Parser.TOKEN.LEX.FAILURE">
        <source>lex failure</source>
        <target state="translated">lex エラー</target>
        <note />
      </trans-unit>
      <trans-unit id="Parser.TOKEN.WHITESPACE">
        <source>whitespace</source>
        <target state="translated">スペース</target>
        <note />
      </trans-unit>
      <trans-unit id="Parser.TOKEN.COMMENT">
        <source>comment</source>
        <target state="translated">コメント</target>
        <note />
      </trans-unit>
      <trans-unit id="Parser.TOKEN.LINE.COMMENT">
        <source>line comment</source>
        <target state="translated">行コメント</target>
        <note />
      </trans-unit>
      <trans-unit id="Parser.TOKEN.STRING.TEXT">
        <source>string text</source>
        <target state="translated">文字列テキスト</target>
        <note />
      </trans-unit>
      <trans-unit id="Parser.TOKEN.KEYWORD_STRING">
        <source>compiler generated literal</source>
        <target state="translated">コンパイラーで生成されたリテラル</target>
        <note />
      </trans-unit>
      <trans-unit id="Parser.TOKEN.BYTEARRAY">
        <source>byte array literal</source>
        <target state="translated">バイト配列リテラル</target>
        <note />
      </trans-unit>
      <trans-unit id="Parser.TOKEN.STRING">
        <source>string literal</source>
        <target state="translated">文字列リテラル</target>
        <note />
      </trans-unit>
      <trans-unit id="Parser.TOKEN.EOF">
        <source>end of input</source>
        <target state="translated">入力の終わり</target>
        <note />
      </trans-unit>
      <trans-unit id="UnexpectedEndOfInput">
        <source>Unexpected end of input</source>
        <target state="translated">予期しない入力の終わりです:</target>
        <note />
      </trans-unit>
      <trans-unit id="Unexpected">
        <source>Unexpected {0}</source>
        <target state="translated">予期しない {0} です</target>
        <note />
      </trans-unit>
      <trans-unit id="NONTERM.interaction">
        <source> in interaction</source>
        <target state="translated"> 相互作用内</target>
        <note />
      </trans-unit>
      <trans-unit id="NONTERM.hashDirective">
        <source> in directive</source>
        <target state="translated"> ディレクティブ内</target>
        <note />
      </trans-unit>
      <trans-unit id="NONTERM.fieldDecl">
        <source> in field declaration</source>
        <target state="translated"> フィールドの宣言内</target>
        <note />
      </trans-unit>
      <trans-unit id="NONTERM.unionCaseRepr">
        <source> in discriminated union case declaration</source>
        <target state="translated"> 判別された共用体ケースの宣言内</target>
        <note />
      </trans-unit>
      <trans-unit id="NONTERM.localBinding">
        <source> in binding</source>
        <target state="translated"> 束縛内</target>
        <note />
      </trans-unit>
      <trans-unit id="NONTERM.hardwhiteLetBindings">
        <source> in binding</source>
        <target state="translated"> 束縛内</target>
        <note />
      </trans-unit>
      <trans-unit id="NONTERM.classDefnMember">
        <source> in member definition</source>
        <target state="translated"> メンバー定義内</target>
        <note />
      </trans-unit>
      <trans-unit id="NONTERM.defnBindings">
        <source> in definitions</source>
        <target state="translated"> 定義内</target>
        <note />
      </trans-unit>
      <trans-unit id="NONTERM.classMemberSpfn">
        <source> in member signature</source>
        <target state="translated"> メンバーのシグネチャ内</target>
        <note />
      </trans-unit>
      <trans-unit id="NONTERM.valSpfn">
        <source> in value signature</source>
        <target state="translated"> 値のシグネチャ内</target>
        <note />
      </trans-unit>
      <trans-unit id="NONTERM.tyconSpfn">
        <source> in type signature</source>
        <target state="translated"> 型のシグネチャ内</target>
        <note />
      </trans-unit>
      <trans-unit id="NONTERM.anonLambdaExpr">
        <source> in lambda expression</source>
        <target state="translated"> ラムダ式内</target>
        <note />
      </trans-unit>
      <trans-unit id="NONTERM.attrUnionCaseDecl">
        <source> in union case</source>
        <target state="translated"> 共用体ケース内</target>
        <note />
      </trans-unit>
      <trans-unit id="NONTERM.cPrototype">
        <source> in extern declaration</source>
        <target state="translated"> extern 宣言内</target>
        <note />
      </trans-unit>
      <trans-unit id="NONTERM.objectImplementationMembers">
        <source> in object expression</source>
        <target state="translated"> オブジェクト式内</target>
        <note />
      </trans-unit>
      <trans-unit id="NONTERM.ifExprCases">
        <source> in if/then/else expression</source>
        <target state="translated"> if/then/else 式内</target>
        <note />
      </trans-unit>
      <trans-unit id="NONTERM.openDecl">
        <source> in open declaration</source>
        <target state="translated"> open 宣言内</target>
        <note />
      </trans-unit>
      <trans-unit id="NONTERM.fileModuleSpec">
        <source> in module or namespace signature</source>
        <target state="translated"> モジュールまたは名前空間のシグネチャ内</target>
        <note />
      </trans-unit>
      <trans-unit id="NONTERM.patternClauses">
        <source> in pattern matching</source>
        <target state="translated"> パターン マッチ内</target>
        <note />
      </trans-unit>
      <trans-unit id="NONTERM.beginEndExpr">
        <source> in begin/end expression</source>
        <target state="translated"> begin/end 式内</target>
        <note />
      </trans-unit>
      <trans-unit id="NONTERM.recdExpr">
        <source> in record expression</source>
        <target state="translated"> レコード式内</target>
        <note />
      </trans-unit>
      <trans-unit id="NONTERM.tyconDefn">
        <source> in type definition</source>
        <target state="translated"> 型定義内</target>
        <note />
      </trans-unit>
      <trans-unit id="NONTERM.exconCore">
        <source> in exception definition</source>
        <target state="translated"> 例外の定義内</target>
        <note />
      </trans-unit>
      <trans-unit id="NONTERM.typeNameInfo">
        <source> in type name</source>
        <target state="translated"> 型名内</target>
        <note />
      </trans-unit>
      <trans-unit id="NONTERM.attributeList">
        <source> in attribute list</source>
        <target state="translated"> 属性リスト内</target>
        <note />
      </trans-unit>
      <trans-unit id="NONTERM.quoteExpr">
        <source> in quotation literal</source>
        <target state="translated"> 引用リテラル内</target>
        <note />
      </trans-unit>
      <trans-unit id="NONTERM.typeConstraint">
        <source> in type constraint</source>
        <target state="translated"> 型制約内</target>
        <note />
      </trans-unit>
      <trans-unit id="NONTERM.Category.ImplementationFile">
        <source> in implementation file</source>
        <target state="translated"> 実装ファイル内</target>
        <note />
      </trans-unit>
      <trans-unit id="NONTERM.Category.Definition">
        <source> in definition</source>
        <target state="translated"> 定義内</target>
        <note />
      </trans-unit>
      <trans-unit id="NONTERM.Category.SignatureFile">
        <source> in signature file</source>
        <target state="translated"> シグネチャ ファイル内</target>
        <note />
      </trans-unit>
      <trans-unit id="NONTERM.Category.Pattern">
        <source> in pattern</source>
        <target state="translated"> パターン内</target>
        <note />
      </trans-unit>
      <trans-unit id="NONTERM.Category.Expr">
        <source> in expression</source>
        <target state="translated"> 式内</target>
        <note />
      </trans-unit>
      <trans-unit id="NONTERM.Category.Type">
        <source> in type</source>
        <target state="translated"> 型内</target>
        <note />
      </trans-unit>
      <trans-unit id="NONTERM.typeArgsActual">
        <source> in type arguments</source>
        <target state="translated"> 型引数内</target>
        <note />
      </trans-unit>
      <trans-unit id="FixKeyword">
        <source>keyword </source>
        <target state="translated">キーワード</target>
        <note />
      </trans-unit>
      <trans-unit id="FixSymbol">
        <source>symbol </source>
        <target state="translated">シンボル </target>
        <note />
      </trans-unit>
      <trans-unit id="FixReplace">
        <source> (due to indentation-aware syntax)</source>
        <target state="translated"> (インデント対応構文のため)</target>
        <note />
      </trans-unit>
      <trans-unit id="TokenName1">
        <source>. Expected {0} or other token.</source>
        <target state="translated">。{0} または他のトークンを指定してください。</target>
        <note />
      </trans-unit>
      <trans-unit id="TokenName1TokenName2">
        <source>. Expected {0}, {1} or other token.</source>
        <target state="translated">。{0}、{1}、または他のトークンを指定してください。</target>
        <note />
      </trans-unit>
      <trans-unit id="TokenName1TokenName2TokenName3">
        <source>. Expected {0}, {1}, {2} or other token.</source>
        <target state="translated">。{0}、{1}、{2}、または他のトークンを指定してください。</target>
        <note />
      </trans-unit>
      <trans-unit id="RuntimeCoercionSourceSealed1">
        <source>The type '{0}' cannot be used as the source of a type test or runtime coercion</source>
        <target state="translated">型 '{0}' は型テストまたはランタイム型変換のソースとして使用できません</target>
        <note />
      </trans-unit>
      <trans-unit id="RuntimeCoercionSourceSealed2">
        <source>The type '{0}' does not have any proper subtypes and cannot be used as the source of a type test or runtime coercion.</source>
        <target state="translated">型 '{0}' には適切なサブタイプがないため、型テストまたはランタイム型変換のソースとして使用できません。</target>
        <note />
      </trans-unit>
      <trans-unit id="CoercionTargetSealed">
        <source>The type '{0}' does not have any proper subtypes and need not be used as the target of a static coercion</source>
        <target state="translated">型 '{0}' には適切なサブタイプが含まれないため、この型は必ずしも静的型変換のターゲットとして使用されません</target>
        <note />
      </trans-unit>
      <trans-unit id="UpcastUnnecessary">
        <source>This upcast is unnecessary - the types are identical</source>
        <target state="translated">この upcast は不要です。型は同一です。</target>
        <note />
      </trans-unit>
      <trans-unit id="TypeTestUnnecessary">
        <source>This type test or downcast will always hold</source>
        <target state="translated">この型テストまたはダウンキャストは常に維持されます</target>
        <note />
      </trans-unit>
      <trans-unit id="OverrideDoesntOverride1">
        <source>The member '{0}' does not have the correct type to override any given virtual method</source>
        <target state="translated">メンバー '{0}' には、指定した仮想メソッドをオーバーライドする正しい型がありません</target>
        <note />
      </trans-unit>
      <trans-unit id="OverrideDoesntOverride2">
        <source>The member '{0}' does not have the correct type to override the corresponding abstract method.</source>
        <target state="translated">メンバー '{0}' には、対応する抽象メソッドをオーバーライドする正しい型がありません</target>
        <note />
      </trans-unit>
      <trans-unit id="OverrideDoesntOverride3">
        <source> The required signature is '{0}'.</source>
        <target state="translated"> 必要なシグネチャは '{0}' です。</target>
        <note />
      </trans-unit>
      <trans-unit id="OverrideDoesntOverride4">
        <source>The member '{0}' is specialized with 'unit' but 'unit' can't be used as return type of an abstract method parameterized on return type.</source>
        <target state="translated">メンバー '{0}' は 'unit' で特定されますが、'unit' は、戻り値の型に関してパラメーター化された抽象メソッドの戻り値の型としては使用できません。</target>
        <note />
      </trans-unit>
      <trans-unit id="UnionCaseWrongArguments">
        <source>This constructor is applied to {0} argument(s) but expects {1}</source>
        <target state="translated">このコンストラクターには {0} 個の引数が適用されていますが、必要なのは {1} 個です</target>
        <note />
      </trans-unit>
      <trans-unit id="UnionPatternsBindDifferentNames">
        <source>The two sides of this 'or' pattern bind different sets of variables</source>
        <target state="translated">この 'or' パターンの両側は、異なる変数セットをバインドしています</target>
        <note />
      </trans-unit>
      <trans-unit id="ValueNotContained">
        <source>Module '{0}' contains\n    {1}    \nbut its signature specifies\n    {2}    \n{3}.</source>
        <target state="translated">モジュール '{0}' には\n    {1}    \nが含まれますが、シグネチャには\n    {2}    \nを指定しています。{3}。</target>
        <note />
      </trans-unit>
      <trans-unit id="RequiredButNotSpecified">
        <source>Module '{0}' requires a {1} '{2}'</source>
        <target state="translated">モジュール '{0}' には {1} '{2}' が必要です</target>
        <note />
      </trans-unit>
      <trans-unit id="UseOfAddressOfOperator">
        <source>The use of native pointers may result in unverifiable .NET IL code</source>
        <target state="translated">ネイティブ ポインターを使用すると、.NET IL コードを検証できなくなる可能性があります</target>
        <note />
      </trans-unit>
      <trans-unit id="DefensiveCopyWarning">
        <source>{0}</source>
        <target state="translated">{0}</target>
        <note />
      </trans-unit>
      <trans-unit id="DeprecatedThreadStaticBindingWarning">
        <source>Thread static and context static 'let' bindings are deprecated. Instead use a declaration of the form 'static val mutable &lt;ident&gt; : &lt;type&gt;' in a class. Add the 'DefaultValue' attribute to this declaration to indicate that the value is initialized to the default value on each new thread.</source>
        <target state="translated">Thread 静的および context 静的 'let' バインディングは使用されなくなりました。代わりに、クラスで 'static val mutable &lt;ident&gt; : &lt;type&gt;' という形式の宣言を使用します。新しいスレッドごとに値を既定値に初期化することを示すには、この宣言に 'DefaultValue' 属性を追加します。</target>
        <note />
      </trans-unit>
      <trans-unit id="FunctionValueUnexpected">
        <source>This expression is a function value, i.e. is missing arguments. Its type is {0}.</source>
        <target state="translated">この式は関数値です (つまり、引数が足りません)。型は {0} です。</target>
        <note />
      </trans-unit>
      <trans-unit id="UnitTypeExpected">
        <source>The result of this expression has type '{0}' and is implicitly ignored. Consider using 'ignore' to discard this value explicitly, e.g. 'expr |&gt; ignore', or 'let' to bind the result to a name, e.g. 'let result = expr'.</source>
        <target state="translated">この式の結果の型は '{0}' で、暗黙的に無視されます。'ignore' を使用してこの値を明示的に破棄してください (例: 'expr |&gt; ignore')。または 'let' を使用して結果を名前にバインドします (例: 'let result = expr')。</target>
        <note />
      </trans-unit>
      <trans-unit id="UnitTypeExpectedWithEquality">
        <source>The result of this equality expression has type '{0}' and is implicitly discarded. Consider using 'let' to bind the result to a name, e.g. 'let result = expression'.</source>
        <target state="translated">この等式の結果は型 '{0}' を持ち、暗黙的に破棄されます。'let' を使用して結果を名前にバインドすることを検討してください。例: 'let result = expression'。</target>
        <note />
      </trans-unit>
      <trans-unit id="UnitTypeExpectedWithPossiblePropertySetter">
        <source>The result of this equality expression has type '{0}' and is implicitly discarded. Consider using 'let' to bind the result to a name, e.g. 'let result = expression'. If you intended to set a value to a property, then use the '&lt;-' operator e.g. '{1}.{2} &lt;- expression'.</source>
        <target state="translated">この等式の結果の種類は '{0}' で、暗黙的に破棄されます。'let' を使用して結果を名前にバインドすることを検討してください。たとえば、'let result = expression' などとします。値をプロパティに設定する場合には、'&lt;-' 演算子を使用して '{1}.{2} &lt;- expression' などとします。</target>
        <note />
      </trans-unit>
      <trans-unit id="UnitTypeExpectedWithPossibleAssignment">
        <source>The result of this equality expression has type '{0}' and is implicitly discarded. Consider using 'let' to bind the result to a name, e.g. 'let result = expression'. If you intended to mutate a value, then mark the value 'mutable' and use the '&lt;-' operator e.g. '{1} &lt;- expression'.</source>
        <target state="translated">この等式の結果の型は '{0}' で、暗黙的に破棄されます。'let' を使用して結果に名前をバインドすることを検討してください。たとえば、'let result = expression' などとします。値を意図的に変更する場合には、値に 'mutable' というマークを付け、'&lt;-' 演算子を使用して '{1} &lt;- expression' などとします。</target>
        <note />
      </trans-unit>
      <trans-unit id="UnitTypeExpectedWithPossibleAssignmentToMutable">
        <source>The result of this equality expression has type '{0}' and is implicitly discarded. Consider using 'let' to bind the result to a name, e.g. 'let result = expression'. If you intended to mutate a value, then use the '&lt;-' operator e.g. '{1} &lt;- expression'.</source>
        <target state="translated">この等式の結果の型は '{0}' で、暗黙的に破棄されます。'let' を使用して結果を名前にバインドすることを検討してください。たとえば、'let result = expression' などとします。意図的に値を変更する場合、'&lt;-' 演算子を '{1} &lt;- expression' などと使用します。</target>
        <note />
      </trans-unit>
      <trans-unit id="RecursiveUseCheckedAtRuntime">
        <source>This recursive use will be checked for initialization-soundness at runtime. This warning is usually harmless, and may be suppressed by using '#nowarn "21"' or '--nowarn:21'.</source>
        <target state="translated">この再帰的な用法は、実行時に初期化の正常性がチェックされます。通常、この警告は害がないため、'#nowarn "21"' または '--nowarn:21' を使用して抑制することができます。</target>
        <note />
      </trans-unit>
      <trans-unit id="LetRecUnsound1">
        <source>The value '{0}' will be evaluated as part of its own definition</source>
        <target state="translated">値 '{0}' はその定義の一部として評価されます</target>
        <note />
      </trans-unit>
      <trans-unit id="LetRecUnsound2">
        <source>This value will be eventually evaluated as part of its own definition. You may need to make the value lazy or a function. Value '{0}'{1}.</source>
        <target state="translated">最終的に、この値はその定義の一部として評価されます。必要に応じて、値を 'lazy' にするか、関数にしてください。値 '{0}'{1}。</target>
        <note />
      </trans-unit>
      <trans-unit id="LetRecUnsoundInner">
        <source> will evaluate '{0}'</source>
        <target state="translated"> は '{0}' を評価します</target>
        <note />
      </trans-unit>
      <trans-unit id="LetRecEvaluatedOutOfOrder">
        <source>Bindings may be executed out-of-order because of this forward reference.</source>
        <target state="translated">この前方参照があるため、束縛が順序どおりに実行されない可能性があります。</target>
        <note />
      </trans-unit>
      <trans-unit id="LetRecCheckedAtRuntime">
        <source>This and other recursive references to the object(s) being defined will be checked for initialization-soundness at runtime through the use of a delayed reference. This is because you are defining one or more recursive objects, rather than recursive functions. This warning may be suppressed by using '#nowarn "40"' or '--nowarn:40'.</source>
        <target state="translated">定義されるオブジェクトに対するこの再帰参照および他の再帰参照は、遅延参照を使用して、実行時に初期化の正常性がチェックされます。これは、再帰関数ではなく、1 つまたは複数の再帰オブジェクトを定義しているためです。この警告を抑制するには、'#nowarn "40"' または '--nowarn:40' を使用してください。</target>
        <note />
      </trans-unit>
      <trans-unit id="SelfRefObjCtor1">
        <source>Recursive references to the object being defined will be checked for initialization soundness at runtime through the use of a delayed reference. Consider placing self-references in members or within a trailing expression of the form '&lt;ctor-expr&gt; then &lt;expr&gt;'.</source>
        <target state="translated">定義しているオブジェクトへの再帰的参照は、遅延参照を使用して実行時に初期化の正常性がチェックされます。メンバー内、または '&lt;ctor-expr&gt; then &lt;expr&gt;' の後続の式内に自己参照を配置してください。</target>
        <note />
      </trans-unit>
      <trans-unit id="SelfRefObjCtor2">
        <source>Recursive references to the object being defined will be checked for initialization soundness at runtime through the use of a delayed reference. Consider placing self-references within 'do' statements after the last 'let' binding in the construction sequence.</source>
        <target state="translated">定義されるオブジェクトに対する再帰参照は、遅延参照を使用して、実行時に初期化の正常性がチェックされます。構築シーケンスの最後の 'let' 束縛の後にある 'do' ステートメント内に、自己参照を配置してください。</target>
        <note />
      </trans-unit>
      <trans-unit id="VirtualAugmentationOnNullValuedType">
        <source>The containing type can use 'null' as a representation value for its nullary union case. Invoking an abstract or virtual member or an interface implementation on a null value will lead to an exception. If necessary add a dummy data value to the nullary constructor to avoid 'null' being used as a representation for this type.</source>
        <target state="translated">含まれる型は、引数がない共用体ケースの表現値として 'null' を使用できます。null 値で抽象メンバー、仮想メンバー、またはインターフェイスの実装を呼び出すと、例外が発生します。必要に応じて、引数がないコンストラクターにダミーのデータ値を追加して、この型の表現として 'null' が使用されないようにしてください。</target>
        <note />
      </trans-unit>
      <trans-unit id="NonVirtualAugmentationOnNullValuedType">
        <source>The containing type can use 'null' as a representation value for its nullary union case. This member will be compiled as a static member.</source>
        <target state="translated">含まれる型は、引数がない共用体ケースの表現値として 'null' を使用できます。このメンバーは静的メンバーとしてコンパイルされます。</target>
        <note />
      </trans-unit>
      <trans-unit id="NonUniqueInferredAbstractSlot1">
        <source>The member '{0}' doesn't correspond to a unique abstract slot based on name and argument count alone</source>
        <target state="translated">名前と引数の数だけに基づいて、メンバー '{0}' を一意の抽象スロットに対応付けることができません</target>
        <note />
      </trans-unit>
      <trans-unit id="NonUniqueInferredAbstractSlot2">
        <source>. Multiple implemented interfaces have a member with this name and argument count</source>
        <target state="translated">。実装された複数のインターフェイスに、この名前と引数の数を持つメンバーがあります</target>
        <note />
      </trans-unit>
      <trans-unit id="NonUniqueInferredAbstractSlot3">
        <source>. Consider implementing interfaces '{0}' and '{1}' explicitly.</source>
        <target state="translated">。インターフェイス '{0}' と '{1}' を明示的に実装してください。</target>
        <note />
      </trans-unit>
      <trans-unit id="NonUniqueInferredAbstractSlot4">
        <source>. Additional type annotations may be required to indicate the relevant override. This warning can be disabled using '#nowarn "70"' or '--nowarn:70'.</source>
        <target state="translated">。場合によっては、関連するオーバーライドを示すために追加の型の参照が必要です。この警告を無効にするには、'#nowarn "70"' または '--nowarn:70' を使用してください。</target>
        <note />
      </trans-unit>
      <trans-unit id="Failure1">
        <source>parse error</source>
        <target state="translated">解析エラー</target>
        <note />
      </trans-unit>
      <trans-unit id="Failure2">
        <source>parse error: unexpected end of file</source>
        <target state="translated">解析エラー: 予期しないファイルの終わりです</target>
        <note />
      </trans-unit>
      <trans-unit id="Failure3">
        <source>{0}</source>
        <target state="translated">{0}</target>
        <note />
      </trans-unit>
      <trans-unit id="Failure4">
        <source>internal error: {0}</source>
        <target state="translated">内部エラー: {0}</target>
        <note />
      </trans-unit>
      <trans-unit id="FullAbstraction">
        <source>{0}</source>
        <target state="translated">{0}</target>
        <note />
      </trans-unit>
      <trans-unit id="MatchIncomplete1">
        <source>Incomplete pattern matches on this expression.</source>
        <target state="translated">この式のパターン マッチが不完全です</target>
        <note />
      </trans-unit>
      <trans-unit id="MatchIncomplete2">
        <source> For example, the value '{0}' may indicate a case not covered by the pattern(s).</source>
        <target state="translated"> たとえば、値 '{0}' はパターンに含まれないケースを示す可能性があります。</target>
        <note />
      </trans-unit>
      <trans-unit id="MatchIncomplete3">
        <source> For example, the value '{0}' may indicate a case not covered by the pattern(s). However, a pattern rule with a 'when' clause might successfully match this value.</source>
        <target state="translated"> たとえば、値 '{0}' はパターンに含まれないケースを示す可能性があります。ただし、'when' 句を含むパターン規則であれば、この値に一致する場合もあります。</target>
        <note />
      </trans-unit>
      <trans-unit id="MatchIncomplete4">
        <source> Unmatched elements will be ignored.</source>
        <target state="translated"> 一致しない要素は無視されます。</target>
        <note />
      </trans-unit>
      <trans-unit id="EnumMatchIncomplete1">
        <source>Enums may take values outside known cases.</source>
        <target state="translated">列挙型は既知のケースの外の値を使用する可能性があります。</target>
        <note />
      </trans-unit>
      <trans-unit id="RuleNeverMatched">
        <source>This rule will never be matched</source>
        <target state="translated">この規則には一致しません</target>
        <note />
      </trans-unit>
      <trans-unit id="ValNotMutable">
        <source>This value is not mutable. Consider using the mutable keyword, e.g. 'let mutable {0} = expression'.</source>
        <target state="translated">この値は変更可能ではありません。変更可能なキーワードを使用することを検討してください。例: 'let mutable {0} = expression'。</target>
        <note />
      </trans-unit>
      <trans-unit id="ValNotLocal">
        <source>This value is not local</source>
        <target state="translated">この値はローカルではありません</target>
        <note />
      </trans-unit>
      <trans-unit id="Obsolete1">
        <source>This construct is deprecated</source>
        <target state="translated">このコンストラクトは使用されなくなりました</target>
        <note />
      </trans-unit>
      <trans-unit id="Obsolete2">
        <source>. {0}</source>
        <target state="translated">。{0}</target>
        <note />
      </trans-unit>
      <trans-unit id="Experimental">
        <source>{0}. This warning can be disabled using '--nowarn:57' or '#nowarn "57"'.</source>
        <target state="translated">{0}。この警告を無効にするには、'--nowarn:57' または '#nowarn "57"' を使用します。</target>
        <note />
      </trans-unit>
      <trans-unit id="PossibleUnverifiableCode">
        <source>Uses of this construct may result in the generation of unverifiable .NET IL code. This warning can be disabled using '--nowarn:9' or '#nowarn "9"'.</source>
        <target state="translated">このコンストラクトを使用すると、検証できない .NET IL コードが生成される可能性があります。この警告を無効にするには、'--nowarn:9' または '#nowarn "9"' を使用してください。</target>
        <note />
      </trans-unit>
      <trans-unit id="Deprecated">
        <source>This construct is deprecated: {0}</source>
        <target state="translated">このコンストラクトは使用されなくなりました: {0}</target>
        <note />
      </trans-unit>
      <trans-unit id="LibraryUseOnly">
        <source>This construct is deprecated: it is only for use in the F# library</source>
        <target state="translated">このコンストラクトは使用されなくなりました。これは F# ライブラリでのみ使用されます。</target>
        <note />
      </trans-unit>
      <trans-unit id="MissingFields">
        <source>The following fields require values: {0}</source>
        <target state="translated">次のフィールドには値が必要です: {0}</target>
        <note />
      </trans-unit>
      <trans-unit id="ValueRestriction1">
        <source>Value restriction. The value '{0}' has generic type\n    {1}    \nEither make the arguments to '{2}' explicit or, if you do not intend for it to be generic, add a type annotation.</source>
        <target state="translated">値の制限。値 '{0}' は次のジェネリック型です。\n    {1}    \n明示的に引数を '{2}' にするか、ジェネリックにする意図がない場合は型の注釈を追加してください。</target>
        <note />
      </trans-unit>
      <trans-unit id="ValueRestriction2">
        <source>Value restriction. The value '{0}' has generic type\n    {1}    \nEither make '{2}' into a function with explicit arguments or, if you do not intend for it to be generic, add a type annotation.</source>
        <target state="translated">値の制限。値 '{0}' は次のジェネリック型です。\n    {1}    \n明示的な引数を使用して '{2}' を関数にするか、ジェネリックにする意図がない場合は型の注釈を追加してください。</target>
        <note />
      </trans-unit>
      <trans-unit id="ValueRestriction3">
        <source>Value restriction. This member has been inferred to have generic type\n    {0}    \nConstructors and property getters/setters cannot be more generic than the enclosing type.  Add a type annotation to indicate the exact types involved.</source>
        <target state="translated">値の制限。このメンバーは次のジェネリック型を持つと推論されました。\n    {0}    \nコンストラクターとプロパティのゲッター/セッターは、それを囲む型よりも総称性を高くすることができません。関係する正確な型を示すために、型の注釈を追加してください。</target>
        <note />
      </trans-unit>
      <trans-unit id="ValueRestriction4">
        <source>Value restriction. The value '{0}' has been inferred to have generic type\n    {1}    \nEither make the arguments to '{2}' explicit or, if you do not intend for it to be generic, add a type annotation.</source>
        <target state="translated">値の制限。値 '{0}' は次のジェネリック型を持つと推論されました。\n    {1}    \n明示的に引数を '{2}' にするか、ジェネリックにする意図がない場合は型の注釈を追加してください。</target>
        <note />
      </trans-unit>
      <trans-unit id="ValueRestriction5">
        <source>Value restriction. The value '{0}' has been inferred to have generic type\n    {1}    \nEither define '{2}' as a simple data term, make it a function with explicit arguments or, if you do not intend for it to be generic, add a type annotation.</source>
        <target state="translated">値の制限。値 '{0}' は次のジェネリック型を持つと推論されました。\n    {1}    \n単純なデータ用語として '{2}' を定義するか、明示的な引数を使用して関数にするか、ジェネリックにする意図がない場合は型の注釈を追加してください。</target>
        <note />
      </trans-unit>
      <trans-unit id="RecoverableParseError">
        <source>syntax error</source>
        <target state="translated">構文エラーです</target>
        <note />
      </trans-unit>
      <trans-unit id="ReservedKeyword">
        <source>{0}</source>
        <target state="translated">{0}</target>
        <note />
      </trans-unit>
      <trans-unit id="IndentationProblem">
        <source>{0}</source>
        <target state="translated">{0}</target>
        <note />
      </trans-unit>
      <trans-unit id="OverrideInIntrinsicAugmentation">
        <source>Override implementations in augmentations are now deprecated. Override implementations should be given as part of the initial declaration of a type.</source>
        <target state="translated">拡張内のオーバーライドの実装は使用されなくなりました。オーバーライドの実装は、型の最初の宣言の一部として指定してください。</target>
        <note />
      </trans-unit>
      <trans-unit id="OverrideInExtrinsicAugmentation">
        <source>Override implementations should be given as part of the initial declaration of a type.</source>
        <target state="translated">オーバーライドの実装は、型の最初の宣言の一部として指定してください。</target>
        <note />
      </trans-unit>
      <trans-unit id="IntfImplInIntrinsicAugmentation">
        <source>Interface implementations in augmentations are now deprecated. Interface implementations should be given on the initial declaration of a type.</source>
        <target state="translated">拡張内のインターフェイスの実装は使用されなくなりました。インターフェイスの実装は、型の最初の宣言で指定してください。</target>
        <note />
      </trans-unit>
      <trans-unit id="IntfImplInExtrinsicAugmentation">
        <source>Interface implementations should be given on the initial declaration of a type.</source>
        <target state="translated">インターフェイスの実装は、型の最初の宣言で指定してください。</target>
        <note />
      </trans-unit>
      <trans-unit id="UnresolvedReferenceNoRange">
        <source>A required assembly reference is missing. You must add a reference to assembly '{0}'.</source>
        <target state="translated">必要なアセンブリ参照が見つかりません。アセンブリ '{0}' に参照を追加してください。</target>
        <note />
      </trans-unit>
      <trans-unit id="UnresolvedPathReferenceNoRange">
        <source>The type referenced through '{0}' is defined in an assembly that is not referenced. You must add a reference to assembly '{1}'.</source>
        <target state="translated">{0}' によって参照される型が、参照されていないアセンブリで定義されています。アセンブリ '{1}' への参照を追加してください。</target>
        <note />
      </trans-unit>
      <trans-unit id="HashIncludeNotAllowedInNonScript">
        <source>#I directives may only occur in F# script files (extensions .fsx or .fsscript). Either move this code to a script file, add a '-I' compiler option for this reference or delimit the directive with delimit it with '#if INTERACTIVE'/'#endif'.</source>
        <target state="translated">#I ディレクティブを使用できるのは F# スクリプト ファイル (拡張子は .fsx または .fsscript) のみです。このコードをスクリプト ファイルに移動するか、この参照に '-I' コンパイラー オプションを追加するか、ディレクティブを '#if INTERACTIVE'/'#endif' で区切ってください。</target>
        <note />
      </trans-unit>
      <trans-unit id="HashReferenceNotAllowedInNonScript">
        <source>#r directives may only occur in F# script files (extensions .fsx or .fsscript). Either move this code to a script file or replace this reference with the '-r' compiler option. If this directive is being executed as user input, you may delimit it with '#if INTERACTIVE'/'#endif'.</source>
        <target state="translated">#r ディレクティブは F# スクリプト ファイル (拡張子は .fsx または .fsscript) 内でのみ使用できます。このコードをスクリプト ファイルに移動するか、この参照を '-r' コンパイラ オプションに置き換えてください。このディレクティブがユーザー入力として実行されている場合は、'#if INTERACTIVE'/'#endif' でディレクティブを区切ることができます。</target>
        <note />
      </trans-unit>
      <trans-unit id="HashDirectiveNotAllowedInNonScript">
        <source>This directive may only be used in F# script files (extensions .fsx or .fsscript). Either remove the directive, move this code to a script file or delimit the directive with '#if INTERACTIVE'/'#endif'.</source>
        <target state="translated">このディレクティブを使用できるのは F# スクリプト ファイル (拡張子は .fsx または .fsscript) のみです。ディレクティブを削除するか、このコードをスクリプト ファイルに移動するか、ディレクティブを '#if INTERACTIVE'/'#endif' で区切ってください。</target>
        <note />
      </trans-unit>
      <trans-unit id="FileNameNotResolved">
        <source>Unable to find the file '{0}' in any of\n {1}</source>
        <target state="translated">次の中からファイル '{0}' が見つかりませんでした\n {1}</target>
        <note />
      </trans-unit>
      <trans-unit id="AssemblyNotResolved">
        <source>Assembly reference '{0}' was not found or is invalid</source>
        <target state="translated">アセンブリ参照 '{0}' が見つからないか、無効です</target>
        <note />
      </trans-unit>
      <trans-unit id="HashLoadedSourceHasIssues1">
        <source>One or more warnings in loaded file.\n</source>
        <target state="translated">読み込まれたファイルに 1 つまたは複数の警告があります。\n</target>
        <note />
      </trans-unit>
      <trans-unit id="HashLoadedSourceHasIssues2">
        <source>One or more errors in loaded file.\n</source>
        <target state="translated">読み込まれたファイルに 1 つまたは複数のエラーがあります。\n</target>
        <note />
      </trans-unit>
      <trans-unit id="HashLoadedScriptConsideredSource">
        <source>Loaded files may only be F# source files (extension .fs). This F# script file (.fsx or .fsscript) will be treated as an F# source file</source>
        <target state="translated">読み込むことができるファイルは F# ソース ファイル (拡張子は .fs) のみです。この F# スクリプト ファイル (.fsx または .fsscript) は F# ソース ファイルとして扱われます。</target>
        <note />
      </trans-unit>
      <trans-unit id="InvalidInternalsVisibleToAssemblyName1">
        <source>Invalid assembly name '{0}' from InternalsVisibleTo attribute in {1}</source>
        <target state="translated">{1} の InternalsVisibleTo 属性のアセンブリ名 '{0}' が無効です</target>
        <note />
      </trans-unit>
      <trans-unit id="InvalidInternalsVisibleToAssemblyName2">
        <source>Invalid assembly name '{0}' from InternalsVisibleTo attribute (assembly filename not available)</source>
        <target state="translated">InternalsVisibleTo 属性のアセンブリ名 '{0}' が無効です (アセンブリ ファイル名が使用できません)</target>
        <note />
      </trans-unit>
      <trans-unit id="LoadedSourceNotFoundIgnoring">
        <source>Could not load file '{0}' because it does not exist or is inaccessible</source>
        <target state="translated">ファイル '{0}' が存在しないか、アクセスできないため、ファイルを読み込むことができません</target>
        <note />
      </trans-unit>
      <trans-unit id="MSBuildReferenceResolutionError">
        <source>{0} (Code={1})</source>
        <target state="translated">{0} (コード={1})</target>
        <note />
      </trans-unit>
      <trans-unit id="TargetInvocationExceptionWrapper">
        <source>internal error: {0}</source>
        <target state="translated">内部エラー: {0}</target>
        <note />
      </trans-unit>
      <trans-unit id="Parser.TOKEN.LBRACE.BAR">
        <source>symbol '{|'</source>
        <target state="translated">シンボル '{|'</target>
        <note />
      </trans-unit>
      <trans-unit id="Parser.TOKEN.BAR.RBRACE">
        <source>symbol '|}'</source>
        <target state="translated">シンボル '|}'</target>
        <note />
      </trans-unit>
      <trans-unit id="Parser.TOKEN.AND.BANG">
        <source>keyword 'and!'</source>
<<<<<<< HEAD
        <target state="new">keyword 'and!'</target>
=======
        <target state="translated">キーワード 'and!'</target>
>>>>>>> 1c969cac
        <note />
      </trans-unit>
    </body>
  </file>
</xliff><|MERGE_RESOLUTION|>--- conflicted
+++ resolved
@@ -1624,11 +1624,7 @@
       </trans-unit>
       <trans-unit id="Parser.TOKEN.AND.BANG">
         <source>keyword 'and!'</source>
-<<<<<<< HEAD
-        <target state="new">keyword 'and!'</target>
-=======
         <target state="translated">キーワード 'and!'</target>
->>>>>>> 1c969cac
         <note />
       </trans-unit>
     </body>
