﻿<?xml version="1.0" encoding="utf-8"?>
<xliff xmlns="urn:oasis:names:tc:xliff:document:1.2" xmlns:xsi="http://www.w3.org/2001/XMLSchema-instance" version="1.2" xsi:schemaLocation="urn:oasis:names:tc:xliff:document:1.2 xliff-core-1.2-transitional.xsd">
  <file datatype="xml" source-language="en" target-language="cs" original="../FSComp.resx">
    <body>
      <trans-unit id="undefinedNameNamespace">
        <source>The namespace '{0}' is not defined.</source>
        <target state="translated">Není definovaný obor názvů {0}.</target>
        <note />
      </trans-unit>
      <trans-unit id="undefinedNameNamespaceOrModule">
        <source>The namespace or module '{0}' is not defined.</source>
        <target state="translated">Není definovaný obor názvů nebo modul {0}.</target>
        <note />
      </trans-unit>
      <trans-unit id="undefinedNameFieldConstructorOrMember">
        <source>The field, constructor or member '{0}' is not defined.</source>
        <target state="translated">Není definované pole, konstruktor nebo člen {0}.</target>
        <note />
      </trans-unit>
      <trans-unit id="undefinedNameValueConstructorNamespaceOrType">
        <source>The value, constructor, namespace or type '{0}' is not defined.</source>
        <target state="translated">Není definovaný konstruktor, hodnota, obor názvů nebo typ {0}.</target>
        <note />
      </trans-unit>
      <trans-unit id="undefinedNameValueOfConstructor">
        <source>The value or constructor '{0}' is not defined.</source>
        <target state="translated">Není definovaná hodnota nebo konstruktor {0}.</target>
        <note />
      </trans-unit>
      <trans-unit id="undefinedNameValueNamespaceTypeOrModule">
        <source>The value, namespace, type or module '{0}' is not defined.</source>
        <target state="translated">Není definovaný obor názvů, hodnota, typ nebo modul {0}.</target>
        <note />
      </trans-unit>
      <trans-unit id="undefinedNameConstructorModuleOrNamespace">
        <source>The constructor, module or namespace '{0}' is not defined.</source>
        <target state="translated">Není definovaný konstruktor, modul nebo obor názvů {0}.</target>
        <note />
      </trans-unit>
      <trans-unit id="undefinedNameType">
        <source>The type '{0}' is not defined.</source>
        <target state="translated">Není definovaný typ {0}.</target>
        <note />
      </trans-unit>
      <trans-unit id="undefinedNameTypeIn">
        <source>The type '{0}' is not defined in '{1}'.</source>
        <target state="translated">Typ {0} není definovaný v {1}.</target>
        <note />
      </trans-unit>
      <trans-unit id="undefinedNameRecordLabelOrNamespace">
        <source>The record label or namespace '{0}' is not defined.</source>
        <target state="translated">Není definovaný popisek záznamů nebo obor názvů {0}.</target>
        <note />
      </trans-unit>
      <trans-unit id="undefinedNameRecordLabel">
        <source>The record label '{0}' is not defined.</source>
        <target state="translated">Nemáte definovaný popisek záznamů {0}.</target>
        <note />
      </trans-unit>
      <trans-unit id="undefinedNameSuggestionsIntro">
        <source>Maybe you want one of the following:</source>
        <target state="translated">Možná budete potřebovat něco z tohoto:</target>
        <note />
      </trans-unit>
      <trans-unit id="undefinedNameTypeParameter">
        <source>The type parameter {0} is not defined.</source>
        <target state="translated">Není definovaný parametr typu {0}.</target>
        <note />
      </trans-unit>
      <trans-unit id="undefinedNamePatternDiscriminator">
        <source>The pattern discriminator '{0}' is not defined.</source>
        <target state="translated">Není definovaný rozlišovací prvek vzorů {0}.</target>
        <note />
      </trans-unit>
      <trans-unit id="replaceWithSuggestion">
        <source>Replace with '{0}'</source>
        <target state="translated">Nahradit návrhem: {0}</target>
        <note />
      </trans-unit>
      <trans-unit id="addIndexerDot">
        <source>Add . for indexer access.</source>
        <target state="translated">Přidejte . pro přístup indexeru.</target>
        <note />
      </trans-unit>
      <trans-unit id="listElementHasWrongType">
        <source>All elements of a list must be of the same type as the first element, which here is '{0}'. This element has type '{1}'.</source>
        <target state="needs-review-translation">Všechny elementy výrazu konstruktoru seznamu musí mít stejný typ. Očekávalo se, že tento výraz bude mít typ {0}, ale tady je typu {1}.</target>
        <note />
      </trans-unit>
      <trans-unit id="arrayElementHasWrongType">
        <source>All elements of an array must be of the same type as the first element, which here is '{0}'. This element has type '{1}'.</source>
        <target state="needs-review-translation">Všechny elementy výrazu konstruktoru pole musí mít stejný typ. Očekávalo se, že tento výraz bude mít typ {0}, ale tady je typu {1}.</target>
        <note />
      </trans-unit>
      <trans-unit id="missingElseBranch">
        <source>This 'if' expression is missing an 'else' branch. Because 'if' is an expression, and not a statement, add an 'else' branch which also returns a value of type '{0}'.</source>
        <target state="needs-review-translation">Ve výrazu if chybí větev else. Větev then je typu {0}. Protože if je výraz a ne příkaz, přidejte větev else, která vrátí hodnotu stejného typu.</target>
        <note />
      </trans-unit>
      <trans-unit id="ifExpression">
        <source>The 'if' expression needs to have type '{0}' to satisfy context type requirements. It currently has type '{1}'.</source>
        <target state="translated">Aby se splnily požadavky na typ kontextu, musí mít výraz if typ {0}. V tuto chvíli má typ {1}.</target>
        <note />
      </trans-unit>
      <trans-unit id="elseBranchHasWrongType">
        <source>All branches of an 'if' expression must return values of the same type as the first branch, which here is '{0}'. This branch returns a value of type '{1}'.</source>
        <target state="needs-review-translation">Všechny větve výrazu if musí mít stejný typ. Očekávalo se, že tento výraz bude mít typ {0}, ale tady je typu {1}.</target>
        <note />
      </trans-unit>
      <trans-unit id="followingPatternMatchClauseHasWrongType">
        <source>All branches of a pattern match expression must return values of the same type as the first branch, which here is '{0}'. This branch returns a value of type '{1}'.</source>
        <target state="needs-review-translation">Všechny větve výrazu porovnání vzorů musí vracet hodnoty stejného typu. První větev vrátila hodnotu typu {0}, ale tato větev vrátila hodnotu typu {1}.</target>
        <note />
      </trans-unit>
      <trans-unit id="patternMatchGuardIsNotBool">
        <source>A pattern match guard must be of type 'bool', but this 'when' expression is of type '{0}'.</source>
        <target state="translated">Ochrana porovnání vzorů musí být typu bool, ale tento výraz when je typu {0}.</target>
        <note />
      </trans-unit>
      <trans-unit id="commaInsteadOfSemicolonInRecord">
        <source>A ';' is used to separate field values in records. Consider replacing ',' with ';'.</source>
        <target state="translated">Pro oddělení hodnot v záznamech se používá znak ; (středník). Zvažte nahrazení znaků , (čárka) znaky ; (středník).</target>
        <note />
      </trans-unit>
      <trans-unit id="derefInsteadOfNot">
        <source>The '!' operator is used to dereference a ref cell. Consider using 'not expr' here.</source>
        <target state="translated">Operátor ! se používá k přístupu k buňce ref přes ukazatel. Zvažte možnost použít tady not expr.</target>
        <note />
      </trans-unit>
      <trans-unit id="buildUnexpectedTypeArgs">
        <source>The non-generic type '{0}' does not expect any type arguments, but here is given {1} type argument(s)</source>
        <target state="translated">U typu {0}, který není obecný, se neočekávají žádné argumenty typu, ale tady se mu argumenty typu předávají ({1}).</target>
        <note />
      </trans-unit>
      <trans-unit id="returnUsedInsteadOfReturnBang">
        <source>Consider using 'return!' instead of 'return'.</source>
        <target state="translated">Zvažte použití parametru return! namísto return.</target>
        <note />
      </trans-unit>
      <trans-unit id="yieldUsedInsteadOfYieldBang">
        <source>Consider using 'yield!' instead of 'yield'.</source>
        <target state="translated">Zvažte použití parametru yield! namísto yield.</target>
        <note />
      </trans-unit>
      <trans-unit id="tupleRequiredInAbstractMethod">
        <source>\nA tuple type is required for one or more arguments. Consider wrapping the given arguments in additional parentheses or review the definition of the interface.</source>
        <target state="translated">\nPro jeden nebo více argumentů se vyžaduje typ řazené kolekce členů. Zvažte možnost uzavřít dané argumenty do dodatečných závorek nebo zkontrolovat definici rozhraní.</target>
        <note />
      </trans-unit>
      <trans-unit id="buildInvalidWarningNumber">
        <source>Invalid warning number '{0}'</source>
        <target state="translated">Neplatné číslo upozornění {0}</target>
        <note />
      </trans-unit>
      <trans-unit id="buildInvalidVersionString">
        <source>Invalid version string '{0}'</source>
        <target state="translated">Neplatný řetězec verze {0}</target>
        <note />
      </trans-unit>
      <trans-unit id="buildInvalidVersionFile">
        <source>Invalid version file '{0}'</source>
        <target state="translated">Neplatný soubor verze {0}</target>
        <note />
      </trans-unit>
      <trans-unit id="buildProductName">
        <source>Microsoft (R) F# Compiler version {0}</source>
        <target state="translated">Microsoft (R) F# Compiler verze {0}</target>
        <note />
      </trans-unit>
      <trans-unit id="buildProductNameCommunity">
        <source>F# Compiler for F# {0}</source>
        <target state="translated">Kompilátor jazyka F# pro F# {0}</target>
        <note />
      </trans-unit>
      <trans-unit id="buildProblemWithFilename">
        <source>Problem with filename '{0}': {1}</source>
        <target state="translated">Problém s názvem souboru {0}: {1}</target>
        <note />
      </trans-unit>
      <trans-unit id="buildNoInputsSpecified">
        <source>No inputs specified</source>
        <target state="translated">Nezadali jste žádné vstupy.</target>
        <note />
      </trans-unit>
      <trans-unit id="buildPdbRequiresDebug">
        <source>The '--pdb' option requires the '--debug' option to be used</source>
        <target state="translated">Možnost --pdb vyžaduje použití možnosti --debug.</target>
        <note />
      </trans-unit>
      <trans-unit id="buildInvalidSearchDirectory">
        <source>The search directory '{0}' is invalid</source>
        <target state="translated">Adresář hledání {0} není platný.</target>
        <note />
      </trans-unit>
      <trans-unit id="buildSearchDirectoryNotFound">
        <source>The search directory '{0}' could not be found</source>
        <target state="translated">Adresář hledání {0} se nedal najít.</target>
        <note />
      </trans-unit>
      <trans-unit id="buildInvalidFilename">
        <source>'{0}' is not a valid filename</source>
        <target state="translated">{0} není platný název souboru.</target>
        <note />
      </trans-unit>
      <trans-unit id="buildInvalidAssemblyName">
        <source>'{0}' is not a valid assembly name</source>
        <target state="translated">{0} není platný název sestavení.</target>
        <note />
      </trans-unit>
      <trans-unit id="buildInvalidPrivacy">
        <source>Unrecognized privacy setting '{0}' for managed resource, valid options are 'public' and 'private'</source>
        <target state="translated">Nerozpoznané nastavení ochrany osobních údajů {0} pro spravovaný prostředek. Platné možnosti jsou public a private.</target>
        <note />
      </trans-unit>
      <trans-unit id="buildMultipleReferencesNotAllowed">
        <source>Multiple references to '{0}.dll' are not permitted</source>
        <target state="translated">Víc odkazů na knihovnu {0}.dll se nepovoluje.</target>
        <note />
      </trans-unit>
      <trans-unit id="buildCouldNotReadVersionInfoFromMscorlib">
        <source>Could not read version from mscorlib.dll</source>
        <target state="translated">Nedala se přečíst verze souboru mscorlib.dll.</target>
        <note />
      </trans-unit>
      <trans-unit id="buildCannotReadAssembly">
        <source>Unable to read assembly '{0}'</source>
        <target state="translated">Sestavení {0} se nedá přečíst.</target>
        <note />
      </trans-unit>
      <trans-unit id="buildAssemblyResolutionFailed">
        <source>Assembly resolution failure at or near this location</source>
        <target state="translated">Došlo k selhání překladu sestavení na této pozici nebo blízko ní.</target>
        <note />
      </trans-unit>
      <trans-unit id="buildImplicitModuleIsNotLegalIdentifier">
        <source>The declarations in this file will be placed in an implicit module '{0}' based on the file name '{1}'. However this is not a valid F# identifier, so the contents will not be accessible from other files. Consider renaming the file or adding a 'module' or 'namespace' declaration at the top of the file.</source>
        <target state="translated">Deklarace z tohoto souboru se umístí do implicitního modulu {0} založeného na názvu souboru {1}. To ale není platný identifikátor F#, takže obsah nebude dostupný z jiných souborů. Zvažte přejmenování souboru nebo přidání deklarace modulu nebo oboru názvů na jeho začátek.</target>
        <note />
      </trans-unit>
      <trans-unit id="buildMultiFileRequiresNamespaceOrModule">
        <source>Files in libraries or multiple-file applications must begin with a namespace or module declaration, e.g. 'namespace SomeNamespace.SubNamespace' or 'module SomeNamespace.SomeModule'. Only the last source file of an application may omit such a declaration.</source>
        <target state="translated">Soubory v knihovnách nebo aplikacích s víc soubory musí začínat deklarací oboru názvů nebo modulu, třeba namespace SomeNamespace.SubNamespace nebo module SomeNamespace.SomeModule. Tato deklarace se dá vynechat jenom u posledního zdrojového souboru aplikace.</target>
        <note />
      </trans-unit>
      <trans-unit id="noEqualSignAfterModule">
        <source>Files in libraries or multiple-file applications must begin with a namespace or module declaration. When using a module declaration at the start of a file the '=' sign is not allowed. If this is a top-level module, consider removing the = to resolve this error.</source>
        <target state="translated">Soubory v knihovnách nebo aplikacích s víc soubory musí začínat deklarací oboru názvů nebo modulu. Pokud na začátku souboru použijete deklaraci modulu, není povolený znak =. Pokud to je modul nejvyšší úrovně, zvažte odebrání znaku = pro vyřešení této chyby.</target>
        <note />
      </trans-unit>
      <trans-unit id="buildMultipleToplevelModules">
        <source>This file contains multiple declarations of the form 'module SomeNamespace.SomeModule'. Only one declaration of this form is permitted in a file. Change your file to use an initial namespace declaration and/or use 'module ModuleName = ...' to define your modules.</source>
        <target state="translated">Tento soubor obsahuje víc deklarací v podobě module SomeNamespace.SomeModule. V souboru se povoluje jenom jedna deklarace v této podobě. Upravte soubor tak, aby používal počáteční deklaraci oboru názvů, nebo použijte k definování modulů deklaraci v podobě module ModuleName = ...</target>
        <note />
      </trans-unit>
      <trans-unit id="buildOptionRequiresParameter">
        <source>Option requires parameter: {0}</source>
        <target state="translated">Možnost vyžaduje parametr: {0}</target>
        <note />
      </trans-unit>
      <trans-unit id="buildCouldNotFindSourceFile">
        <source>Source file '{0}' could not be found</source>
        <target state="translated">Zdrojový soubor {0} se nenašel.</target>
        <note />
      </trans-unit>
      <trans-unit id="buildInvalidSourceFileExtension">
        <source>The file extension of '{0}' is not recognized. Source files must have extension .fs, .fsi, .fsx, .fsscript, .ml or .mli.</source>
        <target state="translated">Soubor {0} má nerozpoznanou příponu. Zdrojový soubor musí mít příponu .fs, .fsi, .fsx, .fsscript, .ml nebo .mli.</target>
        <note />
      </trans-unit>
      <trans-unit id="buildCouldNotResolveAssembly">
        <source>Could not resolve assembly '{0}'</source>
        <target state="translated">Sestavení {0} se nedalo přeložit.</target>
        <note />
      </trans-unit>
      <trans-unit id="buildCouldNotResolveAssemblyRequiredByFile">
        <source>Could not resolve assembly '{0}' required by '{1}'</source>
        <target state="translated">Sestavení {0} požadované souborem {1} se nedalo přeložit.</target>
        <note />
      </trans-unit>
      <trans-unit id="buildErrorOpeningBinaryFile">
        <source>Error opening binary file '{0}': {1}</source>
        <target state="translated">Chyba při otevírání binárního souboru {0}: {1}</target>
        <note />
      </trans-unit>
      <trans-unit id="buildDifferentVersionMustRecompile">
        <source>The F#-compiled DLL '{0}' needs to be recompiled to be used with this version of F#</source>
        <target state="translated">Aby se knihovna DLL {0} zkompilovaná v F# dala použít v této verzi F#, musí se znovu zkompilovat.</target>
        <note />
      </trans-unit>
      <trans-unit id="buildInvalidHashIDirective">
        <source>Invalid directive. Expected '#I \"&lt;path&gt;\"'.</source>
        <target state="translated">Neplatná direktiva. Očekávaná direktiva je #I \"&lt;cesta&gt;\".</target>
        <note />
      </trans-unit>
      <trans-unit id="buildInvalidHashrDirective">
        <source>Invalid directive. Expected '#r \"&lt;file-or-assembly&gt;\"'.</source>
        <target state="translated">Neplatná direktiva. Očekávaná direktiva je #r \"&lt;file-or-assembly&gt;\".</target>
        <note />
      </trans-unit>
      <trans-unit id="buildInvalidHashloadDirective">
        <source>Invalid directive. Expected '#load \"&lt;file&gt;\" ... \"&lt;file&gt;\"'.</source>
        <target state="translated">Neplatná direktiva. Očekávaná direktiva je #load \"&lt;soubor&gt;\" ... \"&lt;soubor&gt;\".</target>
        <note />
      </trans-unit>
      <trans-unit id="buildInvalidHashtimeDirective">
        <source>Invalid directive. Expected '#time', '#time \"on\"' or '#time \"off\"'.</source>
        <target state="translated">Neplatná direktiva. Očekávaná direktiva je #time, #time \"on\" nebo #time \"off\".</target>
        <note />
      </trans-unit>
      <trans-unit id="buildDirectivesInModulesAreIgnored">
        <source>Directives inside modules are ignored</source>
        <target state="translated">Direktivy uvnitř modulů se ignorují.</target>
        <note />
      </trans-unit>
      <trans-unit id="buildSignatureAlreadySpecified">
        <source>A signature for the file or module '{0}' has already been specified</source>
        <target state="translated">Signatura pro soubor nebo modul {0} už je zadaná.</target>
        <note />
      </trans-unit>
      <trans-unit id="buildImplementationAlreadyGivenDetail">
        <source>An implementation of file or module '{0}' has already been given. Compilation order is significant in F# because of type inference. You may need to adjust the order of your files to place the signature file before the implementation. In Visual Studio files are type-checked in the order they appear in the project file, which can be edited manually or adjusted using the solution explorer.</source>
        <target state="translated">Implementace souboru nebo modulu {0} už je zadaná. V F# záleží na pořadí kompilace, a to kvůli odvození typů proměnných. Pořadí souborů můžete upravit a podpisový soubor umístit před implementaci. Ve Visual Studiu se typ souborů kontroluje v tom pořadí, ve kterém se soubory objeví v souboru projektu, který se dá upravit ručně nebo pomocí Průzkumníka řešení.</target>
        <note />
      </trans-unit>
      <trans-unit id="buildImplementationAlreadyGiven">
        <source>An implementation of the file or module '{0}' has already been given</source>
        <target state="translated">Implementace souboru nebo modulu {0} už je zadaná.</target>
        <note />
      </trans-unit>
      <trans-unit id="buildSignatureWithoutImplementation">
        <source>The signature file '{0}' does not have a corresponding implementation file. If an implementation file exists then check the 'module' and 'namespace' declarations in the signature and implementation files match.</source>
        <target state="translated">Podpisový soubor {0} nemá odpovídající implementační soubor. Pokud implementační soubor existuje, zkontrolujte, jestli se deklarace module a namespace v podpisovém a implementačním souboru shodují.</target>
        <note />
      </trans-unit>
      <trans-unit id="buildArgInvalidInt">
        <source>'{0}' is not a valid integer argument</source>
        <target state="translated">{0} není platný celočíselný argument.</target>
        <note />
      </trans-unit>
      <trans-unit id="buildArgInvalidFloat">
        <source>'{0}' is not a valid floating point argument</source>
        <target state="translated">{0} není platný argument s plovoucí desetinnou čárkou.</target>
        <note />
      </trans-unit>
      <trans-unit id="buildUnrecognizedOption">
        <source>Unrecognized option: '{0}'</source>
        <target state="translated">Nerozpoznaná možnost: {0}</target>
        <note />
      </trans-unit>
      <trans-unit id="buildInvalidModuleOrNamespaceName">
        <source>Invalid module or namespace name</source>
        <target state="translated">Neplatný název modulu nebo oboru názvů</target>
        <note />
      </trans-unit>
      <trans-unit id="pickleErrorReadingWritingMetadata">
        <source>Error reading/writing metadata for the F# compiled DLL '{0}'. Was the DLL compiled with an earlier version of the F# compiler? (error: '{1}').</source>
        <target state="translated">Chyba čtení nebo zápisu metadat pro knihovnu DLL {0} zkompilovanou v F#. Byla knihovna DLL zkompilovaná ve starší verzi kompilátoru F#? (chyba: {1}).</target>
        <note />
      </trans-unit>
      <trans-unit id="tastTypeOrModuleNotConcrete">
        <source>The type/module '{0}' is not a concrete module or type</source>
        <target state="translated">Typ nebo modul {0} není konkrétním modulem nebo typem.</target>
        <note />
      </trans-unit>
      <trans-unit id="tastTypeHasAssemblyCodeRepresentation">
        <source>The type '{0}' has an inline assembly code representation</source>
        <target state="translated">Typ {0} má reprezentaci vloženého kódu sestavení.</target>
        <note />
      </trans-unit>
      <trans-unit id="tastNamespaceAndModuleWithSameNameInAssembly">
        <source>A namespace and a module named '{0}' both occur in two parts of this assembly</source>
        <target state="translated">Obor názvů a modul s názvem {0} se oba vyskytují ve dvou částech tohoto sestavení.</target>
        <note />
      </trans-unit>
      <trans-unit id="tastTwoModulesWithSameNameInAssembly">
        <source>Two modules named '{0}' occur in two parts of this assembly</source>
        <target state="translated">Dva moduly s názvem {0} se vyskytují ve dvou částech tohoto sestavení.</target>
        <note />
      </trans-unit>
      <trans-unit id="tastDuplicateTypeDefinitionInAssembly">
        <source>Two type definitions named '{0}' occur in namespace '{1}' in two parts of this assembly</source>
        <target state="translated">Dvě definice typu s názvem {0} se vyskytují v oboru názvů {1} ve dvou částech tohoto sestavení.</target>
        <note />
      </trans-unit>
      <trans-unit id="tastConflictingModuleAndTypeDefinitionInAssembly">
        <source>A module and a type definition named '{0}' occur in namespace '{1}' in two parts of this assembly</source>
        <target state="translated">Modul a definice typu s názvem {0} se vyskytují v oboru názvů {1} ve dvou částech tohoto sestavení.</target>
        <note />
      </trans-unit>
      <trans-unit id="tastInvalidMemberSignature">
        <source>Invalid member signature encountered because of an earlier error</source>
        <target state="translated">Zjistila se neplatná signatura člena kvůli dřívější chybě.</target>
        <note />
      </trans-unit>
      <trans-unit id="tastValueDoesNotHaveSetterType">
        <source>This value does not have a valid property setter type</source>
        <target state="translated">Tato hodnota nemá platný typ metody set vlastnosti.</target>
        <note />
      </trans-unit>
      <trans-unit id="tastInvalidFormForPropertyGetter">
        <source>Invalid form for a property getter. At least one '()' argument is required when using the explicit syntax.</source>
        <target state="translated">Neplatná notace pro metodu getter vlastnosti. Při použití explicitní syntaxe se vyžaduje aspoň jeden argument ().</target>
        <note />
      </trans-unit>
      <trans-unit id="tastInvalidFormForPropertySetter">
        <source>Invalid form for a property setter. At least one argument is required.</source>
        <target state="translated">Neplatná notace pro metodu set vlastnosti. Vyžaduje se aspoň jeden argument.</target>
        <note />
      </trans-unit>
      <trans-unit id="tastUnexpectedByRef">
        <source>Unexpected use of a byref-typed variable</source>
        <target state="translated">Neočekávané použití proměnné typu ByRef.</target>
        <note />
      </trans-unit>
      <trans-unit id="tastInvalidMutationOfConstant">
        <source>Invalid mutation of a constant expression. Consider copying the expression to a mutable local, e.g. 'let mutable x = ...'.</source>
        <target state="translated">Neplatná mutace konstantního výrazu. Zvažte možnost zkopírovat výraz do lokální proměnné, třeba let mutable x = ...</target>
        <note />
      </trans-unit>
      <trans-unit id="tastValueHasBeenCopied">
        <source>The value has been copied to ensure the original is not mutated by this operation or because the copy is implicit when returning a struct from a member and another member is then accessed</source>
        <target state="translated">Hodnota se zkopírovala pro případ, že by se v důsledku této operace původní hodnota změnila.</target>
        <note />
      </trans-unit>
      <trans-unit id="tastRecursiveValuesMayNotBeInConstructionOfTuple">
        <source>Recursively defined values cannot appear directly as part of the construction of a tuple value within a recursive binding</source>
        <target state="translated">Rekurzivně definované hodnoty se nedají použít přímo jako součást konstrukce hodnoty řazené kolekce členů v rekurzivní vazbě.</target>
        <note />
      </trans-unit>
      <trans-unit id="tastRecursiveValuesMayNotAppearInConstructionOfType">
        <source>Recursive values cannot appear directly as a construction of the type '{0}' within a recursive binding. This feature has been removed from the F# language. Consider using a record instead.</source>
        <target state="translated">Rekurzivní hodnoty nejde použít přímo jako konstrukce typu {0} v rekurzivní vazbě. Tato funkce je už z jazyka F# odebraná. Zvažte možnost použít místo ní záznam.</target>
        <note />
      </trans-unit>
      <trans-unit id="tastRecursiveValuesMayNotBeAssignedToNonMutableField">
        <source>Recursive values cannot be directly assigned to the non-mutable field '{0}' of the type '{1}' within a recursive binding. Consider using a mutable field instead.</source>
        <target state="translated">Rekurzivní hodnoty se nedají přímo přiřadit k neproměnlivému poli {0} typu {1} v rekurzivní vazbě. Zvažte možnost použít místo toho proměnlivé pole.</target>
        <note />
      </trans-unit>
      <trans-unit id="tastUnexpectedDecodeOfAutoOpenAttribute">
        <source>Unexpected decode of AutoOpenAttribute</source>
        <target state="translated">Neočekávané dekódování AutoOpenAttribute</target>
        <note />
      </trans-unit>
      <trans-unit id="tastUnexpectedDecodeOfInternalsVisibleToAttribute">
        <source>Unexpected decode of InternalsVisibleToAttribute</source>
        <target state="translated">Neočekávané dekódování InternalsVisibleToAttribute</target>
        <note />
      </trans-unit>
      <trans-unit id="tastUnexpectedDecodeOfInterfaceDataVersionAttribute">
        <source>Unexpected decode of InterfaceDataVersionAttribute</source>
        <target state="translated">Neočekávané dekódování InterfaceDataVersionAttribute</target>
        <note />
      </trans-unit>
      <trans-unit id="tastActivePatternsLimitedToSeven">
        <source>Active patterns cannot return more than 7 possibilities</source>
        <target state="translated">Aktivní vzory nemůžou vracet víc než 7 možností.</target>
        <note />
      </trans-unit>
      <trans-unit id="tastNotAConstantExpression">
        <source>This is not a valid constant expression or custom attribute value</source>
        <target state="translated">Toto není platný konstantní výraz nebo hodnota vlastního atributu.</target>
        <note />
      </trans-unit>
      <trans-unit id="ValueNotContainedMutabilityAttributesDiffer">
        <source>Module '{0}' contains\n    {1}    \nbut its signature specifies\n    {2}    \nThe mutability attributes differ</source>
        <target state="translated">Modul {0} obsahuje hodnotu\n    {1},    \nale jeho signatura definuje hodnotu\n    {2}.    \nLiší se atributy proměnlivosti.</target>
        <note />
      </trans-unit>
      <trans-unit id="ValueNotContainedMutabilityNamesDiffer">
        <source>Module '{0}' contains\n    {1}    \nbut its signature specifies\n    {2}    \nThe names differ</source>
        <target state="translated">Modul {0} obsahuje hodnotu\n    {1},    \nale jeho signatura definuje hodnotu\n    {2}.    \nLiší se názvy.</target>
        <note />
      </trans-unit>
      <trans-unit id="ValueNotContainedMutabilityCompiledNamesDiffer">
        <source>Module '{0}' contains\n    {1}    \nbut its signature specifies\n    {2}    \nThe compiled names differ</source>
        <target state="translated">Modul {0} obsahuje hodnotu\n    {1},    \nale jeho signatura definuje hodnotu\n    {2}.    \nLiší se zkompilovanými názvy.</target>
        <note />
      </trans-unit>
      <trans-unit id="ValueNotContainedMutabilityDisplayNamesDiffer">
        <source>Module '{0}' contains\n    {1}    \nbut its signature specifies\n    {2}    \nThe display names differ</source>
        <target state="translated">Modul {0} obsahuje hodnotu\n    {1},    \nale jeho signatura definuje hodnotu\n    {2}.    \nLiší se zobrazované názvy.</target>
        <note />
      </trans-unit>
      <trans-unit id="ValueNotContainedMutabilityAccessibilityMore">
        <source>Module '{0}' contains\n    {1}    \nbut its signature specifies\n    {2}    \nThe accessibility specified in the signature is more than that specified in the implementation</source>
        <target state="translated">Modul {0} obsahuje hodnotu\n    {1},    \nale jeho signatura definuje hodnotu\n    {2}.    \nDostupnost zadaná v signatuře přesahuje dostupnost zadanou v implementaci.</target>
        <note />
      </trans-unit>
      <trans-unit id="ValueNotContainedMutabilityInlineFlagsDiffer">
        <source>Module '{0}' contains\n    {1}    \nbut its signature specifies\n    {2}    \nThe inline flags differ</source>
        <target state="translated">Modul {0} obsahuje hodnotu\n    {1},    \nale jeho signatura definuje hodnotu\n    {2}.    \nLiší se vloženými příznaky.</target>
        <note />
      </trans-unit>
      <trans-unit id="ValueNotContainedMutabilityLiteralConstantValuesDiffer">
        <source>Module '{0}' contains\n    {1}    \nbut its signature specifies\n    {2}    \nThe literal constant values and/or attributes differ</source>
        <target state="translated">Modul {0} obsahuje hodnotu\n    {1},    \nale jeho signatura definuje hodnotu\n    {2}.    \nHodnoty nebo atributy literálové konstanty se liší.</target>
        <note />
      </trans-unit>
      <trans-unit id="ValueNotContainedMutabilityOneIsTypeFunction">
        <source>Module '{0}' contains\n    {1}    \nbut its signature specifies\n    {2}    \nOne is a type function and the other is not. The signature requires explicit type parameters if they are present in the implementation.</source>
        <target state="translated">Modul {0} obsahuje hodnotu\n    {1},    \nale jeho signatura definuje hodnotu\n    {2}.    \nJedna je funkcí typu a druhá ne. Signatura vyžaduje explicitní parametry typu (pokud se v implementaci vyskytují).</target>
        <note />
      </trans-unit>
      <trans-unit id="ValueNotContainedMutabilityParameterCountsDiffer">
        <source>Module '{0}' contains\n    {1}    \nbut its signature specifies\n    {2}    \nThe respective type parameter counts differ</source>
        <target state="translated">Modul {0} obsahuje hodnotu\n    {1},    \nale jeho signatura definuje hodnotu\n    {2}.    \nLiší se odpovídajícím počtem parametrů typu.</target>
        <note />
      </trans-unit>
      <trans-unit id="ValueNotContainedMutabilityTypesDiffer">
        <source>Module '{0}' contains\n    {1}    \nbut its signature specifies\n    {2}    \nThe types differ</source>
        <target state="translated">Modul {0} obsahuje hodnotu\n    {1},    \nale jeho signatura definuje hodnotu\n    {2}.    \nLiší se typy.</target>
        <note />
      </trans-unit>
      <trans-unit id="ValueNotContainedMutabilityExtensionsDiffer">
        <source>Module '{0}' contains\n    {1}    \nbut its signature specifies\n    {2}    \nOne is an extension member and the other is not</source>
        <target state="translated">Modul {0} obsahuje hodnotu\n    {1},    \nale jeho signatura definuje hodnotu\n    {2}.    \nJedna je členem rozšíření a druhá ne.</target>
        <note />
      </trans-unit>
      <trans-unit id="ValueNotContainedMutabilityArityNotInferred">
        <source>Module '{0}' contains\n    {1}    \nbut its signature specifies\n    {2}    \nAn arity was not inferred for this value</source>
        <target state="translated">Modul {0} obsahuje hodnotu\n    {1},    \nale jeho signatura definuje hodnotu\n    {2}.    \nPro tuto hodnotu se neodvodila arita.</target>
        <note />
      </trans-unit>
      <trans-unit id="ValueNotContainedMutabilityGenericParametersDiffer">
        <source>Module '{0}' contains\n    {1}    \nbut its signature specifies\n    {2}    \nThe number of generic parameters in the signature and implementation differ (the signature declares {3} but the implementation declares {4}</source>
        <target state="translated">Modul {0} obsahuje hodnotu\n    {1},    \nale jeho signatura definuje hodnotu\n    {2}.    \nPočet obecných parametrů v signatuře a implementaci se liší (signatura deklaruje {3}, ale implementace {4}).</target>
        <note />
      </trans-unit>
      <trans-unit id="ValueNotContainedMutabilityGenericParametersAreDifferentKinds">
        <source>Module '{0}' contains\n    {1}    \nbut its signature specifies\n    {2}    \nThe generic parameters in the signature and implementation have different kinds. Perhaps there is a missing [&lt;Measure&gt;] attribute.</source>
        <target state="translated">Modul {0} obsahuje hodnotu\n    {1},    \nale jeho signatura definuje hodnotu\n    {2}.    \nObecné parametry v signatuře a implementaci jsou různých druhů. Je možné, že chybí atribut [&lt;Measure&gt;].</target>
        <note />
      </trans-unit>
      <trans-unit id="ValueNotContainedMutabilityAritiesDiffer">
        <source>Module '{0}' contains\n    {1}    \nbut its signature specifies\n    {2}    \nThe arities in the signature and implementation differ. The signature specifies that '{3}' is function definition or lambda expression accepting at least {4} argument(s), but the implementation is a computed function value. To declare that a computed function value is a permitted implementation simply parenthesize its type in the signature, e.g.\n\tval {5}: int -&gt; (int -&gt; int)\ninstead of\n\tval {6}: int -&gt; int -&gt; int.</source>
        <target state="translated">Modul {0} obsahuje hodnotu\n    {1},    \nale jeho signatura definuje hodnotu\n    {2}.    \nArity v signatuře a implementaci se liší. Signatura určuje, že {3} je definice funkce nebo výraz lambda přijímající argumenty aspoň v počtu {4}, ale implementace je vypočítaná hodnota funkce. Pokud chcete deklarovat vypočítanou hodnotu funkce jako povolenou implementaci, jednoduše ohraničte její typ v signatuře závorkami, třeba pomocí notace\n\tval {5}: int -&gt; (int -&gt; int),\nkterá nahradí notaci\n\tval {6}: int -&gt; int -&gt; int.</target>
        <note />
      </trans-unit>
      <trans-unit id="ValueNotContainedMutabilityDotNetNamesDiffer">
        <source>Module '{0}' contains\n    {1}    \nbut its signature specifies\n    {2}    \nThe CLI member names differ</source>
        <target state="translated">Modul {0} obsahuje hodnotu\n    {1},    \nale jeho signatura definuje hodnotu\n    {2}.    \nLiší se názvy členů CLI.</target>
        <note />
      </trans-unit>
      <trans-unit id="ValueNotContainedMutabilityStaticsDiffer">
        <source>Module '{0}' contains\n    {1}    \nbut its signature specifies\n    {2}    \nOne is static and the other isn't</source>
        <target state="translated">Modul {0} obsahuje hodnotu\n    {1},    \nale jeho signatura definuje hodnotu\n    {2}.    \nJedna je statická a druhá ne.</target>
        <note />
      </trans-unit>
      <trans-unit id="ValueNotContainedMutabilityVirtualsDiffer">
        <source>Module '{0}' contains\n    {1}    \nbut its signature specifies\n    {2}    \nOne is virtual and the other isn't</source>
        <target state="translated">Modul {0} obsahuje hodnotu\n    {1},    \nale jeho signatura definuje hodnotu\n    {2}.    \nJedna je virtuální a druhá ne.</target>
        <note />
      </trans-unit>
      <trans-unit id="ValueNotContainedMutabilityAbstractsDiffer">
        <source>Module '{0}' contains\n    {1}    \nbut its signature specifies\n    {2}    \nOne is abstract and the other isn't</source>
        <target state="translated">Modul {0} obsahuje hodnotu\n    {1},    \nale jeho signatura definuje hodnotu\n    {2}.    \nJedna je abstraktní a druhá ne.</target>
        <note />
      </trans-unit>
      <trans-unit id="ValueNotContainedMutabilityFinalsDiffer">
        <source>Module '{0}' contains\n    {1}    \nbut its signature specifies\n    {2}    \nOne is final and the other isn't</source>
        <target state="translated">Modul {0} obsahuje hodnotu\n    {1},    \nale jeho signatura definuje hodnotu\n    {2}.    \nJedna z nich je finální a druhá ne.</target>
        <note />
      </trans-unit>
      <trans-unit id="ValueNotContainedMutabilityOverridesDiffer">
        <source>Module '{0}' contains\n    {1}    \nbut its signature specifies\n    {2}    \nOne is marked as an override and the other isn't</source>
        <target state="translated">Modul {0} obsahuje hodnotu\n    {1},    \nale jeho signatura definuje hodnotu\n    {2}.    \nJedna je označená jako přepsání a druhá ne.</target>
        <note />
      </trans-unit>
      <trans-unit id="ValueNotContainedMutabilityOneIsConstructor">
        <source>Module '{0}' contains\n    {1}    \nbut its signature specifies\n    {2}    \nOne is a constructor/property and the other is not</source>
        <target state="translated">Modul {0} obsahuje hodnotu\n    {1},    \nale jeho signatura definuje hodnotu\n    {2}.    \nJedna je konstruktorem nebo vlastností a druhá ne.</target>
        <note />
      </trans-unit>
      <trans-unit id="ValueNotContainedMutabilityStaticButInstance">
        <source>Module '{0}' contains\n    {1}    \nbut its signature specifies\n    {2}    \nThe compiled representation of this method is as a static member but the signature indicates its compiled representation is as an instance member</source>
        <target state="translated">Modul {0} obsahuje hodnotu\n    {1},    \nale jeho signatura definuje hodnotu\n    {2}.    \nZkompilovaná reprezentace této metody je statickým členem, ale signatura určuje její zkompilovanou reprezentaci jako člena instance.</target>
        <note />
      </trans-unit>
      <trans-unit id="ValueNotContainedMutabilityInstanceButStatic">
        <source>Module '{0}' contains\n    {1}    \nbut its signature specifies\n    {2}    \nThe compiled representation of this method is as an instance member, but the signature indicates its compiled representation is as a static member</source>
        <target state="translated">Modul {0} obsahuje hodnotu\n    {1},    \nale jeho signatura definuje hodnotu\n    {2}.    \nZkompilovaná reprezentace této metody je členem instance, ale signatura určuje její zkompilovanou reprezentaci jako statického člena.</target>
        <note />
      </trans-unit>
      <trans-unit id="DefinitionsInSigAndImplNotCompatibleNamesDiffer">
        <source>The {0} definitions in the signature and implementation are not compatible because the names differ. The type is called '{1}' in the signature file but '{2}' in implementation.</source>
        <target state="translated">Definice {0} v signatuře a implementaci nejsou kompatibilní, protože se liší názvy. Typ se v souboru signatury nazývá {1}, ale v implementaci se nazývá {2}.</target>
        <note />
      </trans-unit>
      <trans-unit id="DefinitionsInSigAndImplNotCompatibleParameterCountsDiffer">
        <source>The {0} definitions for type '{1}' in the signature and implementation are not compatible because the respective type parameter counts differ</source>
        <target state="translated">Definice {0} pro typ {1} v signatuře a implementaci nejsou kompatibilní, protože se liší odpovídajícím počtem parametrů typu.</target>
        <note />
      </trans-unit>
      <trans-unit id="DefinitionsInSigAndImplNotCompatibleAccessibilityDiffer">
        <source>The {0} definitions for type '{1}' in the signature and implementation are not compatible because the accessibility specified in the signature is more than that specified in the implementation</source>
        <target state="translated">Definice {0} pro typ {1} v signatuře a implementaci nejsou kompatibilní, protože dostupnost zadaná v signatuře přesahuje dostupnost zadanou v implementaci.</target>
        <note />
      </trans-unit>
      <trans-unit id="DefinitionsInSigAndImplNotCompatibleMissingInterface">
        <source>The {0} definitions for type '{1}' in the signature and implementation are not compatible because the signature requires that the type supports the interface {2} but the interface has not been implemented</source>
        <target state="translated">Definice {0} pro typ {1} v signatuře a implementaci nejsou kompatibilní, protože signatura vyžaduje, aby typ podporoval rozhraní {2}, které se ale neimplementovalo.</target>
        <note />
      </trans-unit>
      <trans-unit id="DefinitionsInSigAndImplNotCompatibleImplementationSaysNull">
        <source>The {0} definitions for type '{1}' in the signature and implementation are not compatible because the implementation says this type may use nulls as a representation but the signature does not</source>
        <target state="translated">Definice {0} pro typ {1} v signatuře a implementaci nejsou kompatibilní, protože implementace uvádí, že tento typ může jako reprezentaci používat null, ale signatura to neuvádí.</target>
        <note />
      </trans-unit>
      <trans-unit id="DefinitionsInSigAndImplNotCompatibleImplementationSaysNull2">
        <source>The {0} definitions for type '{1}' in the signature and implementation are not compatible because the implementation says this type may use nulls as an extra value but the signature does not</source>
        <target state="translated">Definice {0} pro typ {1} v signatuře a implementaci nejsou kompatibilní, protože implementace uvádí, že tento typ může jako hodnotu navíc používat null, ale signatura to neuvádí.</target>
        <note />
      </trans-unit>
      <trans-unit id="DefinitionsInSigAndImplNotCompatibleSignatureSaysNull">
        <source>The {0} definitions for type '{1}' in the signature and implementation are not compatible because the signature says this type may use nulls as a representation but the implementation does not</source>
        <target state="translated">Definice {0} pro typ {1} v signatuře a implementaci nejsou kompatibilní, protože signatura uvádí, že tento typ může jako reprezentaci používat null, ale implementace to neuvádí.</target>
        <note />
      </trans-unit>
      <trans-unit id="DefinitionsInSigAndImplNotCompatibleSignatureSaysNull2">
        <source>The {0} definitions for type '{1}' in the signature and implementation are not compatible because the signature says this type may use nulls as an extra value but the implementation does not</source>
        <target state="translated">Definice {0} pro typ {1} v signatuře a implementaci nejsou kompatibilní, protože signatura uvádí, že tento typ může jako hodnotu navíc používat null, ale implementace to neuvádí.</target>
        <note />
      </trans-unit>
      <trans-unit id="DefinitionsInSigAndImplNotCompatibleImplementationSealed">
        <source>The {0} definitions for type '{1}' in the signature and implementation are not compatible because the implementation type is sealed but the signature implies it is not. Consider adding the [&lt;Sealed&gt;] attribute to the signature.</source>
        <target state="translated">Definice {0} pro typ {1} v signatuře a implementaci nejsou kompatibilní, protože typ implementace je zapečetěný, ale ze signatury vyplývá, že není. Zvažte možnost přidat k signatuře atribut [&lt;Sealed&gt;].</target>
        <note />
      </trans-unit>
      <trans-unit id="DefinitionsInSigAndImplNotCompatibleImplementationIsNotSealed">
        <source>The {0} definitions for type '{1}' in the signature and implementation are not compatible because the implementation type is not sealed but signature implies it is. Consider adding the [&lt;Sealed&gt;] attribute to the implementation.</source>
        <target state="translated">Definice {0} pro typ {1} v signatuře a implementaci nejsou kompatibilní, protože typ implementace není zapečetěný, ale ze signatury vyplývá, že je. Zvažte možnost přidat k implementaci atribut [&lt;Sealed&gt;].</target>
        <note />
      </trans-unit>
      <trans-unit id="DefinitionsInSigAndImplNotCompatibleImplementationIsAbstract">
        <source>The {0} definitions for type '{1}' in the signature and implementation are not compatible because the implementation is an abstract class but the signature is not. Consider adding the [&lt;AbstractClass&gt;] attribute to the signature.</source>
        <target state="translated">Definice {0} pro typ {1} v signatuře a implementaci nejsou kompatibilní, protože implementace je abstraktní třída, ale signatura ne. Zvažte možnost přidat k signatuře atribut [&lt;AbstractClass&gt;].</target>
        <note />
      </trans-unit>
      <trans-unit id="DefinitionsInSigAndImplNotCompatibleSignatureIsAbstract">
        <source>The {0} definitions for type '{1}' in the signature and implementation are not compatible because the signature is an abstract class but the implementation is not. Consider adding the [&lt;AbstractClass&gt;] attribute to the implementation.</source>
        <target state="translated">Definice {0} pro typ {1} v signatuře a implementaci nejsou kompatibilní, protože signatura je abstraktní třída, ale implementace ne. Zvažte možnost přidat k implementaci atribut [&lt;AbstractClass&gt;].</target>
        <note />
      </trans-unit>
      <trans-unit id="DefinitionsInSigAndImplNotCompatibleTypesHaveDifferentBaseTypes">
        <source>The {0} definitions for type '{1}' in the signature and implementation are not compatible because the types have different base types</source>
        <target state="translated">Definice {0} pro typ {1} v signatuře a implementaci nejsou kompatibilní, protože jejich typy mají odlišné základní typy.</target>
        <note />
      </trans-unit>
      <trans-unit id="DefinitionsInSigAndImplNotCompatibleNumbersDiffer">
        <source>The {0} definitions for type '{1}' in the signature and implementation are not compatible because the number of {2}s differ</source>
        <target state="translated">Definice {0} pro typ {1} v signatuře a implementaci nejsou kompatibilní, protože se liší počet {2}.</target>
        <note />
      </trans-unit>
      <trans-unit id="DefinitionsInSigAndImplNotCompatibleSignatureDefinesButImplDoesNot">
        <source>The {0} definitions for type '{1}' in the signature and implementation are not compatible because the signature defines the {2} '{3}' but the implementation does not (or does, but not in the same order)</source>
        <target state="translated">Definice {0} pro typ {1} v signatuře a implementaci nejsou kompatibilní, protože signatura definuje {2} {3}, ale implementace ne (anebo ano, ale ne ve stejném pořadí).</target>
        <note />
      </trans-unit>
      <trans-unit id="DefinitionsInSigAndImplNotCompatibleImplDefinesButSignatureDoesNot">
        <source>The {0} definitions for type '{1}' in the signature and implementation are not compatible because the implementation defines the {2} '{3}' but the signature does not (or does, but not in the same order)</source>
        <target state="translated">Definice {0} pro typ {1} v signatuře a implementaci nejsou kompatibilní, protože implementace definuje {2} {3}, ale signatura ne (anebo ano, ale ne ve stejném pořadí).</target>
        <note />
      </trans-unit>
      <trans-unit id="DefinitionsInSigAndImplNotCompatibleImplDefinesStruct">
        <source>The {0} definitions for type '{1}' in the signature and implementation are not compatible because the implementation defines a struct but the signature defines a type with a hidden representation</source>
        <target state="translated">Definice {0} pro typ {1} v signatuře a implementaci nejsou kompatibilní, protože implementace definuje strukturu, zatímco signatura typ se skrytou reprezentací.</target>
        <note />
      </trans-unit>
      <trans-unit id="DefinitionsInSigAndImplNotCompatibleDotNetTypeRepresentationIsHidden">
        <source>The {0} definitions for type '{1}' in the signature and implementation are not compatible because a CLI type representation is being hidden by a signature</source>
        <target state="translated">Definice {0} pro typ {1} v signatuře a implementaci nejsou kompatibilní, protože signatura skrývá reprezentaci typu CLI.</target>
        <note />
      </trans-unit>
      <trans-unit id="DefinitionsInSigAndImplNotCompatibleTypeIsHidden">
        <source>The {0} definitions for type '{1}' in the signature and implementation are not compatible because a type representation is being hidden by a signature</source>
        <target state="translated">Definice {0} pro typ {1} v signatuře a implementaci nejsou kompatibilní, protože signatura skrývá reprezentaci typu.</target>
        <note />
      </trans-unit>
      <trans-unit id="DefinitionsInSigAndImplNotCompatibleTypeIsDifferentKind">
        <source>The {0} definitions for type '{1}' in the signature and implementation are not compatible because the types are of different kinds</source>
        <target state="translated">Definice {0} pro typ {1} v signatuře a implementaci nejsou kompatibilní, protože typy jsou různého druhu.</target>
        <note />
      </trans-unit>
      <trans-unit id="DefinitionsInSigAndImplNotCompatibleILDiffer">
        <source>The {0} definitions for type '{1}' in the signature and implementation are not compatible because the IL representations differ</source>
        <target state="translated">Definice {0} pro typ {1} v signatuře a implementaci nejsou kompatibilní, protože se liší reprezentace IL.</target>
        <note />
      </trans-unit>
      <trans-unit id="DefinitionsInSigAndImplNotCompatibleRepresentationsDiffer">
        <source>The {0} definitions for type '{1}' in the signature and implementation are not compatible because the representations differ</source>
        <target state="translated">Definice {0} pro typ {1} v signatuře a implementaci nejsou kompatibilní, protože se liší reprezentace.</target>
        <note />
      </trans-unit>
      <trans-unit id="DefinitionsInSigAndImplNotCompatibleFieldWasPresent">
        <source>The {0} definitions for type '{1}' in the signature and implementation are not compatible because the field {2} was present in the implementation but not in the signature</source>
        <target state="translated">Definice {0} pro typ {1} v signatuře a implementaci nejsou kompatibilní, protože pole {2} se nacházelo v implementaci, ale v signatuře ne.</target>
        <note />
      </trans-unit>
      <trans-unit id="DefinitionsInSigAndImplNotCompatibleFieldOrderDiffer">
        <source>The {0} definitions for type '{1}' in the signature and implementation are not compatible because the order of the fields is different in the signature and implementation</source>
        <target state="translated">Definice {0} pro typ {1} v signatuře a implementaci nejsou kompatibilní, protože se signatura a implementace liší pořadím polí.</target>
        <note />
      </trans-unit>
      <trans-unit id="DefinitionsInSigAndImplNotCompatibleFieldRequiredButNotSpecified">
        <source>The {0} definitions for type '{1}' in the signature and implementation are not compatible because the field {2} was required by the signature but was not specified by the implementation</source>
        <target state="translated">Definice {0} pro typ {1} v signatuře a implementaci nejsou kompatibilní, protože signatura vyžadovala pole {2}, které ale v implementaci zadané nebylo.</target>
        <note />
      </trans-unit>
      <trans-unit id="DefinitionsInSigAndImplNotCompatibleFieldIsInImplButNotSig">
        <source>The {0} definitions for type '{1}' in the signature and implementation are not compatible because the field '{2}' was present in the implementation but not in the signature. Struct types must now reveal their fields in the signature for the type, though the fields may still be labelled 'private' or 'internal'.</source>
        <target state="translated">Definice {0} pro typ {1} v signatuře a implementaci nejsou kompatibilní, protože pole {2} se nacházelo v implementaci, ale v signatuře ne. Typy Struct teď musí zobrazovat svoje pole v signatuře typu. Přesto můžou mít pole označení private nebo internal.</target>
        <note />
      </trans-unit>
      <trans-unit id="DefinitionsInSigAndImplNotCompatibleAbstractMemberMissingInImpl">
        <source>The {0} definitions for type '{1}' in the signature and implementation are not compatible because the abstract member '{2}' was required by the signature but was not specified by the implementation</source>
        <target state="translated">Definice {0} pro typ {1} v signatuře a implementaci nejsou kompatibilní, protože signatura vyžadovala abstraktního člena {2}, který ale v implementaci zadaný nebyl.</target>
        <note />
      </trans-unit>
      <trans-unit id="DefinitionsInSigAndImplNotCompatibleAbstractMemberMissingInSig">
        <source>The {0} definitions for type '{1}' in the signature and implementation are not compatible because the abstract member '{2}' was present in the implementation but not in the signature</source>
        <target state="translated">Definice {0} pro typ {1} v signatuře a implementaci nejsou kompatibilní, protože abstraktní člen {2} se nacházel v implementaci, ale v signatuře ne.</target>
        <note />
      </trans-unit>
      <trans-unit id="DefinitionsInSigAndImplNotCompatibleSignatureDeclaresDiffer">
        <source>The {0} definitions for type '{1}' in the signature and implementation are not compatible because the signature declares a {2} while the implementation declares a {3}</source>
        <target state="translated">Definice {0} pro typ {1} v signatuře a implementaci nejsou kompatibilní, protože signatura deklaruje {2}, ale implementace deklaruje {3}.</target>
        <note />
      </trans-unit>
      <trans-unit id="DefinitionsInSigAndImplNotCompatibleAbbreviationsDiffer">
        <source>The {0} definitions for type '{1}' in the signature and implementation are not compatible because the abbreviations differ: {2} versus {3}</source>
        <target state="translated">Definice {0} pro typ {1} v signatuře a implementaci nejsou kompatibilní, protože se liší zkratky: {2} oproti {3}</target>
        <note />
      </trans-unit>
      <trans-unit id="DefinitionsInSigAndImplNotCompatibleAbbreviationHiddenBySig">
        <source>The {0} definitions for type '{1}' in the signature and implementation are not compatible because an abbreviation is being hidden by a signature. The abbreviation must be visible to other CLI languages. Consider making the abbreviation visible in the signature.</source>
        <target state="translated">Definice {0} pro typ {1} v signatuře a implementaci nejsou kompatibilní, protože signatura skrývá zkratku. Zkratka musí být viditelná pro ostatní jazyky CLI. Zvažte zviditelnění zkratky v signatuře.</target>
        <note />
      </trans-unit>
      <trans-unit id="DefinitionsInSigAndImplNotCompatibleSigHasAbbreviation">
        <source>The {0} definitions for type '{1}' in the signature and implementation are not compatible because the signature has an abbreviation while the implementation does not</source>
        <target state="translated">Definice {0} pro typ {1} v signatuře a implementaci nejsou kompatibilní, protože signatura má zkratku, ale implementace ne.</target>
        <note />
      </trans-unit>
      <trans-unit id="ModuleContainsConstructorButNamesDiffer">
        <source>The module contains the constructor\n    {0}    \nbut its signature specifies\n    {1}    \nThe names differ</source>
        <target state="translated">Modul obsahuje konstruktor\n    {0},    \nale jeho signatura definuje\n    {1}.    \nLiší se názvy.</target>
        <note />
      </trans-unit>
      <trans-unit id="ModuleContainsConstructorButDataFieldsDiffer">
        <source>The module contains the constructor\n    {0}    \nbut its signature specifies\n    {1}    \nThe respective number of data fields differ</source>
        <target state="translated">Modul obsahuje konstruktor\n    {0},    \nale jeho signatura definuje\n    {1}.    \nLiší se odpovídající počty datových polí.</target>
        <note />
      </trans-unit>
      <trans-unit id="ModuleContainsConstructorButTypesOfFieldsDiffer">
        <source>The module contains the constructor\n    {0}    \nbut its signature specifies\n    {1}    \nThe types of the fields differ</source>
        <target state="translated">Modul obsahuje konstruktor\n    {0},    \nale jeho signatura definuje\n    {1}.    \nLiší se typy polí.</target>
        <note />
      </trans-unit>
      <trans-unit id="ModuleContainsConstructorButAccessibilityDiffers">
        <source>The module contains the constructor\n    {0}    \nbut its signature specifies\n    {1}    \nthe accessibility specified in the signature is more than that specified in the implementation</source>
        <target state="translated">Modul obsahuje konstruktor\n    {0},    \nale jeho signatura definuje\n    {1}.    \nDostupnost zadaná v signatuře přesahuje dostupnost zadanou v implementaci.</target>
        <note />
      </trans-unit>
      <trans-unit id="FieldNotContainedNamesDiffer">
        <source>The module contains the field\n    {0}    \nbut its signature specifies\n    {1}    \nThe names differ</source>
        <target state="translated">Modul obsahuje pole\n    {0},    \nale jeho signatura definuje\n    {1}.    \nLiší se názvy.</target>
        <note />
      </trans-unit>
      <trans-unit id="FieldNotContainedAccessibilitiesDiffer">
        <source>The module contains the field\n    {0}    \nbut its signature specifies\n    {1}    \nthe accessibility specified in the signature is more than that specified in the implementation</source>
        <target state="translated">Modul obsahuje pole\n    {0},    \nale jeho signatura definuje\n    {1}.    \nDostupnost zadaná v signatuře přesahuje dostupnost zadanou v implementaci.</target>
        <note />
      </trans-unit>
      <trans-unit id="FieldNotContainedStaticsDiffer">
        <source>The module contains the field\n    {0}    \nbut its signature specifies\n    {1}    \nThe 'static' modifiers differ</source>
        <target state="translated">Modul obsahuje pole\n    {0},    \nale jeho signatura definuje\n    {1}.    \nLiší se modifikátory static.</target>
        <note />
      </trans-unit>
      <trans-unit id="FieldNotContainedMutablesDiffer">
        <source>The module contains the field\n    {0}    \nbut its signature specifies\n    {1}    \nThe 'mutable' modifiers differ</source>
        <target state="translated">Modul obsahuje pole\n    {0},    \nale jeho signatura definuje\n    {1}.    \nLiší se modifikátory mutable.</target>
        <note />
      </trans-unit>
      <trans-unit id="FieldNotContainedLiteralsDiffer">
        <source>The module contains the field\n    {0}    \nbut its signature specifies\n    {1}    \nThe 'literal' modifiers differ</source>
        <target state="translated">Modul obsahuje pole\n    {0},    \nale jeho signatura definuje\n    {1}.    \nLiší se modifikátory literal.</target>
        <note />
      </trans-unit>
      <trans-unit id="FieldNotContainedTypesDiffer">
        <source>The module contains the field\n    {0}    \nbut its signature specifies\n    {1}    \nThe types differ</source>
        <target state="translated">Modul obsahuje pole\n    {0},    \nale jeho signatura definuje\n    {1}.    \nLiší se typy.</target>
        <note />
      </trans-unit>
      <trans-unit id="typrelCannotResolveImplicitGenericInstantiation">
        <source>The implicit instantiation of a generic construct at or near this point could not be resolved because it could resolve to multiple unrelated types, e.g. '{0}' and '{1}'. Consider using type annotations to resolve the ambiguity</source>
        <target state="translated">Nepovedlo se přeložit implicitní vytvoření instance obecného konstruktoru na této pozici nebo blízko ní, protože by se dala přeložit na víc nesouvisejících typů, třeba {0} a {1}. Tuto nejednoznačnost můžete vyřešit pomocí poznámek typu.</target>
        <note />
      </trans-unit>
      <trans-unit id="typrelCannotResolveAmbiguityInPrintf">
        <source>Could not resolve the ambiguity inherent in the use of a 'printf'-style format string</source>
        <target state="translated">Nepovedlo se vyřešit nejednoznačnost vyplývající z použití formátovacího řetězce ve stylu printf.</target>
        <note />
      </trans-unit>
      <trans-unit id="typrelCannotResolveAmbiguityInEnum">
        <source>Could not resolve the ambiguity in the use of a generic construct with an 'enum' constraint at or near this position</source>
        <target state="translated">Nepovedlo se vyřešit nejednoznačnost v použití obecného konstruktoru s omezením enum na této pozici nebo blízko ní.</target>
        <note />
      </trans-unit>
      <trans-unit id="typrelCannotResolveAmbiguityInDelegate">
        <source>Could not resolve the ambiguity in the use of a generic construct with a 'delegate' constraint at or near this position</source>
        <target state="translated">Nepovedlo se vyřešit nejednoznačnost v použití obecného konstruktoru s omezením delegate na této pozici nebo blízko ní.</target>
        <note />
      </trans-unit>
      <trans-unit id="typrelInvalidValue">
        <source>Invalid value</source>
        <target state="translated">Neplatná hodnota</target>
        <note />
      </trans-unit>
      <trans-unit id="typrelSigImplNotCompatibleParamCountsDiffer">
        <source>The signature and implementation are not compatible because the respective type parameter counts differ</source>
        <target state="translated">Signatura a implementace nejsou kompatibilní, protože se liší počtem příslušných parametrů typu.</target>
        <note />
      </trans-unit>
      <trans-unit id="typrelSigImplNotCompatibleCompileTimeRequirementsDiffer">
        <source>The signature and implementation are not compatible because the type parameter in the class/signature has a different compile-time requirement to the one in the member/implementation</source>
        <target state="translated">Signatura a implementace nejsou kompatibilní, protože parametr typu v třídě nebo signatuře má jiný požadavek za kompilace než parametr u člena nebo implementace.</target>
        <note />
      </trans-unit>
      <trans-unit id="typrelSigImplNotCompatibleConstraintsDiffer">
        <source>The signature and implementation are not compatible because the declaration of the type parameter '{0}' requires a constraint of the form {1}</source>
        <target state="translated">Signatura a implementace nejsou kompatibilní, protože deklarace parametru typu {0} vyžaduje omezení v podobě {1}.</target>
        <note />
      </trans-unit>
      <trans-unit id="typrelSigImplNotCompatibleConstraintsDifferRemove">
        <source>The signature and implementation are not compatible because the type parameter '{0}' has a constraint of the form {1} but the implementation does not. Either remove this constraint from the signature or add it to the implementation.</source>
        <target state="translated">Signatura a implementace nejsou kompatibilní, protože parametr typu {0} má omezení v podobě {1}, ale implementace ne. Buď toto omezení odeberte ze signatury, nebo ho přidejte do implementace.</target>
        <note />
      </trans-unit>
      <trans-unit id="typrelTypeImplementsIComparableShouldOverrideObjectEquals">
        <source>The type '{0}' implements 'System.IComparable'. Consider also adding an explicit override for 'Object.Equals'</source>
        <target state="translated">Typ {0} implementuje rozhraní System.IComparable. Zvažte možnost přidat taky explicitní přepsání Object.Equals.</target>
        <note />
      </trans-unit>
      <trans-unit id="typrelTypeImplementsIComparableDefaultObjectEqualsProvided">
        <source>The type '{0}' implements 'System.IComparable' explicitly but provides no corresponding override for 'Object.Equals'. An implementation of 'Object.Equals' has been automatically provided, implemented via 'System.IComparable'. Consider implementing the override 'Object.Equals' explicitly</source>
        <target state="translated">Typ {0} má explicitní implementaci rozhraní System.IComparable, ale neposkytuje žádné odpovídající přepsání Object.Equals. Implementace Object.Equals se poskytla automaticky prostřednictvím rozhraní System.IComparable. Zvažte možnost implementovat přepsání Object.Equals explicitně.</target>
        <note />
      </trans-unit>
      <trans-unit id="typrelExplicitImplementationOfGetHashCodeOrEquals">
        <source>The struct, record or union type '{0}' has an explicit implementation of 'Object.GetHashCode' or 'Object.Equals'. You must apply the 'CustomEquality' attribute to the type</source>
        <target state="translated">Typ struktura, záznam nebo sjednocení {0} explicitně implementuje Object.GetHashCode nebo Object.Equals. U tohoto typu musíte použít atribut CustomEquality.</target>
        <note />
      </trans-unit>
      <trans-unit id="typrelExplicitImplementationOfGetHashCode">
        <source>The struct, record or union type '{0}' has an explicit implementation of 'Object.GetHashCode'. Consider implementing a matching override for 'Object.Equals(obj)'</source>
        <target state="translated">Typ struktura, záznam nebo sjednocení {0} explicitně implementuje Object.GetHashCode. Zvažte implementaci odpovídajícího přepsání pro Object.Equals(obj).</target>
        <note />
      </trans-unit>
      <trans-unit id="typrelExplicitImplementationOfEquals">
        <source>The struct, record or union type '{0}' has an explicit implementation of 'Object.Equals'. Consider implementing a matching override for 'Object.GetHashCode()'</source>
        <target state="translated">Typ struktura, záznam nebo sjednocení {0} explicitně implementuje Object.Equals. Zvažte možnost implementace odpovídajícího přepsání pro Object.GetHashCode().</target>
        <note />
      </trans-unit>
      <trans-unit id="ExceptionDefsNotCompatibleHiddenBySignature">
        <source>The exception definitions are not compatible because a CLI exception mapping is being hidden by a signature. The exception mapping must be visible to other modules. The module contains the exception definition\n    {0}    \nbut its signature specifies\n\t{1}</source>
        <target state="translated">Definice výjimek nejsou kompatibilní, protože signatura skrývá mapování výjimky CLI. Mapování výjimky musí být viditelné pro ostatní moduly. Modul obsahuje definici výjimky\n    {0},    \nale jeho signatura definuje\n\t{1}.</target>
        <note />
      </trans-unit>
      <trans-unit id="ExceptionDefsNotCompatibleDotNetRepresentationsDiffer">
        <source>The exception definitions are not compatible because the CLI representations differ. The module contains the exception definition\n    {0}    \nbut its signature specifies\n\t{1}</source>
        <target state="translated">Definice výjimek nejsou kompatibilní, protože se liší reprezentace CLI. Modul obsahuje definici výjimky\n    {0},    \nale jeho signatura definuje\n\t{1}.</target>
        <note />
      </trans-unit>
      <trans-unit id="ExceptionDefsNotCompatibleAbbreviationHiddenBySignature">
        <source>The exception definitions are not compatible because the exception abbreviation is being hidden by the signature. The abbreviation must be visible to other CLI languages. Consider making the abbreviation visible in the signature. The module contains the exception definition\n    {0}    \nbut its signature specifies\n\t{1}.</source>
        <target state="translated">Definice výjimek nejsou kompatibilní, protože signatura skrývá zkratku výjimky. Zkratka musí být viditelná pro ostatní jazyky CLI. Zvažte zviditelnění zkratky v signatuře. Modul obsahuje definici výjimky\n    {0},    \nale jeho signatura definuje\n\t{1}.</target>
        <note />
      </trans-unit>
      <trans-unit id="ExceptionDefsNotCompatibleSignaturesDiffer">
        <source>The exception definitions are not compatible because the exception abbreviations in the signature and implementation differ. The module contains the exception definition\n    {0}    \nbut its signature specifies\n\t{1}.</source>
        <target state="translated">Definice výjimek nejsou kompatibilní, protože zkratky výjimek v signatuře a implementaci se liší. Modul obsahuje definici výjimky\n    {0},    \nale jeho signatura definuje\n\t{1}.</target>
        <note />
      </trans-unit>
      <trans-unit id="ExceptionDefsNotCompatibleExceptionDeclarationsDiffer">
        <source>The exception definitions are not compatible because the exception declarations differ. The module contains the exception definition\n    {0}    \nbut its signature specifies\n\t{1}.</source>
        <target state="translated">Definice výjimek nejsou kompatibilní, protože se liší deklarace výjimek. Modul obsahuje definici výjimky\n    {0},    \nale jeho signatura definuje\n\t{1}.</target>
        <note />
      </trans-unit>
      <trans-unit id="ExceptionDefsNotCompatibleFieldInSigButNotImpl">
        <source>The exception definitions are not compatible because the field '{0}' was required by the signature but was not specified by the implementation. The module contains the exception definition\n    {1}    \nbut its signature specifies\n\t{2}.</source>
        <target state="translated">Definice výjimek nejsou kompatibilní, protože signatura vyžadovala pole {0}, které ale implementace nedefinuje. Modul obsahuje definici výjimky\n    {1},    \nale jeho signatura definuje \n\t{2}.</target>
        <note />
      </trans-unit>
      <trans-unit id="ExceptionDefsNotCompatibleFieldInImplButNotSig">
        <source>The exception definitions are not compatible because the field '{0}' was present in the implementation but not in the signature. The module contains the exception definition\n    {1}    \nbut its signature specifies\n\t{2}.</source>
        <target state="translated">Definice výjimek nejsou kompatibilní, protože pole {0} se nacházelo v implementaci, ale v signatuře ne. Modul obsahuje definici výjimky\n    {1},    \nale jeho signatura definuje\n\t{2}.</target>
        <note />
      </trans-unit>
      <trans-unit id="ExceptionDefsNotCompatibleFieldOrderDiffers">
        <source>The exception definitions are not compatible because the order of the fields is different in the signature and implementation. The module contains the exception definition\n    {0}    \nbut its signature specifies\n\t{1}.</source>
        <target state="translated">Definice výjimek nejsou kompatibilní, protože se signatura a implementace liší pořadím polí. Modul obsahuje definici výjimky\n    {0},    \nale jeho signatura definuje\n\t{1}.</target>
        <note />
      </trans-unit>
      <trans-unit id="typrelModuleNamespaceAttributesDifferInSigAndImpl">
        <source>The namespace or module attributes differ between signature and implementation</source>
        <target state="translated">Atributy oboru názvů nebo modulu se v signatuře a implementaci liší.</target>
        <note />
      </trans-unit>
      <trans-unit id="typrelMethodIsOverconstrained">
        <source>This method is over-constrained in its type parameters</source>
        <target state="translated">Tato metoda je v parametrech typu příliš omezená.</target>
        <note />
      </trans-unit>
      <trans-unit id="typrelOverloadNotFound">
        <source>No implementations of '{0}' had the correct number of arguments and type parameters. The required signature is '{1}'.</source>
        <target state="translated">Žádná implementace {0} nemá správný počet argumentů a parametrů typu. Požadovaná signatura je {1}.</target>
        <note />
      </trans-unit>
      <trans-unit id="typrelOverrideWasAmbiguous">
        <source>The override for '{0}' was ambiguous</source>
        <target state="translated">Přepsání {0} bylo nejednoznačné.</target>
        <note />
      </trans-unit>
      <trans-unit id="typrelMoreThenOneOverride">
        <source>More than one override implements '{0}'</source>
        <target state="translated">Víc než jedno přepsání implementuje {0}.</target>
        <note />
      </trans-unit>
      <trans-unit id="typrelMethodIsSealed">
        <source>The method '{0}' is sealed and cannot be overridden</source>
        <target state="translated">Metoda {0} je zapečetěná a nedá se přepisovat.</target>
        <note />
      </trans-unit>
      <trans-unit id="typrelOverrideImplementsMoreThenOneSlot">
        <source>The override '{0}' implements more than one abstract slot, e.g. '{1}' and '{2}'</source>
        <target state="translated">Přepsání {0} implementuje víc než jednu abstraktní datovou oblast, třeba {1} a {2}.</target>
        <note />
      </trans-unit>
      <trans-unit id="typrelDuplicateInterface">
        <source>Duplicate or redundant interface</source>
        <target state="translated">Duplicitní nebo nadbytečné rozhraní</target>
        <note />
      </trans-unit>
      <trans-unit id="typrelNeedExplicitImplementation">
        <source>The interface '{0}' is included in multiple explicitly implemented interface types. Add an explicit implementation of this interface.</source>
        <target state="translated">Rozhraní {0} je zahrnuté v několika explicitně implementovaných typech rozhraní. Přidejte explicitní implementaci tohoto rozhraní.</target>
        <note />
      </trans-unit>
      <trans-unit id="typrelNamedArgumentHasBeenAssignedMoreThenOnce">
        <source>A named argument has been assigned more than one value</source>
        <target state="translated">Pojmenovaný argument má přiřazenou víc než jednu hodnotu.</target>
        <note />
      </trans-unit>
      <trans-unit id="typrelNoImplementationGiven">
        <source>No implementation was given for '{0}'</source>
        <target state="translated">{0} nemá žádnou implementaci.</target>
        <note />
      </trans-unit>
      <trans-unit id="typrelNoImplementationGivenWithSuggestion">
        <source>No implementation was given for '{0}'. Note that all interface members must be implemented and listed under an appropriate 'interface' declaration, e.g. 'interface ... with member ...'.</source>
        <target state="translated">{0} nemá žádnou implementaci. Všechny členy rozhraní je potřeba implementovat a uvést pod příslušnou deklarací interface, třeba takto: interface ... with member ...</target>
        <note />
      </trans-unit>
      <trans-unit id="typrelMemberDoesNotHaveCorrectNumberOfArguments">
        <source>The member '{0}' does not have the correct number of arguments. The required signature is '{1}'.</source>
        <target state="translated">Člen {0} nemá správný počet argumentů. Požadovaná signatura je {1}.</target>
        <note />
      </trans-unit>
      <trans-unit id="typrelMemberDoesNotHaveCorrectNumberOfTypeParameters">
        <source>The member '{0}' does not have the correct number of method type parameters. The required signature is '{1}'.</source>
        <target state="translated">Člen {0} nemá správný počet parametrů typu metody. Požadovaná signatura je {1}.</target>
        <note />
      </trans-unit>
      <trans-unit id="typrelMemberDoesNotHaveCorrectKindsOfGenericParameters">
        <source>The member '{0}' does not have the correct kinds of generic parameters. The required signature is '{1}'.</source>
        <target state="translated">Člen {0} nemá správný druh obecných parametrů. Požadovaná signatura je {1}.</target>
        <note />
      </trans-unit>
      <trans-unit id="typrelMemberCannotImplement">
        <source>The member '{0}' cannot be used to implement '{1}'. The required signature is '{2}'.</source>
        <target state="translated">Člen {0} se k implementaci {1} použít nedá. Požadovaná signatura je {2}.</target>
        <note />
      </trans-unit>
      <trans-unit id="astParseEmbeddedILError">
        <source>Error while parsing embedded IL</source>
        <target state="translated">Chyba při analýze vloženého kódu IL</target>
        <note />
      </trans-unit>
      <trans-unit id="astParseEmbeddedILTypeError">
        <source>Error while parsing embedded IL type</source>
        <target state="translated">Chyba při analýze vloženého typu IL</target>
        <note />
      </trans-unit>
      <trans-unit id="astDeprecatedIndexerNotation">
        <source>This indexer notation has been removed from the F# language</source>
        <target state="translated">Tato notace indexeru se už v jazyce F# nepoužívá.</target>
        <note />
      </trans-unit>
      <trans-unit id="astInvalidExprLeftHandOfAssignment">
        <source>Invalid expression on left of assignment</source>
        <target state="translated">Neplatný výraz nalevo od přiřazení</target>
        <note />
      </trans-unit>
      <trans-unit id="augNoRefEqualsOnStruct">
        <source>The 'ReferenceEquality' attribute cannot be used on structs. Consider using the 'StructuralEquality' attribute instead, or implement an override for 'System.Object.Equals(obj)'.</source>
        <target state="translated">Atribut ReferenceEquality se u struktur použít nedá. Zvažte, jestli byste místo něho neměli použít atribut StructuralEquality nebo implementovat přepsání pro System.Object.Equals(obj).</target>
        <note />
      </trans-unit>
      <trans-unit id="augInvalidAttrs">
        <source>This type uses an invalid mix of the attributes 'NoEquality', 'ReferenceEquality', 'StructuralEquality', 'NoComparison' and 'StructuralComparison'</source>
        <target state="translated">Tento typ používá neplatnou kombinaci atributů NoEquality, ReferenceEquality, StructuralEquality, NoComparison a StructuralComparison.</target>
        <note />
      </trans-unit>
      <trans-unit id="augNoEqualityNeedsNoComparison">
        <source>The 'NoEquality' attribute must be used in conjunction with the 'NoComparison' attribute</source>
        <target state="translated">Atribut NoEquality je potřeba použít ve spojení s atributem NoComparison.</target>
        <note />
      </trans-unit>
      <trans-unit id="augStructCompNeedsStructEquality">
        <source>The 'StructuralComparison' attribute must be used in conjunction with the 'StructuralEquality' attribute</source>
        <target state="translated">Atribut StructuralComparison je potřeba použít ve spojení s atributem StructuralEquality.</target>
        <note />
      </trans-unit>
      <trans-unit id="augStructEqNeedsNoCompOrStructComp">
        <source>The 'StructuralEquality' attribute must be used in conjunction with the 'NoComparison' or 'StructuralComparison' attributes</source>
        <target state="translated">Atribut StructuralEquality je potřeba použít ve spojení s atributem NoComparison nebo StructuralComparison.</target>
        <note />
      </trans-unit>
      <trans-unit id="augTypeCantHaveRefEqAndStructAttrs">
        <source>A type cannot have both the 'ReferenceEquality' and 'StructuralEquality' or 'StructuralComparison' attributes</source>
        <target state="translated">Typ nemůže mít zároveň atribut ReferenceEquality a StructuralEquality nebo StructuralComparison.</target>
        <note />
      </trans-unit>
      <trans-unit id="augOnlyCertainTypesCanHaveAttrs">
        <source>Only record, union, exception and struct types may be augmented with the 'ReferenceEquality', 'StructuralEquality' and 'StructuralComparison' attributes</source>
        <target state="translated">O atributy ReferenceEquality, StructuralEquality a StructuralComparison se dají rozšířit jenom typy záznam, sjednocení, výjimka a struktura.</target>
        <note />
      </trans-unit>
      <trans-unit id="augRefEqCantHaveObjEquals">
        <source>A type with attribute 'ReferenceEquality' cannot have an explicit implementation of 'Object.Equals(obj)', 'System.IEquatable&lt;_&gt;' or 'System.Collections.IStructuralEquatable'</source>
        <target state="translated">Typ s atributem ReferenceEquality nemůže mít explicitní implementaci Object.Equals(obj), System.IEquatable&lt;_&gt; nebo System.Collections.IStructuralEquatable.</target>
        <note />
      </trans-unit>
      <trans-unit id="augCustomEqNeedsObjEquals">
        <source>A type with attribute 'CustomEquality' must have an explicit implementation of at least one of 'Object.Equals(obj)', 'System.IEquatable&lt;_&gt;' or 'System.Collections.IStructuralEquatable'</source>
        <target state="translated">Typ s atributem CustomEquality musí mít explicitní implementaci aspoň jednoho z následujících: Object.Equals(obj), System.IEquatable&lt;_&gt;, nebo System.Collections.IStructuralEquatable.</target>
        <note />
      </trans-unit>
      <trans-unit id="augCustomCompareNeedsIComp">
        <source>A type with attribute 'CustomComparison' must have an explicit implementation of at least one of 'System.IComparable' or 'System.Collections.IStructuralComparable'</source>
        <target state="translated">Typ s atributem CustomComparison musí mít explicitní implementaci buď aspoň System.IComparable, nebo aspoň System.Collections.IStructuralComparable.</target>
        <note />
      </trans-unit>
      <trans-unit id="augNoEqNeedsNoObjEquals">
        <source>A type with attribute 'NoEquality' should not usually have an explicit implementation of 'Object.Equals(obj)'. Disable this warning if this is intentional for interoperability purposes</source>
        <target state="translated">Není běžné, aby typ s atributem NoEquality měl explicitní implementaci Object.Equals(obj). Pokud je to záměr s cílem dosáhnout interoperability, pak toto upozornění vypněte.</target>
        <note />
      </trans-unit>
      <trans-unit id="augNoCompCantImpIComp">
        <source>A type with attribute 'NoComparison' should not usually have an explicit implementation of 'System.IComparable', 'System.IComparable&lt;_&gt;' or 'System.Collections.IStructuralComparable'. Disable this warning if this is intentional for interoperability purposes</source>
        <target state="translated">Není běžné, aby typ s atributem NoComparison měl explicitní implementaci System.IComparable, System.IComparable&lt;_&gt; nebo System.Collections.IStructuralComparable. Pokud je to záměr s cílem dosáhnout interoperability, pak toto upozornění vypněte.</target>
        <note />
      </trans-unit>
      <trans-unit id="augCustomEqNeedsNoCompOrCustomComp">
        <source>The 'CustomEquality' attribute must be used in conjunction with the 'NoComparison' or 'CustomComparison' attributes</source>
        <target state="translated">Atribut CustomEquality je potřeba použít ve spojení s atributem NoComparison nebo CustomComparison.</target>
        <note />
      </trans-unit>
      <trans-unit id="forPositionalSpecifiersNotPermitted">
        <source>Positional specifiers are not permitted in format strings</source>
        <target state="translated">Specifikátory pozice nejsou v řetězcích formátu povolené.</target>
        <note />
      </trans-unit>
      <trans-unit id="forMissingFormatSpecifier">
        <source>Missing format specifier</source>
        <target state="translated">Chybí specifikátor formátu.</target>
        <note />
      </trans-unit>
      <trans-unit id="forFlagSetTwice">
        <source>'{0}' flag set twice</source>
        <target state="translated">Příznak {0} je nastavený dvakrát.</target>
        <note />
      </trans-unit>
      <trans-unit id="forPrefixFlagSpacePlusSetTwice">
        <source>Prefix flag (' ' or '+') set twice</source>
        <target state="translated">Příznak předpony (mezera nebo znaménko plus) je nastavený dvakrát.</target>
        <note />
      </trans-unit>
      <trans-unit id="forHashSpecifierIsInvalid">
        <source>The # formatting modifier is invalid in F#</source>
        <target state="translated">Modifikátor formátu # je v jazyce F# neplatný.</target>
        <note />
      </trans-unit>
      <trans-unit id="forBadPrecision">
        <source>Bad precision in format specifier</source>
        <target state="translated">Chybná přesnost ve specifikátoru formátu</target>
        <note />
      </trans-unit>
      <trans-unit id="forBadWidth">
        <source>Bad width in format specifier</source>
        <target state="translated">Chybná šířka ve specifikátoru formátu</target>
        <note />
      </trans-unit>
      <trans-unit id="forDoesNotSupportZeroFlag">
        <source>'{0}' format does not support '0' flag</source>
        <target state="translated">Formát {0} nepodporuje příznak 0.</target>
        <note />
      </trans-unit>
      <trans-unit id="forPrecisionMissingAfterDot">
        <source>Precision missing after the '.'</source>
        <target state="translated">Za tečkou chybí určení přesnosti.</target>
        <note />
      </trans-unit>
      <trans-unit id="forFormatDoesntSupportPrecision">
        <source>'{0}' format does not support precision</source>
        <target state="translated">Formát {0} nepodporuje přesnost.</target>
        <note />
      </trans-unit>
      <trans-unit id="forBadFormatSpecifier">
        <source>Bad format specifier (after l or L): Expected ld,li,lo,lu,lx or lX. In F# code you can use %d, %x, %o or %u instead, which are overloaded to work with all basic integer types.</source>
        <target state="translated">Špatný specifikátor formátu (po l nebo L): Očekávaný specifikátor je ld, li, lo, lu, lx nebo lX. V kódu F# můžete místo toho použít %d, %x, %o nebo %u: tyto specifikátory formátu jsou přetěžované, takže fungují se všemi základními celočíselnými typy.</target>
        <note />
      </trans-unit>
      <trans-unit id="forLIsUnnecessary">
        <source>The 'l' or 'L' in this format specifier is unnecessary. In F# code you can use %d, %x, %o or %u instead, which are overloaded to work with all basic integer types.</source>
        <target state="translated">Použití l nebo L je u tohoto specifikátoru formátu nadbytečné. V kódu F# můžete místo toho použít %d, %x, %o nebo %u: tyto specifikátory formátu jsou přetěžované, takže fungují se všemi základními celočíselnými typy.</target>
        <note />
      </trans-unit>
      <trans-unit id="forHIsUnnecessary">
        <source>The 'h' or 'H' in this format specifier is unnecessary. You can use %d, %x, %o or %u instead, which are overloaded to work with all basic integer types.</source>
        <target state="translated">U tohoto specifikátoru formátu není nutné používat h nebo H. Místo toho můžete použít %d, %x, %o nebo %u. Tyto specifikátory formátu se přetěžují, aby fungovaly se všemi základními celočíselnými typy.</target>
        <note />
      </trans-unit>
      <trans-unit id="forDoesNotSupportPrefixFlag">
        <source>'{0}' does not support prefix '{1}' flag</source>
        <target state="translated">{0} nepodporuje příznak předpony {1}.</target>
        <note />
      </trans-unit>
      <trans-unit id="forBadFormatSpecifierGeneral">
        <source>Bad format specifier: '{0}'</source>
        <target state="translated">Špatný specifikátor formátu: {0}</target>
        <note />
      </trans-unit>
      <trans-unit id="elSysEnvExitDidntExit">
        <source>System.Environment.Exit did not exit</source>
        <target state="translated">Metoda System.Environment.Exit neprovedla ukončení.</target>
        <note />
      </trans-unit>
      <trans-unit id="elDeprecatedOperator">
        <source>The treatment of this operator is now handled directly by the F# compiler and its meaning cannot be redefined</source>
        <target state="translated">Zpracování tohoto operátoru teď provádí přímo kompilátor F# a jeho význam se nedá předefinovat.</target>
        <note />
      </trans-unit>
      <trans-unit id="chkProtectedOrBaseCalled">
        <source>A protected member is called or 'base' is being used. This is only allowed in the direct implementation of members since they could escape their object scope.</source>
        <target state="translated">Volá se chráněný člen nebo se používá base. To je povolené jenom u přímé implementace členů, protože by se tak mohly dostat mimo definiční obor objektu.</target>
        <note />
      </trans-unit>
      <trans-unit id="chkByrefUsedInInvalidWay">
        <source>The byref-typed variable '{0}' is used in an invalid way. Byrefs cannot be captured by closures or passed to inner functions.</source>
        <target state="translated">Proměnná {0} typu ByRef se používá neplatným způsobem. Proměnné typu ByRef nejde zachytávat ukončením nebo předávat vnitřní funkci.</target>
        <note />
      </trans-unit>
      <trans-unit id="chkBaseUsedInInvalidWay">
        <source>The 'base' keyword is used in an invalid way. Base calls cannot be used in closures. Consider using a private member to make base calls.</source>
        <target state="translated">Klíčové slovo base je použité neplatným způsobem. Volání base se u ukončení použít nedají. K volání base se dá použít privátní člen.</target>
        <note />
      </trans-unit>
      <trans-unit id="chkVariableUsedInInvalidWay">
        <source>The variable '{0}' is used in an invalid way</source>
        <target state="translated">Proměnná {0} je použitá neplatným způsobem.</target>
        <note />
      </trans-unit>
      <trans-unit id="chkTypeLessAccessibleThanType">
        <source>The type '{0}' is less accessible than the value, member or type '{1}' it is used in.</source>
        <target state="translated">Typ {0} je méně dostupný než hodnota, člen nebo typ {1}, ve kterém se používá.</target>
        <note />
      </trans-unit>
      <trans-unit id="chkSystemVoidOnlyInTypeof">
        <source>'System.Void' can only be used as 'typeof&lt;System.Void&gt;' in F#</source>
        <target state="translated">System.Void se dá v F# použít jenom jako typeof&lt;System.Void&gt;.</target>
        <note />
      </trans-unit>
      <trans-unit id="chkErrorUseOfByref">
        <source>A type instantiation involves a byref type. This is not permitted by the rules of Common IL.</source>
        <target state="translated">Vytvoření instance typu zahrnuje typ ByRef. To ale pravidla Common IL nepovolují.</target>
        <note />
      </trans-unit>
      <trans-unit id="chkErrorContainsCallToRethrow">
        <source>Calls to 'reraise' may only occur directly in a handler of a try-with</source>
        <target state="translated">Volání reraise se může vyskytovat jenom přímo v obslužné rutině try-with.</target>
        <note />
      </trans-unit>
      <trans-unit id="chkSplicingOnlyInQuotations">
        <source>Expression-splicing operators may only be used within quotations</source>
        <target state="translated">Operátory spojení výrazů je možné použít jenom uvnitř citace.</target>
        <note />
      </trans-unit>
      <trans-unit id="chkNoFirstClassSplicing">
        <source>First-class uses of the expression-splicing operator are not permitted</source>
        <target state="translated">Použití operátoru spojení výrazů se u první třídy nepovoluje.</target>
        <note />
      </trans-unit>
      <trans-unit id="chkNoFirstClassAddressOf">
        <source>First-class uses of the address-of operators are not permitted</source>
        <target state="translated">Použití operátorů address-of jako výrazů první třídy není povolené.</target>
        <note />
      </trans-unit>
      <trans-unit id="chkNoFirstClassRethrow">
        <source>First-class uses of the 'reraise' function is not permitted</source>
        <target state="translated">Použití funkce reraise jako výrazu první třídy není povolené.</target>
        <note />
      </trans-unit>
      <trans-unit id="chkNoByrefAtThisPoint">
        <source>The byref typed value '{0}' cannot be used at this point</source>
        <target state="translated">Hodnota typu ByRef {0} se na tomto místě použít nedá.</target>
        <note />
      </trans-unit>
      <trans-unit id="chkLimitationsOfBaseKeyword">
        <source>'base' values may only be used to make direct calls to the base implementations of overridden members</source>
        <target state="translated">Hodnoty base se dají použít jenom k přímému volání implementací base přepsaných členů.</target>
        <note />
      </trans-unit>
      <trans-unit id="chkObjCtorsCantUseExceptionHandling">
        <source>Object constructors cannot directly use try/with and try/finally prior to the initialization of the object. This includes constructs such as 'for x in ...' that may elaborate to uses of these constructs. This is a limitation imposed by Common IL.</source>
        <target state="translated">Konstruktory objektu nemůžou použít try/with a try/finally přímo, dokud se objekt neinicializuje. To zahrnuje i konstrukce, jako je třeba for x in ..., které se dají na použití těchto konstruktorů rozpracovat. Toto je omezení mezijazyka Common IL.</target>
        <note />
      </trans-unit>
      <trans-unit id="chkNoAddressOfAtThisPoint">
        <source>The address of the variable '{0}' cannot be used at this point</source>
        <target state="translated">Adresa proměnné {0} se na tomto místě použít nedá.</target>
        <note />
      </trans-unit>
      <trans-unit id="chkNoAddressStaticFieldAtThisPoint">
        <source>The address of the static field '{0}' cannot be used at this point</source>
        <target state="translated">Adresa statického pole {0} se na tomto místě použít nedá.</target>
        <note />
      </trans-unit>
      <trans-unit id="chkNoAddressFieldAtThisPoint">
        <source>The address of the field '{0}' cannot be used at this point</source>
        <target state="translated">Adresa pole {0} se na tomto místě použít nedá.</target>
        <note />
      </trans-unit>
      <trans-unit id="chkNoAddressOfArrayElementAtThisPoint">
        <source>The address of an array element cannot be used at this point</source>
        <target state="translated">Adresa prvku pole se na tomto místě použít nedá.</target>
        <note />
      </trans-unit>
      <trans-unit id="chkFirstClassFuncNoByref">
        <source>The type of a first-class function cannot contain byrefs</source>
        <target state="translated">Typ funkce první třídy nemůže obsahovat parametry typu ByRef.</target>
        <note />
      </trans-unit>
      <trans-unit id="chkReturnTypeNoByref">
        <source>A method return type would contain byrefs which is not permitted</source>
        <target state="translated">Návratový typ metody by obsahoval parametry ByRef a to není povolené.</target>
        <note />
      </trans-unit>
      <trans-unit id="chkInvalidCustAttrVal">
        <source>Invalid custom attribute value (not a constant or literal)</source>
        <target state="translated">Neplatná hodnota vlastního atributu (není to konstanta nebo literál)</target>
        <note />
      </trans-unit>
      <trans-unit id="chkAttrHasAllowMultiFalse">
        <source>The attribute type '{0}' has 'AllowMultiple=false'. Multiple instances of this attribute cannot be attached to a single language element.</source>
        <target state="translated">Typ atributu {0} má nastavení AllowMultiple=false. K elementu s jedním jazykem se nedá připojit víc instancí tohoto atributu.</target>
        <note />
      </trans-unit>
      <trans-unit id="chkMemberUsedInInvalidWay">
        <source>The member '{0}' is used in an invalid way. A use of '{1}' has been inferred prior to its definition at or near '{2}'. This is an invalid forward reference.</source>
        <target state="translated">Člen {0} je použitý neplatným způsobem. Použití členu {1} se odvozuje před jeho definicí na pozici {2} nebo blízko ní. To je neplatný dopředný odkaz.</target>
        <note />
      </trans-unit>
      <trans-unit id="chkNoByrefAsTopValue">
        <source>A byref typed value would be stored here. Top-level let-bound byref values are not permitted.</source>
        <target state="translated">Hodnota typu ByRef by se uložila tady. Hodnoty ByRef s vazbou na let na nejvyšší úrovni nejsou povolené.</target>
        <note />
      </trans-unit>
      <trans-unit id="chkReflectedDefCantSplice">
        <source>[&lt;ReflectedDefinition&gt;] terms cannot contain uses of the prefix splice operator '%'</source>
        <target state="translated">Výrazy [&lt;ReflectedDefinition&gt;] nemůžou obsahovat použití operátoru spojení předpon %.</target>
        <note />
      </trans-unit>
      <trans-unit id="chkEntryPointUsage">
        <source>A function labeled with the 'EntryPointAttribute' attribute must be the last declaration in the last file in the compilation sequence.</source>
        <target state="translated">Funkce označená atributem EntryPointAttribute musí být poslední deklarací v posledním souboru v sekvenci kompilace.</target>
        <note />
      </trans-unit>
      <trans-unit id="chkUnionCaseCompiledForm">
        <source>compiled form of the union case</source>
        <target state="translated">Zkompilovaná forma případu typu union</target>
        <note />
      </trans-unit>
      <trans-unit id="chkUnionCaseDefaultAugmentation">
        <source>default augmentation of the union case</source>
        <target state="translated">Výchozí rozšíření případu typu union</target>
        <note />
      </trans-unit>
      <trans-unit id="chkPropertySameNameMethod">
        <source>The property '{0}' has the same name as a method in type '{1}'.</source>
        <target state="translated">Vlastnost {0} má stejný název jako metoda v typu {1}.</target>
        <note />
      </trans-unit>
      <trans-unit id="chkGetterSetterDoNotMatchAbstract">
        <source>The property '{0}' of type '{1}' has a getter and a setter that do not match. If one is abstract then the other must be as well.</source>
        <target state="translated">Metody get a set vlastnosti {0} typu {1} si neodpovídají. Pokud je jedna z nich abstraktní, musí být abstraktní i ta druhá.</target>
        <note />
      </trans-unit>
      <trans-unit id="chkPropertySameNameIndexer">
        <source>The property '{0}' has the same name as another property in type '{1}', but one takes indexer arguments and the other does not. You may be missing an indexer argument to one of your properties.</source>
        <target state="translated">Vlastnost {0} má stejný název jako jiná vlastnost v typu {1}, ale jedna z nich přebírá argumenty indexeru a druhá ne. Je možné, že u jedné z vlastností chybí argument indexeru.</target>
        <note />
      </trans-unit>
      <trans-unit id="chkCantStoreByrefValue">
        <source>A type would store a byref typed value. This is not permitted by Common IL.</source>
        <target state="translated">Typ by uložil hodnotu typu ByRef. To ale Common IL nepovoluje.</target>
        <note />
      </trans-unit>
      <trans-unit id="chkDuplicateMethod">
        <source>Duplicate method. The method '{0}' has the same name and signature as another method in type '{1}'.</source>
        <target state="translated">Duplicitní metoda. Metoda {0} má stejný název a signaturu jako jiná metoda v typu {1}.</target>
        <note />
      </trans-unit>
      <trans-unit id="chkDuplicateMethodWithSuffix">
        <source>Duplicate method. The method '{0}' has the same name and signature as another method in type '{1}' once tuples, functions, units of measure and/or provided types are erased.</source>
        <target state="translated">Duplicitní metoda. Metoda {0} má po vymazání řazených kolekcí členů, funkcí, měrných jednotek a poskytnutých typů stejný název a signaturu jako jiná metoda v typu {1}.</target>
        <note />
      </trans-unit>
      <trans-unit id="chkDuplicateMethodCurried">
        <source>The method '{0}' has curried arguments but has the same name as another method in type '{1}'. Methods with curried arguments cannot be overloaded. Consider using a method taking tupled arguments.</source>
        <target state="translated">Metoda {0} má curryfikované argumenty, ale má stejný název jako jiná metoda v typu {1}. Metody s curryfikovanými argumenty se nedají přetěžovat. Zvažte použití metody, která přebírá argumenty s řazenou kolekcí členů.</target>
        <note />
      </trans-unit>
      <trans-unit id="chkCurriedMethodsCantHaveOutParams">
        <source>Methods with curried arguments cannot declare 'out', 'ParamArray', 'optional', 'ReflectedDefinition', 'byref', 'CallerLineNumber', 'CallerMemberName', or 'CallerFilePath' arguments</source>
        <target state="translated">Metody s curryfikovanými argumenty nemůžou deklarovat argumenty out, ParamArray, optional, ReflectedDefiniton, byref, CallerLineNumber, CallerMemberName a CallerFilePath.</target>
        <note />
      </trans-unit>
      <trans-unit id="chkDuplicateProperty">
        <source>Duplicate property. The property '{0}' has the same name and signature as another property in type '{1}'.</source>
        <target state="translated">Duplicitní vlastnost. Vlastnost {0} má stejný název a signaturu jako jiná vlastnost v typu {1}.</target>
        <note />
      </trans-unit>
      <trans-unit id="chkDuplicatePropertyWithSuffix">
        <source>Duplicate property. The property '{0}' has the same name and signature as another property in type '{1}' once tuples, functions, units of measure and/or provided types are erased.</source>
        <target state="translated">Duplicitní vlastnost. Vlastnost {0} má po vymazání řazených kolekcí členů, funkcí, měrných jednotek a poskytnutých typů stejný název a signaturu jako jiná vlastnost v typu {1}.</target>
        <note />
      </trans-unit>
      <trans-unit id="chkDuplicateMethodInheritedType">
        <source>Duplicate method. The abstract method '{0}' has the same name and signature as an abstract method in an inherited type.</source>
        <target state="translated">Duplicitní metoda. Abstraktní metoda {0} má stejný název a signaturu jako abstraktní metoda ve zděděném typu.</target>
        <note />
      </trans-unit>
      <trans-unit id="chkDuplicateMethodInheritedTypeWithSuffix">
        <source>Duplicate method. The abstract method '{0}' has the same name and signature as an abstract method in an inherited type once tuples, functions, units of measure and/or provided types are erased.</source>
        <target state="translated">Duplicitní metoda. Abstraktní metoda {0} má po vymazání řazených kolekcí členů, funkcí, měrných jednotek a poskytnutých typů stejný název a signaturu jako abstraktní metoda ve zděděném typu.</target>
        <note />
      </trans-unit>
      <trans-unit id="chkMultipleGenericInterfaceInstantiations">
        <source>This type implements the same interface at different generic instantiations '{0}' and '{1}'. This is not permitted in this version of F#.</source>
        <target state="translated">Tento typ implementuje stejné rozhraní u různých obecných instancí {0} a {1}. To není v této verzi F# povolené.</target>
        <note />
      </trans-unit>
      <trans-unit id="chkValueWithDefaultValueMustHaveDefaultValue">
        <source>The type of a field using the 'DefaultValue' attribute must admit default initialization, i.e. have 'null' as a proper value or be a struct type whose fields all admit default initialization. You can use 'DefaultValue(false)' to disable this check</source>
        <target state="translated">Typ pole, které používá atribut DefaultValue, musí připouštět výchozí inicializaci, tj. mít null jako správnou hodnotu nebo být typu struktura, jejíž všechna pole připouštějí výchozí inicializaci. Tuto kontrolu můžete vypnout pomocí DefaultValue(false).</target>
        <note />
      </trans-unit>
      <trans-unit id="chkNoByrefInTypeAbbrev">
        <source>The type abbreviation contains byrefs. This is not permitted by F#.</source>
        <target state="translated">Zkratka typu obsahuje parametry Byref. To F# nepovoluje.</target>
        <note />
      </trans-unit>
      <trans-unit id="crefBoundVarUsedInSplice">
        <source>The variable '{0}' is bound in a quotation but is used as part of a spliced expression. This is not permitted since it may escape its scope.</source>
        <target state="translated">Proměnná {0} je vázaná v citaci, ale používá se jako součást spojeného výrazu. To není povolené, protože se tak proměnná může dostat mimo definiční obor.</target>
        <note />
      </trans-unit>
      <trans-unit id="crefQuotationsCantContainGenericExprs">
        <source>Quotations cannot contain uses of generic expressions</source>
        <target state="translated">Citace nemůžou obsahovat použití obecných výrazů.</target>
        <note />
      </trans-unit>
      <trans-unit id="crefQuotationsCantContainGenericFunctions">
        <source>Quotations cannot contain function definitions that are inferred or declared to be generic. Consider adding some type constraints to make this a valid quoted expression.</source>
        <target state="translated">Citace nemůžou obsahovat definice funkcí, které jsou odvozené nebo deklarované jako obecné. Zvažte přidání některých omezení typu, abyste vytvořili platný citovaný výraz.</target>
        <note />
      </trans-unit>
      <trans-unit id="crefQuotationsCantContainObjExprs">
        <source>Quotations cannot contain object expressions</source>
        <target state="translated">Citace nemůžou obsahovat objektové výrazy.</target>
        <note />
      </trans-unit>
      <trans-unit id="crefQuotationsCantContainAddressOf">
        <source>Quotations cannot contain expressions that take the address of a field</source>
        <target state="translated">Citace nemůžou obsahovat výrazy, které přebírají adresu pole.</target>
        <note />
      </trans-unit>
      <trans-unit id="crefQuotationsCantContainStaticFieldRef">
        <source>Quotations cannot contain expressions that fetch static fields</source>
        <target state="translated">Citace nemůžou obsahovat výrazy, které načítají statická pole.</target>
        <note />
      </trans-unit>
      <trans-unit id="crefQuotationsCantContainInlineIL">
        <source>Quotations cannot contain inline assembly code or pattern matching on arrays</source>
        <target state="translated">Citace nemůžou obsahovat vložený kód sestavení nebo porovnávání vzorů polí.</target>
        <note />
      </trans-unit>
      <trans-unit id="crefQuotationsCantContainDescendingForLoops">
        <source>Quotations cannot contain descending for loops</source>
        <target state="translated">Citace nemůžou obsahovat sestupné smyčky for.</target>
        <note />
      </trans-unit>
      <trans-unit id="crefQuotationsCantFetchUnionIndexes">
        <source>Quotations cannot contain expressions that fetch union case indexes</source>
        <target state="translated">Citace nemůžou obsahovat výrazy, které načítají indexy případů typu union.</target>
        <note />
      </trans-unit>
      <trans-unit id="crefQuotationsCantSetUnionFields">
        <source>Quotations cannot contain expressions that set union case fields</source>
        <target state="translated">Citace nemůžou obsahovat výrazy, které nastavují pole případů typu union.</target>
        <note />
      </trans-unit>
      <trans-unit id="crefQuotationsCantSetExceptionFields">
        <source>Quotations cannot contain expressions that set fields in exception values</source>
        <target state="translated">Citace nemůžou obsahovat výrazy, které u polí nastavují výjimečné hodnoty.</target>
        <note />
      </trans-unit>
      <trans-unit id="crefQuotationsCantRequireByref">
        <source>Quotations cannot contain expressions that require byref pointers</source>
        <target state="translated">Citace nemůžou obsahovat výrazy, které vyžadují ukazatele na parametry ByRef.</target>
        <note />
      </trans-unit>
      <trans-unit id="crefQuotationsCantCallTraitMembers">
        <source>Quotations cannot contain expressions that make member constraint calls, or uses of operators that implicitly resolve to a member constraint call</source>
        <target state="translated">Citace nemůže zahrnovat výrazy, které volají omezení členů, ani nemůže používat operátory, které se na volání omezení členů implicitně překládají.</target>
        <note />
      </trans-unit>
      <trans-unit id="crefQuotationsCantContainThisConstant">
        <source>Quotations cannot contain this kind of constant</source>
        <target state="translated">Citace nemůžou obsahovat tento druh konstanty.</target>
        <note />
      </trans-unit>
      <trans-unit id="crefQuotationsCantContainThisPatternMatch">
        <source>Quotations cannot contain this kind of pattern match</source>
        <target state="translated">Citace nemůžou obsahovat tento druh porovnávání vzorů.</target>
        <note />
      </trans-unit>
      <trans-unit id="crefQuotationsCantContainArrayPatternMatching">
        <source>Quotations cannot contain array pattern matching</source>
        <target state="translated">V citacích nemůže být zahrnuté porovnávání vzorů polí.</target>
        <note />
      </trans-unit>
      <trans-unit id="crefQuotationsCantContainThisType">
        <source>Quotations cannot contain this kind of type</source>
        <target state="translated">Citace nemůžou obsahovat tento druh typu.</target>
        <note />
      </trans-unit>
      <trans-unit id="csTypeCannotBeResolvedAtCompileTime">
        <source>The declared type parameter '{0}' cannot be used here since the type parameter cannot be resolved at compile time</source>
        <target state="translated">Parametr deklarovaného typu {0} se tady použít nedá, protože parametr typu nejde přeložit za kompilace.</target>
        <note />
      </trans-unit>
      <trans-unit id="csCodeLessGeneric">
        <source>This code is less generic than indicated by its annotations. A unit-of-measure specified using '_' has been determined to be '1', i.e. dimensionless. Consider making the code generic, or removing the use of '_'.</source>
        <target state="translated">Tento kód je míň obecný, než udávají jeho poznámky. U měrné jednotky specifikované pomocí podtržítka (_) se určila hodnota 1, tj. bezrozměrná. Zvažte zobecnění kódu nebo odebrání podtržítka (_).</target>
        <note />
      </trans-unit>
      <trans-unit id="csTypeInferenceMaxDepth">
        <source>Type inference problem too complicated (maximum iteration depth reached). Consider adding further type annotations.</source>
        <target state="translated">Problém s odvozením typu proměnných: příliš složité (dosáhli jste maximální možné hloubky iterace). Zvažte přidání dalších poznámek typu.</target>
        <note />
      </trans-unit>
      <trans-unit id="csExpectedArguments">
        <source>Expected arguments to an instance member</source>
        <target state="translated">Očekávaly se argumenty člena instance.</target>
        <note />
      </trans-unit>
      <trans-unit id="csIndexArgumentMismatch">
        <source>This indexer expects {0} arguments but is here given {1}</source>
        <target state="translated">Počet argumentů, které tento indexer očekává, je {0}, ale počet těch, které se mu tady předávají, je {1}.</target>
        <note />
      </trans-unit>
      <trans-unit id="csExpectTypeWithOperatorButGivenFunction">
        <source>Expecting a type supporting the operator '{0}' but given a function type. You may be missing an argument to a function.</source>
        <target state="translated">Očekává se typ podporující operátor {0}, ale předává se typ funkce. Možná, že u funkce chybí argument.</target>
        <note />
      </trans-unit>
      <trans-unit id="csExpectTypeWithOperatorButGivenTuple">
        <source>Expecting a type supporting the operator '{0}' but given a tuple type</source>
        <target state="translated">Očekává se typ podporující operátor {0}, ale předává se typ řazené kolekce členů.</target>
        <note />
      </trans-unit>
      <trans-unit id="csTypesDoNotSupportOperator">
        <source>None of the types '{0}' support the operator '{1}'</source>
        <target state="translated">Žádný z typů {0} nepodporuje operátor {1}.</target>
        <note />
      </trans-unit>
      <trans-unit id="csTypeDoesNotSupportOperator">
        <source>The type '{0}' does not support the operator '{1}'</source>
        <target state="translated">Typ {0} nepodporuje operátor {1}.</target>
        <note />
      </trans-unit>
      <trans-unit id="csTypesDoNotSupportOperatorNullable">
        <source>None of the types '{0}' support the operator '{1}'. Consider opening the module 'Microsoft.FSharp.Linq.NullableOperators'.</source>
        <target state="translated">Žádný z typů {0} nepodporuje operátor {1}. Zvažte otevření modulu Microsoft.FSharp.Linq.NullableOperators.</target>
        <note />
      </trans-unit>
      <trans-unit id="csTypeDoesNotSupportOperatorNullable">
        <source>The type '{0}' does not support the operator '{1}'. Consider opening the module 'Microsoft.FSharp.Linq.NullableOperators'.</source>
        <target state="translated">Typ {0} nepodporuje operátor {1}. Zvažte otevření modulu Microsoft.FSharp.Linq.NullableOperators.</target>
        <note />
      </trans-unit>
      <trans-unit id="csTypeDoesNotSupportConversion">
        <source>The type '{0}' does not support a conversion to the type '{1}'</source>
        <target state="translated">Typ {0} nepodporuje převod na typ {1}.</target>
        <note />
      </trans-unit>
      <trans-unit id="csMethodFoundButIsStatic">
        <source>The type '{0}' has a method '{1}' (full name '{2}'), but the method is static</source>
        <target state="translated">Typ {0} má metodu {1} (celý název je {2}), ale ta je statická.</target>
        <note />
      </trans-unit>
      <trans-unit id="csMethodFoundButIsNotStatic">
        <source>The type '{0}' has a method '{1}' (full name '{2}'), but the method is not static</source>
        <target state="translated">Typ {0} má metodu {1} (celý název je {2}), ale ta není statická.</target>
        <note />
      </trans-unit>
      <trans-unit id="csStructConstraintInconsistent">
        <source>The constraints 'struct' and 'not struct' are inconsistent</source>
        <target state="translated">Omezení struct a not struct jsou nekonzistentní.</target>
        <note />
      </trans-unit>
      <trans-unit id="csTypeDoesNotHaveNull">
        <source>The type '{0}' does not have 'null' as a proper value</source>
        <target state="translated">Typ {0} nemá null jako správnou hodnotu.</target>
        <note />
      </trans-unit>
      <trans-unit id="csNullableTypeDoesNotHaveNull">
        <source>The type '{0}' does not have 'null' as a proper value. To create a null value for a Nullable type use 'System.Nullable()'.</source>
        <target state="translated">Typ {0} nemá null jako správnou hodnotu. Pokud chcete u typu s možnou hodnotou null vytvořit hodnotu null, použijte System.Nullable().</target>
        <note />
      </trans-unit>
      <trans-unit id="csTypeDoesNotSupportComparison1">
        <source>The type '{0}' does not support the 'comparison' constraint because it has the 'NoComparison' attribute</source>
        <target state="translated">Typ {0} nepodporuje omezení comparison, protože má atribut NoComparison.</target>
        <note />
      </trans-unit>
      <trans-unit id="csTypeDoesNotSupportComparison2">
        <source>The type '{0}' does not support the 'comparison' constraint. For example, it does not support the 'System.IComparable' interface</source>
        <target state="translated">Typ {0} nepodporuje omezení comparison. Nepodporuje třeba rozhraní System.IComparable.</target>
        <note />
      </trans-unit>
      <trans-unit id="csTypeDoesNotSupportComparison3">
        <source>The type '{0}' does not support the 'comparison' constraint because it is a record, union or struct with one or more structural element types which do not support the 'comparison' constraint. Either avoid the use of comparison with this type, or add the 'StructuralComparison' attribute to the type to determine which field type does not support comparison</source>
        <target state="translated">Typ {0} nepodporuje omezení comparison, protože je to záznam, sjednocení nebo struktura aspoň s jedním strukturálním typem prvků, který nepodporuje omezení comparison. Buď se u tohoto typu vyhněte použití comparison, nebo k němu přidejte atribut StructuralComparison a s jeho pomocí určete, který typ pole nepodporuje comparison.</target>
        <note />
      </trans-unit>
      <trans-unit id="csTypeDoesNotSupportEquality1">
        <source>The type '{0}' does not support the 'equality' constraint because it has the 'NoEquality' attribute</source>
        <target state="translated">Typ {0} nepodporuje omezení equality, protože má atribut NoEquality.</target>
        <note />
      </trans-unit>
      <trans-unit id="csTypeDoesNotSupportEquality2">
        <source>The type '{0}' does not support the 'equality' constraint because it is a function type</source>
        <target state="translated">Typ {0} nepodporuje omezení equality, protože je to typ funkce.</target>
        <note />
      </trans-unit>
      <trans-unit id="csTypeDoesNotSupportEquality3">
        <source>The type '{0}' does not support the 'equality' constraint because it is a record, union or struct with one or more structural element types which do not support the 'equality' constraint. Either avoid the use of equality with this type, or add the 'StructuralEquality' attribute to the type to determine which field type does not support equality</source>
        <target state="translated">Typ {0} nepodporuje omezení equality, protože je to záznam, sjednocení nebo struktura aspoň s jedním strukturálním typem prvků, který nepodporuje omezení equality. Buď se u tohoto typu vyhněte použití equality, nebo k němu přidejte atribut StructuralEquality a s jeho pomocí určete, který typ pole nepodporuje equality.</target>
        <note />
      </trans-unit>
      <trans-unit id="csTypeIsNotEnumType">
        <source>The type '{0}' is not a CLI enum type</source>
        <target state="translated">Typ {0} není typu výčtu CLI.</target>
        <note />
      </trans-unit>
      <trans-unit id="csTypeHasNonStandardDelegateType">
        <source>The type '{0}' has a non-standard delegate type</source>
        <target state="translated">Typ {0} má nestandardní typ delegáta.</target>
        <note />
      </trans-unit>
      <trans-unit id="csTypeIsNotDelegateType">
        <source>The type '{0}' is not a CLI delegate type</source>
        <target state="translated">Typ {0} není delegátem CLI.</target>
        <note />
      </trans-unit>
      <trans-unit id="csTypeParameterCannotBeNullable">
        <source>This type parameter cannot be instantiated to 'Nullable'. This is a restriction imposed in order to ensure the meaning of 'null' in some CLI languages is not confusing when used in conjunction with 'Nullable' values.</source>
        <target state="translated">U tohoto parametru typu se nedá vytvořit instance Nullable. Toto omezení má zabránit situaci, ve které by byl význam null v některých jazycích CLI zavádějící v případě, že se použije ve spojení s hodnotami Nullable.</target>
        <note />
      </trans-unit>
      <trans-unit id="csGenericConstructRequiresStructType">
        <source>A generic construct requires that the type '{0}' is a CLI or F# struct type</source>
        <target state="translated">Obecný konstruktor vyžaduje, aby byl typ {0} typem struktura CLI nebo F#.</target>
        <note />
      </trans-unit>
      <trans-unit id="csGenericConstructRequiresUnmanagedType">
        <source>A generic construct requires that the type '{0}' is an unmanaged type</source>
        <target state="translated">Obecný konstruktor vyžaduje, aby byl typ {0} nespravovaným typem.</target>
        <note />
      </trans-unit>
      <trans-unit id="csTypeNotCompatibleBecauseOfPrintf">
        <source>The type '{0}' is not compatible with any of the types {1}, arising from the use of a printf-style format string</source>
        <target state="translated">Typ {0} není v důsledku použití formátovacího řetězce ve stylu printf kompatibilní s žádným z typů {1}.</target>
        <note />
      </trans-unit>
      <trans-unit id="csGenericConstructRequiresReferenceSemantics">
        <source>A generic construct requires that the type '{0}' have reference semantics, but it does not, i.e. it is a struct</source>
        <target state="translated">Obecný konstruktor vyžaduje, aby měl typ {0} sémantiku odkazu. To ale nemá: je to struktura.</target>
        <note />
      </trans-unit>
      <trans-unit id="csGenericConstructRequiresNonAbstract">
        <source>A generic construct requires that the type '{0}' be non-abstract</source>
        <target state="translated">Obecný konstruktor vyžaduje, aby byl typ {0} neabstraktní.</target>
        <note />
      </trans-unit>
      <trans-unit id="csGenericConstructRequiresPublicDefaultConstructor">
        <source>A generic construct requires that the type '{0}' have a public default constructor</source>
        <target state="translated">Obecný konstruktor vyžaduje, aby měl typ {0} veřejný výchozí konstruktor.</target>
        <note />
      </trans-unit>
      <trans-unit id="csTypeInstantiationLengthMismatch">
        <source>Type instantiation length mismatch</source>
        <target state="translated">Neshoda v délce instance typu</target>
        <note />
      </trans-unit>
      <trans-unit id="csOptionalArgumentNotPermittedHere">
        <source>Optional arguments not permitted here</source>
        <target state="translated">Nepovinné argumenty tady nejsou povolené.</target>
        <note />
      </trans-unit>
      <trans-unit id="csMemberIsNotStatic">
        <source>{0} is not a static member</source>
        <target state="translated">{0} není statický člen.</target>
        <note />
      </trans-unit>
      <trans-unit id="csMemberIsNotInstance">
        <source>{0} is not an instance member</source>
        <target state="translated">{0} není člen instance.</target>
        <note />
      </trans-unit>
      <trans-unit id="csArgumentLengthMismatch">
        <source>Argument length mismatch</source>
        <target state="translated">Neshoda v délce argumentů</target>
        <note />
      </trans-unit>
      <trans-unit id="csArgumentTypesDoNotMatch">
        <source>The argument types don't match</source>
        <target state="translated">Typy argumentů se neshodují.</target>
        <note />
      </trans-unit>
      <trans-unit id="csMethodExpectsParams">
        <source>This method expects a CLI 'params' parameter in this position. 'params' is a way of passing a variable number of arguments to a method in languages such as C#. Consider passing an array for this argument</source>
        <target state="translated">Tato metoda očekává na této pozici parametr CLI params. Použití parametru params umožňuje předat proměnlivý počet argumentů metodě v jazycích, jako je C#. Zvažte možnost předat tomuto argumentu pole.</target>
        <note />
      </trans-unit>
      <trans-unit id="csMemberIsNotAccessible">
        <source>The member or object constructor '{0}' is not {1}</source>
        <target state="translated">Konstruktor členu nebo objektu {0} není {1}.</target>
        <note />
      </trans-unit>
      <trans-unit id="csMemberIsNotAccessible2">
        <source>The member or object constructor '{0}' is not {1}. Private members may only be accessed from within the declaring type. Protected members may only be accessed from an extending type and cannot be accessed from inner lambda expressions.</source>
        <target state="translated">Konstruktor členu nebo objektu {0} není {1}. K soukromým členům se dá přistupovat jenom z deklarujícího typu. K chráněným členům se dá přistupovat jenom z rozšiřujícího typu a nedá se k nim přistupovat z vnitřních výrazů lambda.</target>
        <note />
      </trans-unit>
      <trans-unit id="csMethodIsNotAStaticMethod">
        <source>{0} is not a static method</source>
        <target state="translated">{0} není statická metoda.</target>
        <note />
      </trans-unit>
      <trans-unit id="csMethodIsNotAnInstanceMethod">
        <source>{0} is not an instance method</source>
        <target state="translated">{0} není metoda instance.</target>
        <note />
      </trans-unit>
      <trans-unit id="csMemberHasNoArgumentOrReturnProperty">
        <source>The member or object constructor '{0}' has no argument or settable return property '{1}'. {2}.</source>
        <target state="translated">Konstruktor členu nebo objektu {0} nemá žádný argument nebo nastavitelnou návratovou vlastnost {1}. {2}.</target>
        <note />
      </trans-unit>
      <trans-unit id="csCtorHasNoArgumentOrReturnProperty">
        <source>The object constructor '{0}' has no argument or settable return property '{1}'. {2}.</source>
        <target state="translated">Konstruktor objektu {0} nemá žádné argumenty nebo návratovou vlastnost {1}, která by šla nastavit. {2}.</target>
        <note />
      </trans-unit>
      <trans-unit id="csRequiredSignatureIs">
        <source>The required signature is {0}</source>
        <target state="translated">Požadovaná signatura je {0}.</target>
        <note />
      </trans-unit>
      <trans-unit id="csMemberSignatureMismatch">
        <source>The member or object constructor '{0}' requires {1} argument(s). The required signature is '{2}'.</source>
        <target state="translated">Konstruktor členu nebo objektu {0} vyžaduje argumenty ({1}). Požadovaná signatura je {2}.</target>
        <note />
      </trans-unit>
      <trans-unit id="csMemberSignatureMismatch2">
        <source>The member or object constructor '{0}' requires {1} additional argument(s). The required signature is '{2}'.</source>
        <target state="translated">Konstruktor členu nebo objektu {0} vyžaduje další argumenty ({1}). Požadovaná signatura je {2}.</target>
        <note />
      </trans-unit>
      <trans-unit id="csMemberSignatureMismatch3">
        <source>The member or object constructor '{0}' requires {1} argument(s). The required signature is '{2}'. Some names for missing arguments are {3}.</source>
        <target state="translated">Konstruktor členu nebo objektu {0} vyžaduje argumenty ({1}). Požadovaná signatura je {2}. Některé názvy chybějících argumentů jsou {3}.</target>
        <note />
      </trans-unit>
      <trans-unit id="csMemberSignatureMismatch4">
        <source>The member or object constructor '{0}' requires {1} additional argument(s). The required signature is '{2}'. Some names for missing arguments are {3}.</source>
        <target state="translated">Konstruktor členu nebo objektu {0} vyžaduje další argumenty ({1}). Požadovaná signatura je {2}. Některé názvy chybějících argumentů jsou {3}.</target>
        <note />
      </trans-unit>
      <trans-unit id="csMemberSignatureMismatchArityNamed">
        <source>The member or object constructor '{0}' requires {1} argument(s) but is here given {2} unnamed and {3} named argument(s). The required signature is '{4}'.</source>
        <target state="translated">Počet argumentů, které konstruktor členu nebo objektu {0} vyžaduje, je {1}, ale počet těch, které se mu tady předávají, je {2} (nepojmenované) a {3} (pojmenované). Požadovaná signatura je {4}.</target>
        <note />
      </trans-unit>
      <trans-unit id="csMemberSignatureMismatchArity">
        <source>The member or object constructor '{0}' takes {1} argument(s) but is here given {2}. The required signature is '{3}'.</source>
        <target state="translated">Počet argumentů, které přebírá konstruktor členu nebo objektu {0}, je {1}, ale počet těch, které se mu tady předávají, je {2}. Požadovaná signatura je {3}.</target>
        <note />
      </trans-unit>
      <trans-unit id="csCtorSignatureMismatchArity">
        <source>The object constructor '{0}' takes {1} argument(s) but is here given {2}. The required signature is '{3}'.</source>
        <target state="translated">Konstruktor objektu {0} přebírá tento počet argumentů: {1}. Tady ale získal jen tento počet: {2}. Vyžadovaná signatura: {3}.</target>
        <note />
      </trans-unit>
      <trans-unit id="csCtorSignatureMismatchArityProp">
        <source>The object constructor '{0}' takes {1} argument(s) but is here given {2}. The required signature is '{3}'. If some of the arguments are meant to assign values to properties, consider separating those arguments with a comma (',').</source>
        <target state="translated">Konstruktor objektu {0} přebírá tento počet argumentů: {1}. Tady ale získal jen tento počet: {2}. Vyžadovaná signatura: {3}. Pokud je účelem některých argumentů přiřazování hodnot k vlastnostem, zvažte oddělení těchto argumentů čárkou (,).</target>
        <note />
      </trans-unit>
      <trans-unit id="csMemberSignatureMismatchArityType">
        <source>The member or object constructor '{0}' takes {1} type argument(s) but is here given {2}. The required signature is '{3}'.</source>
        <target state="translated">Počet argumentů typu, které konstruktor členu nebo objektu {0} přebírá, je {1}, ale počet těch, které se mu tady předávají, je {2}. Požadovaná signatura je {3}.</target>
        <note />
      </trans-unit>
      <trans-unit id="csMemberNotAccessible">
        <source>A member or object constructor '{0}' taking {1} arguments is not accessible from this code location. All accessible versions of method '{2}' take {3} arguments.</source>
        <target state="translated">Konstruktor členu nebo objektu {0}, který přebírá argumenty ({1}), není na tomto místě v kódu dostupný. Počet argumentů přebíraných všemi přístupnými verzemi metody {2} je {3}.</target>
        <note />
      </trans-unit>
      <trans-unit id="csIncorrectGenericInstantiation">
        <source>Incorrect generic instantiation. No {0} member named '{1}' takes {2} generic arguments.</source>
        <target state="translated">Nesprávná obecná instance. Žádný člen {0} s názvem {1} nepřebírá obecné argumenty v počtu {2}.</target>
        <note />
      </trans-unit>
      <trans-unit id="csMemberOverloadArityMismatch">
        <source>The member or object constructor '{0}' does not take {1} argument(s). An overload was found taking {2} arguments.</source>
        <target state="translated">Konstruktor členu nebo objektu {0} nepřebírá argumenty ({1}). Zjistilo se, že počet argumentů přebíraných přetížením je {2}.</target>
        <note />
      </trans-unit>
      <trans-unit id="csNoMemberTakesTheseArguments">
        <source>No {0} member or object constructor named '{1}' takes {2} arguments</source>
        <target state="translated">Žádný konstruktor členu nebo objektu {0} s názvem {1} nepřebírá argumenty v počtu {2}.</target>
        <note />
      </trans-unit>
      <trans-unit id="csNoMemberTakesTheseArguments2">
        <source>No {0} member or object constructor named '{1}' takes {2} arguments. Note the call to this member also provides {3} named arguments.</source>
        <target state="translated">Žádný konstruktor členu nebo objektu {0} s názvem {1} nepřebírá argumenty v počtu {2}. Kromě toho poskytuje volání tohoto členu taky pojmenované argumenty ({3}).</target>
        <note />
      </trans-unit>
      <trans-unit id="csNoMemberTakesTheseArguments3">
        <source>No {0} member or object constructor named '{1}' takes {2} arguments. The named argument '{3}' doesn't correspond to any argument or settable return property for any overload.</source>
        <target state="translated">Žádný konstruktor členu nebo objektu {0} s názvem {1} nepřebírá argumenty v počtu {2}. Pojmenovaný argument {3} neodpovídá žádnému argumentu ani nastavitelné návratové vlastnosti u žádného přetížení.</target>
        <note />
      </trans-unit>
      <trans-unit id="csMethodNotFound">
        <source>Method or object constructor '{0}' not found</source>
        <target state="translated">Konstruktor metody nebo objektu {0} se nenašel.</target>
        <note />
      </trans-unit>
      <trans-unit id="csNoOverloadsFound">
        <source>No overloads match for method '{0}'.</source>
        <target state="translated">Metodě {0} neodpovídají žádná přetížení.</target>
        <note />
      </trans-unit>
      <trans-unit id="csMethodIsOverloaded">
        <source>A unique overload for method '{0}' could not be determined based on type information prior to this program point. A type annotation may be needed.</source>
        <target state="translated">Unikátní přetížení u metody {0} se nedalo určit podle informací o typu před tímto místem v programu. Možná bude potřeba doplnit k typu poznámku.</target>
        <note />
      </trans-unit>
      <trans-unit id="csCandidates">
        <source>Candidates: {0}</source>
        <target state="translated">Kandidáti: {0}</target>
        <note />
      </trans-unit>
      <trans-unit id="csSeeAvailableOverloads">
        <source>The available overloads are shown below.</source>
        <target state="translated">Dostupná přetížení jsou zobrazena níže.</target>
        <note />
      </trans-unit>
      <trans-unit id="parsDoCannotHaveVisibilityDeclarations">
        <source>Accessibility modifiers are not permitted on 'do' bindings, but '{0}' was given.</source>
        <target state="translated">Modifikátory dostupnosti nejsou u vazeb do povolené, ale předal se modifikátor {0}.</target>
        <note />
      </trans-unit>
      <trans-unit id="parsEofInHashIf">
        <source>End of file in #if section begun at or after here</source>
        <target state="translated">Konec souboru začal v oddílu #if na této pozici nebo za ní.</target>
        <note />
      </trans-unit>
      <trans-unit id="parsEofInString">
        <source>End of file in string begun at or before here</source>
        <target state="translated">Konec souboru začal v řetězci na této pozici nebo před ní.</target>
        <note />
      </trans-unit>
      <trans-unit id="parsEofInVerbatimString">
        <source>End of file in verbatim string begun at or before here</source>
        <target state="translated">Konec souboru začal v doslovném řetězci na této pozici nebo před ní.</target>
        <note />
      </trans-unit>
      <trans-unit id="parsEofInComment">
        <source>End of file in comment begun at or before here</source>
        <target state="translated">Konec souboru začal v komentáři na této pozici nebo před ní.</target>
        <note />
      </trans-unit>
      <trans-unit id="parsEofInStringInComment">
        <source>End of file in string embedded in comment begun at or before here</source>
        <target state="translated">Konec souboru začal v řetězci vloženém do komentáře na této pozici nebo před ní.</target>
        <note />
      </trans-unit>
      <trans-unit id="parsEofInVerbatimStringInComment">
        <source>End of file in verbatim string embedded in comment begun at or before here</source>
        <target state="translated">Konec souboru začal v doslovném řetězci vloženém do komentáře na této pozici nebo před ní.</target>
        <note />
      </trans-unit>
      <trans-unit id="parsEofInIfOcaml">
        <source>End of file in IF-OCAML section begun at or before here</source>
        <target state="translated">Konec souboru začal v oddílu IF-OCAML na této pozici nebo před ní.</target>
        <note />
      </trans-unit>
      <trans-unit id="parsEofInDirective">
        <source>End of file in directive begun at or before here</source>
        <target state="translated">Konec souboru začal v direktivě na této pozici nebo před ní.</target>
        <note />
      </trans-unit>
      <trans-unit id="parsNoHashEndIfFound">
        <source>No #endif found for #if or #else</source>
        <target state="translated">Pro direktivu #if nebo #else se nenašla žádná direktiva #endif.</target>
        <note />
      </trans-unit>
      <trans-unit id="parsAttributesIgnored">
        <source>Attributes have been ignored in this construct</source>
        <target state="translated">Atributy v tomto konstruktoru se ignorovaly.</target>
        <note />
      </trans-unit>
      <trans-unit id="parsUseBindingsIllegalInImplicitClassConstructors">
        <source>'use' bindings are not permitted in primary constructors</source>
        <target state="translated">U primárních konstruktorů nejsou vazby use povolené.</target>
        <note />
      </trans-unit>
      <trans-unit id="parsUseBindingsIllegalInModules">
        <source>'use' bindings are not permitted in modules and are treated as 'let' bindings</source>
        <target state="translated">V modulech nejsou vazby use povolené. Zpracují se jako vazby let.</target>
        <note />
      </trans-unit>
      <trans-unit id="parsIntegerForLoopRequiresSimpleIdentifier">
        <source>An integer for loop must use a simple identifier</source>
        <target state="translated">Celočíselná smyčka for musí používat jednoduchý identifikátor.</target>
        <note />
      </trans-unit>
      <trans-unit id="parsOnlyOneWithAugmentationAllowed">
        <source>At most one 'with' augmentation is permitted</source>
        <target state="translated">Povoluje se nanejvýš jedno rozšíření with.</target>
        <note />
      </trans-unit>
      <trans-unit id="parsUnexpectedSemicolon">
        <source>A semicolon is not expected at this point</source>
        <target state="translated">Středník se na této pozici neočekává.</target>
        <note />
      </trans-unit>
      <trans-unit id="parsUnexpectedEndOfFile">
        <source>Unexpected end of input</source>
        <target state="translated">Neočekávaný konec vstupu</target>
        <note />
      </trans-unit>
      <trans-unit id="parsUnexpectedVisibilityDeclaration">
        <source>Accessibility modifiers are not permitted here, but '{0}' was given.</source>
        <target state="translated">Modifikátory dostupnosti tady nejsou povolené, ale předal se modifikátor {0}.</target>
        <note />
      </trans-unit>
      <trans-unit id="parsOnlyHashDirectivesAllowed">
        <source>Only '#' compiler directives may occur prior to the first 'namespace' declaration</source>
        <target state="translated">Před první deklarací namespace se dají použít jenom direktivy kompilátoru #.</target>
        <note />
      </trans-unit>
      <trans-unit id="parsVisibilityDeclarationsShouldComePriorToIdentifier">
        <source>Accessibility modifiers should come immediately prior to the identifier naming a construct</source>
        <target state="translated">Modifikátory dostupnosti by se měly umístit bezprostředně před identifikátor, který pojmenovává konstruktor.</target>
        <note />
      </trans-unit>
      <trans-unit id="parsNamespaceOrModuleNotBoth">
        <source>Files should begin with either a namespace or module declaration, e.g. 'namespace SomeNamespace.SubNamespace' or 'module SomeNamespace.SomeModule', but not both. To define a module within a namespace use 'module SomeModule = ...'</source>
        <target state="translated">Soubory by měly začínat buď oborem názvů, nebo deklarací modulu, třeba namespace SomeNamespace.SubNamespace nebo module SomeNamespace.SomeModule, nejde ale použít obojí. Pokud chcete definovat modul uvnitř oboru názvů, použijte syntaxi module SomeModule = ...</target>
        <note />
      </trans-unit>
      <trans-unit id="parsModuleAbbreviationMustBeSimpleName">
        <source>A module abbreviation must be a simple name, not a path</source>
        <target state="translated">Jako zkratku modulu musíte zadat jednoduchý název, ne cestu.</target>
        <note />
      </trans-unit>
      <trans-unit id="parsIgnoreAttributesOnModuleAbbreviation">
        <source>Ignoring attributes on module abbreviation</source>
        <target state="translated">Atributy u zkratky modulu se ignorují.</target>
        <note />
      </trans-unit>
      <trans-unit id="parsIgnoreAttributesOnModuleAbbreviationAlwaysPrivate">
        <source>The '{0}' accessibility attribute is not allowed on module abbreviation. Module abbreviations are always private.</source>
        <target state="translated">Atribut přístupu {0} se u zkratky modulu nepovoluje. Zkratky modulu jsou vždycky privátní.</target>
        <note />
      </trans-unit>
      <trans-unit id="parsIgnoreVisibilityOnModuleAbbreviationAlwaysPrivate">
        <source>The '{0}' visibility attribute is not allowed on module abbreviation. Module abbreviations are always private.</source>
        <target state="translated">Atribut viditelnosti {0} se u zkratky modulu nepovoluje. Zkratky modulu jsou vždycky privátní.</target>
        <note />
      </trans-unit>
      <trans-unit id="parsUnClosedBlockInHashLight">
        <source>Unclosed block</source>
        <target state="translated">Neuzavřený blok</target>
        <note />
      </trans-unit>
      <trans-unit id="parsUnmatchedBeginOrStruct">
        <source>Unmatched 'begin' or 'struct'</source>
        <target state="translated">Nespárované klíčové slovo begin nebo struct</target>
        <note />
      </trans-unit>
      <trans-unit id="parsModuleDefnMustBeSimpleName">
        <source>A module name must be a simple name, not a path</source>
        <target state="translated">Jako název modulu musíte zadat jednoduchý název, ne cestu.</target>
        <note />
      </trans-unit>
      <trans-unit id="parsUnexpectedEmptyModuleDefn">
        <source>Unexpected empty type moduleDefn list</source>
        <target state="translated">Neočekávaný prázdný seznam typu moduleDefn</target>
        <note />
      </trans-unit>
      <trans-unit id="parsAttributesMustComeBeforeVal">
        <source>Attributes should be placed before 'val'</source>
        <target state="translated">Správné umístění atributů je před val.</target>
        <note />
      </trans-unit>
      <trans-unit id="parsAttributesAreNotPermittedOnInterfaceImplementations">
        <source>Attributes are not permitted on interface implementations</source>
        <target state="translated">Atributy nejsou u implementací rozhraní povolené.</target>
        <note />
      </trans-unit>
      <trans-unit id="parsSyntaxError">
        <source>Syntax error</source>
        <target state="translated">Chyba syntaxe</target>
        <note />
      </trans-unit>
      <trans-unit id="parsAugmentationsIllegalOnDelegateType">
        <source>Augmentations are not permitted on delegate type moduleDefns</source>
        <target state="translated">Rozšíření nejsou u typu delegáta moduleDefns povolená.</target>
        <note />
      </trans-unit>
      <trans-unit id="parsUnmatchedClassInterfaceOrStruct">
        <source>Unmatched 'class', 'interface' or 'struct'</source>
        <target state="translated">Nespárované klíčové slovo class, interface nebo struct</target>
        <note />
      </trans-unit>
      <trans-unit id="parsEmptyTypeDefinition">
        <source>A type definition requires one or more members or other declarations. If you intend to define an empty class, struct or interface, then use 'type ... = class end', 'interface end' or 'struct end'.</source>
        <target state="translated">Definice typu vyžaduje jeden nebo víc členů nebo jiné deklarace. Pokud máte v úmyslu definovat prázdnou třídu, strukturu nebo rozhraní, použijte formulaci type ... = class end, interface end nebo struct end.</target>
        <note />
      </trans-unit>
      <trans-unit id="parsUnmatchedWith">
        <source>Unmatched 'with' or badly formatted 'with' block</source>
        <target state="translated">Nespárovaný nebo špatně formátovaný blok with</target>
        <note />
      </trans-unit>
      <trans-unit id="parsGetOrSetRequired">
        <source>'get', 'set' or 'get,set' required</source>
        <target state="translated">Vyžaduje se metoda get, set nebo get,set.</target>
        <note />
      </trans-unit>
      <trans-unit id="parsOnlyClassCanTakeValueArguments">
        <source>Only class types may take value arguments</source>
        <target state="translated">Argumenty hodnoty můžou přebírat jenom typy třídy.</target>
        <note />
      </trans-unit>
      <trans-unit id="parsUnmatchedBegin">
        <source>Unmatched 'begin'</source>
        <target state="translated">Nespárované klíčové slovo begin</target>
        <note />
      </trans-unit>
      <trans-unit id="parsInvalidDeclarationSyntax">
        <source>Invalid declaration syntax</source>
        <target state="translated">Neplatná syntaxe deklarace</target>
        <note />
      </trans-unit>
      <trans-unit id="parsGetAndOrSetRequired">
        <source>'get' and/or 'set' required</source>
        <target state="translated">Vyžaduje se metoda get nebo set.</target>
        <note />
      </trans-unit>
      <trans-unit id="parsTypeAnnotationsOnGetSet">
        <source>Type annotations on property getters and setters must be given after the 'get()' or 'set(v)', e.g. 'with get() : string = ...'</source>
        <target state="translated">Poznámky typu u metod getter nebo setter vlastnosti se musí předávat až po get() nebo set(v). Příklad: with get() : string = </target>
        <note />
      </trans-unit>
      <trans-unit id="parsGetterMustHaveAtLeastOneArgument">
        <source>A getter property is expected to be a function, e.g. 'get() = ...' or 'get(index) = ...'</source>
        <target state="translated">Očekává se, že vlastnost getter bude funkcí, třeba get() = ... nebo get(index) = ...</target>
        <note />
      </trans-unit>
      <trans-unit id="parsMultipleAccessibilitiesForGetSet">
        <source>Multiple accessibilities given for property getter or setter</source>
        <target state="translated">Zadali jste víc dostupností pro metodu getter nebo setter vlastnosti.</target>
        <note />
      </trans-unit>
      <trans-unit id="parsSetSyntax">
        <source>Property setters must be defined using 'set value = ', 'set idx value = ' or 'set (idx1,...,idxN) value = ... '</source>
        <target state="translated">Metody set vlastnosti musí být definované pomocí syntaxe set value = , set idx value = nebo set (idx1,...,idxN) value = ... </target>
        <note />
      </trans-unit>
      <trans-unit id="parsInterfacesHaveSameVisibilityAsEnclosingType">
        <source>Interfaces always have the same visibility as the enclosing type</source>
        <target state="translated">Rozhraní mají vždycky stejnou viditelnost jako nadřazený typ.</target>
        <note />
      </trans-unit>
      <trans-unit id="parsAccessibilityModsIllegalForAbstract">
        <source>Accessibility modifiers are not allowed on this member. Abstract slots always have the same visibility as the enclosing type.</source>
        <target state="translated">Modifikátory dostupnosti nejsou u tohoto člena povolené. Abstraktní datové oblasti mají vždycky stejnou viditelnost jako nadřazený typ.</target>
        <note />
      </trans-unit>
      <trans-unit id="parsAttributesIllegalOnInherit">
        <source>Attributes are not permitted on 'inherit' declarations</source>
        <target state="translated">Atributy u deklarací inherit nejsou povolené.</target>
        <note />
      </trans-unit>
      <trans-unit id="parsVisibilityIllegalOnInherit">
        <source>Accessibility modifiers are not permitted on an 'inherits' declaration</source>
        <target state="translated">Modifikátory dostupnosti nejsou v deklaracích inherits povolené.</target>
        <note />
      </trans-unit>
      <trans-unit id="parsInheritDeclarationsCannotHaveAsBindings">
        <source>'inherit' declarations cannot have 'as' bindings. To access members of the base class when overriding a method, the syntax 'base.SomeMember' may be used; 'base' is a keyword. Remove this 'as' binding.</source>
        <target state="translated">Deklarace inherit nemůžou mít vazby as. Pro přístup ke členům základní třídy při přepisování metody se dá použít syntaxe base.SomeMember, kde base je klíčové slovo. Tuto vazbu as odeberte.</target>
        <note />
      </trans-unit>
      <trans-unit id="parsAttributesIllegalHere">
        <source>Attributes are not allowed here</source>
        <target state="translated">Tady atributy nejsou povolené.</target>
        <note />
      </trans-unit>
      <trans-unit id="parsTypeAbbreviationsCannotHaveVisibilityDeclarations">
        <source>Accessibility modifiers are not permitted in this position for type abbreviations</source>
        <target state="translated">Modifikátory dostupnosti nejsou na této pozici pro zkratky typu povolené.</target>
        <note />
      </trans-unit>
      <trans-unit id="parsEnumTypesCannotHaveVisibilityDeclarations">
        <source>Accessibility modifiers are not permitted in this position for enum types</source>
        <target state="translated">Modifikátory dostupnosti nejsou na této pozici pro typy výčtu povolené.</target>
        <note />
      </trans-unit>
      <trans-unit id="parsAllEnumFieldsRequireValues">
        <source>All enum fields must be given values</source>
        <target state="translated">Všem polím výčtového typu se musí předat hodnota.</target>
        <note />
      </trans-unit>
      <trans-unit id="parsInlineAssemblyCannotHaveVisibilityDeclarations">
        <source>Accessibility modifiers are not permitted on inline assembly code types</source>
        <target state="translated">Modifikátory dostupnosti nejsou u typů kódu vložených sestavení povolené.</target>
        <note />
      </trans-unit>
      <trans-unit id="parsUnexpectedIdentifier">
        <source>Unexpected identifier: '{0}'</source>
        <target state="translated">Neočekávaný identifikátor: {0}</target>
        <note />
      </trans-unit>
      <trans-unit id="parsUnionCasesCannotHaveVisibilityDeclarations">
        <source>Accessibility modifiers are not permitted on union cases. Use 'type U = internal ...' or 'type U = private ...' to give an accessibility to the whole representation.</source>
        <target state="translated">Modifikátory dostupnosti nejsou u případů typu union povolené. Pomocí notace type U = internal ... nebo type U = private ... předejte dostupnost celé reprezentaci.</target>
        <note />
      </trans-unit>
      <trans-unit id="parsEnumFieldsCannotHaveVisibilityDeclarations">
        <source>Accessibility modifiers are not permitted on enumeration fields</source>
        <target state="translated">Modifikátory dostupnosti nejsou u polí výčtového typu povolené.</target>
        <note />
      </trans-unit>
      <trans-unit id="parsConsiderUsingSeparateRecordType">
        <source>Consider using a separate record type instead</source>
        <target state="translated">Zvažte možnost použít místo toho samostatný typ záznamu.</target>
        <note />
      </trans-unit>
      <trans-unit id="parsRecordFieldsCannotHaveVisibilityDeclarations">
        <source>Accessibility modifiers are not permitted on record fields. Use 'type R = internal ...' or 'type R = private ...' to give an accessibility to the whole representation.</source>
        <target state="translated">Modifikátory dostupnosti nejsou v polích záznamů povolené. Pomocí type R = internal ... nebo type R = private ... předejte dostupnost celé reprezentaci.</target>
        <note />
      </trans-unit>
      <trans-unit id="parsLetAndForNonRecBindings">
        <source>The declaration form 'let ... and ...' for non-recursive bindings is not used in F# code. Consider using a sequence of 'let' bindings</source>
        <target state="translated">Notace deklarace let ... and ... se pro nerekurzivní vazby v kódu F# nepoužívá. Zvažte použití posloupnosti vazeb let.</target>
        <note />
      </trans-unit>
      <trans-unit id="parsUnmatchedParen">
        <source>Unmatched '('</source>
        <target state="translated">Nespárovaná závorka (</target>
        <note />
      </trans-unit>
      <trans-unit id="parsSuccessivePatternsShouldBeSpacedOrTupled">
        <source>Successive patterns should be separated by spaces or tupled</source>
        <target state="translated">Po sobě jdoucí vzory by měly být oddělené mezerami nebo by měly být řazenou kolekcí členů.</target>
        <note />
      </trans-unit>
      <trans-unit id="parsNoMatchingInForLet">
        <source>No matching 'in' found for this 'let'</source>
        <target state="translated">Pro tuto klauzuli let se nenašel žádný odpovídající výraz in.</target>
        <note />
      </trans-unit>
      <trans-unit id="parsErrorInReturnForLetIncorrectIndentation">
        <source>Error in the return expression for this 'let'. Possible incorrect indentation.</source>
        <target state="translated">Chyba ve vráceném výrazu pro tuto klauzuli let. Důvodem může být nesprávné odsazení.</target>
        <note />
      </trans-unit>
      <trans-unit id="parsExpectedExpressionAfterLet">
        <source>The block following this '{0}' is unfinished. Every code block is an expression and must have a result. '{1}' cannot be the final code element in a block. Consider giving this block an explicit result.</source>
        <target state="translated">Blok, který následuje po tomto {0}, není dokončený. Každý blok kódu je výraz a musí mít výsledek. {1} nemůže být konečný element kódu v bloku. Zvažte, že tomuto bloku dáte explicitní výsledek.</target>
        <note />
      </trans-unit>
      <trans-unit id="parsIncompleteIf">
        <source>Incomplete conditional. Expected 'if &lt;expr&gt; then &lt;expr&gt;' or 'if &lt;expr&gt; then &lt;expr&gt; else &lt;expr&gt;'.</source>
        <target state="translated">Neúplná podmínka. Očekávaná notace je if &lt;výraz&gt; then &lt;výraz&gt; nebo if &lt;výraz&gt; then &lt;výraz&gt; else &lt;výraz&gt;.</target>
        <note />
      </trans-unit>
      <trans-unit id="parsAssertIsNotFirstClassValue">
        <source>'assert' may not be used as a first class value. Use 'assert &lt;expr&gt;' instead.</source>
        <target state="translated">Metoda assert se nedá použít jako hodnota první třídy. Použijte místo ní assert &lt;výraz&gt;.</target>
        <note />
      </trans-unit>
      <trans-unit id="parsIdentifierExpected">
        <source>Identifier expected</source>
        <target state="translated">Očekával se identifikátor.</target>
        <note />
      </trans-unit>
      <trans-unit id="parsInOrEqualExpected">
        <source>'in' or '=' expected</source>
        <target state="translated">Očekává se in nebo =.</target>
        <note />
      </trans-unit>
      <trans-unit id="parsArrowUseIsLimited">
        <source>The use of '-&gt;' in sequence and computation expressions is limited to the form 'for pat in expr -&gt; expr'. Use the syntax 'for ... in ... do ... yield...' to generate elements in more complex sequence expressions.</source>
        <target state="translated">Použití -&gt; ve výrazech pořadí a výpočtu je omezené na formu for pat in expr -&gt; expr. Ke generování prvků v komplexnějších výrazech pořadí použijte syntaxi for ... in ... do ... yield...</target>
        <note />
      </trans-unit>
      <trans-unit id="parsSuccessiveArgsShouldBeSpacedOrTupled">
        <source>Successive arguments should be separated by spaces or tupled, and arguments involving function or method applications should be parenthesized</source>
        <target state="translated">Po sobě jdoucí argumenty by měly být oddělené mezerami nebo by měly být řazenou kolekcí členů a argumenty zahrnující použití funkcí nebo metod by měly být v závorkách.</target>
        <note />
      </trans-unit>
      <trans-unit id="parsUnmatchedBracket">
        <source>Unmatched '['</source>
        <target state="translated">Nespárovaná závorka [</target>
        <note />
      </trans-unit>
      <trans-unit id="parsMissingQualificationAfterDot">
        <source>Missing qualification after '.'</source>
        <target state="translated">Za tečkou chybí kvalifikace.</target>
        <note />
      </trans-unit>
      <trans-unit id="parsParenFormIsForML">
        <source>In F# code you may use 'expr.[expr]'. A type annotation may be required to indicate the first expression is an array</source>
        <target state="translated">V kódu F# můžete použít expr.[expr]. Je možné, že bude potřeba zadáním anotace typu vyznačit první výraz v poli.</target>
        <note />
      </trans-unit>
      <trans-unit id="parsMismatchedQuote">
        <source>Mismatched quotation, beginning with '{0}'</source>
        <target state="translated">Neshoda v citaci, která začíná na {0}</target>
        <note />
      </trans-unit>
      <trans-unit id="parsUnmatched">
        <source>Unmatched '{0}'</source>
        <target state="translated">Nespárovaný výraz {0}</target>
        <note />
      </trans-unit>
      <trans-unit id="parsUnmatchedBracketBar">
        <source>Unmatched '[|'</source>
        <target state="translated">Nespárovaná dvojice znaků [|</target>
        <note />
      </trans-unit>
      <trans-unit id="parsUnmatchedBrace">
        <source>Unmatched '{{'</source>
        <target state="translated">Nespárovaná dvojice závorek {{</target>
        <note />
      </trans-unit>
      <trans-unit id="parsFieldBinding">
        <source>Field bindings must have the form 'id = expr;'</source>
        <target state="translated">Vazba pole musí být v podobě id = expr;</target>
        <note />
      </trans-unit>
      <trans-unit id="parsMemberIllegalInObjectImplementation">
        <source>This member is not permitted in an object implementation</source>
        <target state="translated">Tento člen není u implementace objektu povolený.</target>
        <note />
      </trans-unit>
      <trans-unit id="parsMissingFunctionBody">
        <source>Missing function body</source>
        <target state="translated">Chybí tělo funkce.</target>
        <note />
      </trans-unit>
      <trans-unit id="parsSyntaxErrorInLabeledType">
        <source>Syntax error in labelled type argument</source>
        <target state="translated">Chyba syntaxe v argumentu typu s popiskem</target>
        <note />
      </trans-unit>
      <trans-unit id="parsUnexpectedInfixOperator">
        <source>Unexpected infix operator in type expression</source>
        <target state="translated">Neočekávaný operátor vpony ve výrazu typu</target>
        <note />
      </trans-unit>
      <trans-unit id="parsMultiArgumentGenericTypeFormDeprecated">
        <source>The syntax '(typ,...,typ) ident' is not used in F# code. Consider using 'ident&lt;typ,...,typ&gt;' instead</source>
        <target state="translated">Syntaxe (typ,...,typ) ident se v kódu F# nepoužívá. Zvažte možnost použít místo ní syntaxi ident&lt;typ,...,typ&gt;.</target>
        <note />
      </trans-unit>
      <trans-unit id="parsInvalidLiteralInType">
        <source>Invalid literal in type</source>
        <target state="translated">Neplatný literál v typu</target>
        <note />
      </trans-unit>
      <trans-unit id="parsUnexpectedOperatorForUnitOfMeasure">
        <source>Unexpected infix operator in unit-of-measure expression. Legal operators are '*', '/' and '^'.</source>
        <target state="translated">Neočekávaný operátor vpony ve výrazu měrné jednotky. Platnými operátory jsou znaky *, / a ^.</target>
        <note />
      </trans-unit>
      <trans-unit id="parsUnexpectedIntegerLiteralForUnitOfMeasure">
        <source>Unexpected integer literal in unit-of-measure expression</source>
        <target state="translated">Neočekávaný celočíselný literál ve výrazu měrné jednotky</target>
        <note />
      </trans-unit>
      <trans-unit id="parsUnexpectedTypeParameter">
        <source>Syntax error: unexpected type parameter specification</source>
        <target state="translated">Chyba syntaxe: neočekávaná specifikace parametru typu</target>
        <note />
      </trans-unit>
      <trans-unit id="parsMismatchedQuotationName">
        <source>Mismatched quotation operator name, beginning with '{0}'</source>
        <target state="translated">Neshoda v názvu operátoru citace (začíná na {0})</target>
        <note />
      </trans-unit>
      <trans-unit id="parsActivePatternCaseMustBeginWithUpperCase">
        <source>Active pattern case identifiers must begin with an uppercase letter</source>
        <target state="translated">Identifikátory velikosti písmen aktivního vzoru musí začínat velkým písmenem.</target>
        <note />
      </trans-unit>
      <trans-unit id="parsActivePatternCaseContainsPipe">
        <source>The '|' character is not permitted in active pattern case identifiers</source>
        <target state="translated">Znak | není u identifikátorů velikosti písmen aktivních vzorů povolený.</target>
        <note />
      </trans-unit>
      <trans-unit id="parsIllegalDenominatorForMeasureExponent">
        <source>Denominator must not be 0 in unit-of-measure exponent</source>
        <target state="translated">Jmenovatel nesmí být 0 v exponentu měrné jednotky.</target>
        <note />
      </trans-unit>
      <trans-unit id="parsNoEqualShouldFollowNamespace">
        <source>No '=' symbol should follow a 'namespace' declaration</source>
        <target state="translated">Po deklaraci namespace nemůže následovat symbol =.</target>
        <note />
      </trans-unit>
      <trans-unit id="parsSyntaxModuleStructEndDeprecated">
        <source>The syntax 'module ... = struct .. end' is not used in F# code. Consider using 'module ... = begin .. end'</source>
        <target state="translated">Syntaxe module ... = struct ... end se v kódu F# nepoužívá. Zvažte použití syntaxe module ... = begin ... end.</target>
        <note />
      </trans-unit>
      <trans-unit id="parsSyntaxModuleSigEndDeprecated">
        <source>The syntax 'module ... : sig .. end' is not used in F# code. Consider using 'module ... = begin .. end'</source>
        <target state="translated">Syntaxe module ... : sig .. end se v kódu F# nepoužívá. Zvažte použití syntaxe module ... = begin ... end.</target>
        <note />
      </trans-unit>
      <trans-unit id="tcStaticFieldUsedWhenInstanceFieldExpected">
        <source>A static field was used where an instance field is expected</source>
        <target state="translated">Použili jste statické pole tam, kde se očekává pole instance.</target>
        <note />
      </trans-unit>
      <trans-unit id="tcMethodNotAccessible">
        <source>Method '{0}' is not accessible from this code location</source>
        <target state="translated">Metoda {0} není na tomto místě v kódu dostupná.</target>
        <note />
      </trans-unit>
      <trans-unit id="tcImplicitMeasureFollowingSlash">
        <source>Implicit product of measures following /</source>
        <target state="translated">Za lomítkem (/) následuje implicitní vytvoření míry.</target>
        <note />
      </trans-unit>
      <trans-unit id="tcUnexpectedMeasureAnon">
        <source>Unexpected SynMeasure.Anon</source>
        <target state="translated">Neočekávalo se SynMeasure.Anon.</target>
        <note />
      </trans-unit>
      <trans-unit id="tcNonZeroConstantCannotHaveGenericUnit">
        <source>Non-zero constants cannot have generic units. For generic zero, write 0.0&lt;_&gt;.</source>
        <target state="translated">U nenulových konstant nemůžou být obecné jednotky. Obecný nulový zápis je 0.0&lt;_&gt;.</target>
        <note />
      </trans-unit>
      <trans-unit id="tcSeqResultsUseYield">
        <source>In sequence expressions, results are generated using 'yield'</source>
        <target state="translated">Ve výrazech pořadí se výsledky generují pomocí yield.</target>
        <note />
      </trans-unit>
      <trans-unit id="tcUnexpectedBigRationalConstant">
        <source>Unexpected big rational constant</source>
        <target state="translated">Neočekávaná rozměrná racionální konstanta</target>
        <note />
      </trans-unit>
      <trans-unit id="tcInvalidTypeForUnitsOfMeasure">
        <source>Units-of-measure supported only on float, float32, decimal and signed integer types</source>
        <target state="translated">Měrné jednotky se podporují jenom u typů float, float32, decimal a signed integer.</target>
        <note />
      </trans-unit>
      <trans-unit id="tcUnexpectedConstUint16Array">
        <source>Unexpected Const_uint16array</source>
        <target state="translated">Const_uint16array se neočekávalo.</target>
        <note />
      </trans-unit>
      <trans-unit id="tcUnexpectedConstByteArray">
        <source>Unexpected Const_bytearray</source>
        <target state="translated">Const_bytearray se neočekávalo.</target>
        <note />
      </trans-unit>
      <trans-unit id="tcParameterRequiresName">
        <source>A parameter with attributes must also be given a name, e.g. '[&lt;Attribute&gt;] Name : Type'</source>
        <target state="translated">Parametr s atributy vyžaduje rovněž název, například [&lt;atribut&gt;] Název : Typ.</target>
        <note />
      </trans-unit>
      <trans-unit id="tcReturnValuesCannotHaveNames">
        <source>Return values cannot have names</source>
        <target state="translated">Návratové hodnoty nemůžou mít názvy.</target>
        <note />
      </trans-unit>
      <trans-unit id="tcMemberKindPropertyGetSetNotExpected">
        <source>MemberKind.PropertyGetSet only expected in parse trees</source>
        <target state="translated">MemberKind.PropertyGetSet se očekává jenom ve stromech pro analýzu.</target>
        <note />
      </trans-unit>
      <trans-unit id="tcNamespaceCannotContainValues">
        <source>Namespaces cannot contain values. Consider using a module to hold your value declarations.</source>
        <target state="translated">Obory názvů nemůžou obsahovat hodnoty. K uložení deklarací hodnot můžete použít modul.</target>
        <note />
      </trans-unit>
      <trans-unit id="tcNamespaceCannotContainExtensionMembers">
        <source>Namespaces cannot contain extension members except in the same file and namespace declaration group where the type is defined. Consider using a module to hold declarations of extension members.</source>
        <target state="translated">Obory názvů nemůžou obsahovat členy rozšíření (to jde jenom ve stejném souboru a skupině deklarací oboru názvů, kde je definovaný i typ). K uložení deklarací členů rozšíření můžete použít modul.</target>
        <note />
      </trans-unit>
      <trans-unit id="tcMultipleVisibilityAttributes">
        <source>Multiple visibility attributes have been specified for this identifier</source>
        <target state="translated">Pro tento identifikátor jste zadali víc atributů viditelnosti.</target>
        <note />
      </trans-unit>
      <trans-unit id="tcMultipleVisibilityAttributesWithLet">
        <source>Multiple visibility attributes have been specified for this identifier. 'let' bindings in classes are always private, as are any 'let' bindings inside expressions.</source>
        <target state="translated">Pro tento identifikátor jste zadali víc atributů viditelnosti. Vazby let ve třídách jsou vždycky privátní, stejně jako kterákoli vazba let ve výrazu.</target>
        <note />
      </trans-unit>
      <trans-unit id="tcInvalidMethodNameForRelationalOperator">
        <source>The name '({0})' should not be used as a member name. To define comparison semantics for a type, implement the 'System.IComparable' interface. If defining a static member for use from other CLI languages then use the name '{1}' instead.</source>
        <target state="translated">({0}) není vhodný název pro člena. Pokud chcete definovat sémantiku porovnání pro typ, implementujte rozhraní System.IComparable. Pokud definujete statického člena, který se má použít z jiných jazyků CLI, použijte místo toho název {1}.</target>
        <note />
      </trans-unit>
      <trans-unit id="tcInvalidMethodNameForEquality">
        <source>The name '({0})' should not be used as a member name. To define equality semantics for a type, override the 'Object.Equals' member. If defining a static member for use from other CLI languages then use the name '{1}' instead.</source>
        <target state="translated">({0}) není vhodný název pro člena. Pokud chcete definovat sémantiku rovnosti pro typ, přepište člena Object.Equals. Pokud definujete statického člena, který se má použít z jiných jazyků CLI, použijte místo toho název {1}.</target>
        <note />
      </trans-unit>
      <trans-unit id="tcInvalidMemberName">
        <source>The name '({0})' should not be used as a member name. If defining a static member for use from other CLI languages then use the name '{1}' instead.</source>
        <target state="translated">({0}) není vhodný název pro člena. Pokud definujete statického člena, který se má použít z jiných jazyků CLI, použijte místo toho název {1}.</target>
        <note />
      </trans-unit>
      <trans-unit id="tcInvalidMemberNameFixedTypes">
        <source>The name '({0})' should not be used as a member name because it is given a standard definition in the F# library over fixed types</source>
        <target state="translated">({0}) není vhodný název pro člena, protože se mu v knihovně F# prostřednictvím pevných typů předává standardní definice.</target>
        <note />
      </trans-unit>
      <trans-unit id="tcInvalidOperatorDefinitionRelational">
        <source>The '{0}' operator should not normally be redefined. To define overloaded comparison semantics for a particular type, implement the 'System.IComparable' interface in the definition of that type.</source>
        <target state="translated">Operátor {0} se nedoporučuje předefinovávat. Pokud chcete definovat přetíženou sémantiku porovnání pro určitý typ, implementujte rozhraní System.IComparable v definici tohoto typu.</target>
        <note />
      </trans-unit>
      <trans-unit id="tcInvalidOperatorDefinitionEquality">
        <source>The '{0}' operator should not normally be redefined. To define equality semantics for a type, override the 'Object.Equals' member in the definition of that type.</source>
        <target state="translated">Operátor {0} se nedoporučuje předefinovávat. Pokud chcete definovat sémantiku rovnosti pro typ, přepište člena Object.Equals v definici tohoto typu.</target>
        <note />
      </trans-unit>
      <trans-unit id="tcInvalidOperatorDefinition">
        <source>The '{0}' operator should not normally be redefined. Consider using a different operator name</source>
        <target state="translated">Operátor {0} se nedoporučuje předefinovávat. Zvažte použití jiného názvu operátoru.</target>
        <note />
      </trans-unit>
      <trans-unit id="tcInvalidIndexOperatorDefinition">
        <source>The '{0}' operator cannot be redefined. Consider using a different operator name</source>
        <target state="translated">Operátor {0} se nedá předefinovat. Zvažte možnost použití jiného názvu operátoru.</target>
        <note />
      </trans-unit>
      <trans-unit id="tcExpectModuleOrNamespaceParent">
        <source>Expected module or namespace parent {0}</source>
        <target state="translated">Očekával se nadřazený prvek modulu nebo oboru názvů {0}.</target>
        <note />
      </trans-unit>
      <trans-unit id="tcImplementsIComparableExplicitly">
        <source>The struct, record or union type '{0}' implements the interface 'System.IComparable' explicitly. You must apply the 'CustomComparison' attribute to the type.</source>
        <target state="translated">Typ struktura, záznam nebo sjednocení {0} implementuje explicitně rozhraní System.IComparable. Pro tento typ musíte použít atribut CustomComparison.</target>
        <note />
      </trans-unit>
      <trans-unit id="tcImplementsGenericIComparableExplicitly">
        <source>The struct, record or union type '{0}' implements the interface 'System.IComparable&lt;_&gt;' explicitly. You must apply the 'CustomComparison' attribute to the type, and should also provide a consistent implementation of the non-generic interface System.IComparable.</source>
        <target state="translated">Typ struktura, záznam nebo sjednocení {0} implementuje explicitně rozhraní System.IComparable&lt;_&gt;. Pro tento typ musíte použít atribut CustomComparison a vytvořit konzistentní implementaci rozhraní System.IComparable, které není obecné.</target>
        <note />
      </trans-unit>
      <trans-unit id="tcImplementsIStructuralComparableExplicitly">
        <source>The struct, record or union type '{0}' implements the interface 'System.IStructuralComparable' explicitly. Apply the 'CustomComparison' attribute to the type.</source>
        <target state="translated">Typ struktura, záznam nebo sjednocení {0} implementuje explicitně rozhraní System.IStructuralComparable. Použijte pro tento typ atribut CustomComparison.</target>
        <note />
      </trans-unit>
      <trans-unit id="tcRecordFieldInconsistentTypes">
        <source>This record contains fields from inconsistent types</source>
        <target state="translated">Tento záznam obsahuje pole z nekonzistentních typů.</target>
        <note />
      </trans-unit>
      <trans-unit id="tcDllImportStubsCannotBeInlined">
        <source>DLLImport stubs cannot be inlined</source>
        <target state="translated">Provizorní kódy DLLImport nemůžou být vložené.</target>
        <note />
      </trans-unit>
      <trans-unit id="tcStructsCanOnlyBindThisAtMemberDeclaration">
        <source>Structs may only bind a 'this' parameter at member declarations</source>
        <target state="translated">Struktury můžou u deklarací členů vázat jenom parametr this.</target>
        <note />
      </trans-unit>
      <trans-unit id="tcUnexpectedExprAtRecInfPoint">
        <source>Unexpected expression at recursive inference point</source>
        <target state="translated">Neočekávaný výraz v místě rekurzivního odvození</target>
        <note />
      </trans-unit>
      <trans-unit id="tcLessGenericBecauseOfAnnotation">
        <source>This code is less generic than required by its annotations because the explicit type variable '{0}' could not be generalized. It was constrained to be '{1}'.</source>
        <target state="translated">Tento kód je míň obecný, než požadují jeho poznámky, protože proměnná explicitního typu {0} se nedá zobecnit. Kód se omezil na {1}.</target>
        <note />
      </trans-unit>
      <trans-unit id="tcConstrainedTypeVariableCannotBeGeneralized">
        <source>One or more of the explicit class or function type variables for this binding could not be generalized, because they were constrained to other types</source>
        <target state="translated">Jedna nebo víc proměnných explicitní třídy nebo typu funkce pro tuto vazbu se nedala zobecnit, protože má omezení na jiné typy.</target>
        <note />
      </trans-unit>
      <trans-unit id="tcGenericParameterHasBeenConstrained">
        <source>A generic type parameter has been used in a way that constrains it to always be '{0}'</source>
        <target state="translated">Parametr obecného typu se použil tak, že ho to omezuje, aby vždycky byl {0}.</target>
        <note />
      </trans-unit>
      <trans-unit id="tcTypeParameterHasBeenConstrained">
        <source>This type parameter has been used in a way that constrains it to always be '{0}'</source>
        <target state="translated">Tento parametr typu se použil způsobem, který ho omezuje v tom smyslu, že musí být vždycky {0}.</target>
        <note />
      </trans-unit>
      <trans-unit id="tcTypeParametersInferredAreNotStable">
        <source>The type parameters inferred for this value are not stable under the erasure of type abbreviations. This is due to the use of type abbreviations which drop or reorder type parameters, e.g. \n\ttype taggedInt&lt;'a&gt; = int or\n\ttype swap&lt;'a,'b&gt; = 'b * 'a.\nConsider declaring the type parameters for this value explicitly, e.g.\n\tlet f&lt;'a,'b&gt; ((x,y) : swap&lt;'b,'a&gt;) : swap&lt;'a,'b&gt; = (y,x).</source>
        <target state="translated">Parametry typu odvozené pro tuto hodnotu nejsou v případě vymazání zkratek typů stabilní. To je způsobené použitím zkratek typu, které vypouštějí nebo mění pořadí parametrů typu, třeba pomocí notace\n\ttype taggedInt&lt;'a&gt; = int nebo\n\ttype swap&lt;'a,'b&gt; = 'b * 'a.\nZvažte deklarování parametrů typu pro tuto hodnotu explicitně, třeba pomocí notace\n\tlet f&lt;'a,'b&gt; ((x,y) : swap&lt;'b,'a&gt;) : swap&lt;'a,'b&gt; = (y,x).</target>
        <note />
      </trans-unit>
      <trans-unit id="tcExplicitTypeParameterInvalid">
        <source>Explicit type parameters may only be used on module or member bindings</source>
        <target state="translated">Explicitní parametry typu se dají použít jenom u vazeb modulu nebo člena.</target>
        <note />
      </trans-unit>
      <trans-unit id="tcOverridingMethodRequiresAllOrNoTypeParameters">
        <source>You must explicitly declare either all or no type parameters when overriding a generic abstract method</source>
        <target state="translated">Při přepisování obecné abstraktní metody musíte explicitně deklarovat buď všechny, nebo žádné parametry typu.</target>
        <note />
      </trans-unit>
      <trans-unit id="tcFieldsDoNotDetermineUniqueRecordType">
        <source>The field labels and expected type of this record expression or pattern do not uniquely determine a corresponding record type</source>
        <target state="translated">Tyto popisky pole a očekávaný typ tohoto výrazu záznamu nebo vzoru neurčují jednoznačně odpovídající typ záznamu.</target>
        <note />
      </trans-unit>
      <trans-unit id="tcFieldAppearsTwiceInRecord">
        <source>The field '{0}' appears twice in this record expression or pattern</source>
        <target state="translated">Pole {0} se v tomto výrazu záznamu nebo vzoru vyskytuje dvakrát.</target>
        <note />
      </trans-unit>
      <trans-unit id="tcUnknownUnion">
        <source>Unknown union case</source>
        <target state="translated">Neznámý případ typu union</target>
        <note />
      </trans-unit>
      <trans-unit id="tcNotSufficientlyGenericBecauseOfScope">
        <source>This code is not sufficiently generic. The type variable {0} could not be generalized because it would escape its scope.</source>
        <target state="translated">Tento kód není dostatečně obecný. Proměnná typu {0} se nedá zobecnit, protože by se tak dostala mimo svůj definiční obor.</target>
        <note />
      </trans-unit>
      <trans-unit id="tcPropertyRequiresExplicitTypeParameters">
        <source>A property cannot have explicit type parameters. Consider using a method instead.</source>
        <target state="translated">Vlastnost nemůže mít explicitní parametry typu. Zvažte místo toho možnost použití metody.</target>
        <note />
      </trans-unit>
      <trans-unit id="tcConstructorCannotHaveTypeParameters">
        <source>A constructor cannot have explicit type parameters. Consider using a static construction method instead.</source>
        <target state="translated">Konstruktor nemůže mít parametry explicitního typu. Zvažte možnost použít místo toho metodu statické konstrukce.</target>
        <note />
      </trans-unit>
      <trans-unit id="tcInstanceMemberRequiresTarget">
        <source>This instance member needs a parameter to represent the object being invoked. Make the member static or use the notation 'member x.Member(args) = ...'.</source>
        <target state="translated">Tento člen instance vyžaduje, aby parametr představoval objekt, který se vyvolává. Upravte člena tak, aby byl statický, nebo použijte notaci member x.Member(args) =</target>
        <note />
      </trans-unit>
      <trans-unit id="tcUnexpectedPropertyInSyntaxTree">
        <source>Unexpected source-level property specification in syntax tree</source>
        <target state="translated">Ve stromu syntaxe se neočekávala specifikace vlastnosti na úrovni zdroje.</target>
        <note />
      </trans-unit>
      <trans-unit id="tcStaticInitializerRequiresArgument">
        <source>A static initializer requires an argument</source>
        <target state="translated">Statický inicializátor vyžaduje argument.</target>
        <note />
      </trans-unit>
      <trans-unit id="tcObjectConstructorRequiresArgument">
        <source>An object constructor requires an argument</source>
        <target state="translated">Konstruktor objektu vyžaduje argument.</target>
        <note />
      </trans-unit>
      <trans-unit id="tcStaticMemberShouldNotHaveThis">
        <source>This static member should not have a 'this' parameter. Consider using the notation 'member Member(args) = ...'.</source>
        <target state="translated">Tento statický člen by neměl mít parametr this. Zvažte použití notace member Member(args) = ...</target>
        <note />
      </trans-unit>
      <trans-unit id="tcExplicitStaticInitializerSyntax">
        <source>An explicit static initializer should use the syntax 'static new(args) = expr'</source>
        <target state="translated">Explicitní statický inicializátor by měl používat syntaxi static new(args) = expr.</target>
        <note />
      </trans-unit>
      <trans-unit id="tcExplicitObjectConstructorSyntax">
        <source>An explicit object constructor should use the syntax 'new(args) = expr'</source>
        <target state="translated">Explicitní konstruktor objektu by měl používat syntaxi new(args) = expr.</target>
        <note />
      </trans-unit>
      <trans-unit id="tcUnexpectedPropertySpec">
        <source>Unexpected source-level property specification</source>
        <target state="translated">Neočekávaná specifikace vlastnosti na úrovni zdroje</target>
        <note />
      </trans-unit>
      <trans-unit id="tcObjectExpressionFormDeprecated">
        <source>This form of object expression is not used in F#. Use 'member this.MemberName ... = ...' to define member implementations in object expressions.</source>
        <target state="translated">Tato notace objektového výrazu se v F# nepoužívá. K definování implementací členů v objektových výrazech použijte member this.MemberName ... = ...</target>
        <note />
      </trans-unit>
      <trans-unit id="tcInvalidDeclaration">
        <source>Invalid declaration</source>
        <target state="translated">Neplatná deklarace</target>
        <note />
      </trans-unit>
      <trans-unit id="tcAttributesInvalidInPatterns">
        <source>Attributes are not allowed within patterns</source>
        <target state="translated">Atributy nejsou ve vzorech se povolené.</target>
        <note />
      </trans-unit>
      <trans-unit id="tcFunctionRequiresExplicitTypeArguments">
        <source>The generic function '{0}' must be given explicit type argument(s)</source>
        <target state="translated">Obecné funkci {0} se musí předávat explicitní argumenty typu.</target>
        <note />
      </trans-unit>
      <trans-unit id="tcDoesNotAllowExplicitTypeArguments">
        <source>The method or function '{0}' should not be given explicit type argument(s) because it does not declare its type parameters explicitly</source>
        <target state="translated">Metodě nebo funkci {0} by se neměly předávat argumenty explicitního typu, protože svoje parametry typu nedeklaruje explicitně.</target>
        <note />
      </trans-unit>
      <trans-unit id="tcTypeParameterArityMismatch">
        <source>This value, type or method expects {0} type parameter(s) but was given {1}</source>
        <target state="translated">Tato hodnota, typ nebo metoda očekává parametry typu v počtu {0}, ale počet předaných je {1}.</target>
        <note />
      </trans-unit>
      <trans-unit id="tcDefaultStructConstructorCall">
        <source>The default, zero-initializing constructor of a struct type may only be used if all the fields of the struct type admit default initialization</source>
        <target state="translated">Výchozí konstruktor s nulovou inicializací typu struktura se dá použít jenom v případě, že všechna pole typu struktura připouštějí výchozí inicializaci.</target>
        <note />
      </trans-unit>
      <trans-unit id="tcCouldNotFindIDisposable">
        <source>Couldn't find Dispose on IDisposable, or it was overloaded</source>
        <target state="translated">V rozhraní IDisposable se nenašla metoda Dispose nebo je tato metoda přetížená.</target>
        <note />
      </trans-unit>
      <trans-unit id="tcNonLiteralCannotBeUsedInPattern">
        <source>This value is not a literal and cannot be used in a pattern</source>
        <target state="translated">Tato hodnota není literálová a nedá se ve vzoru použít.</target>
        <note />
      </trans-unit>
      <trans-unit id="tcFieldIsReadonly">
        <source>This field is readonly</source>
        <target state="translated">Toto pole je jen pro čtení.</target>
        <note />
      </trans-unit>
      <trans-unit id="tcNameArgumentsMustAppearLast">
        <source>Named arguments must appear after all other arguments</source>
        <target state="translated">Pojmenované argumenty musí být umístěné až za všemi ostatními argumenty.</target>
        <note />
      </trans-unit>
      <trans-unit id="tcFunctionRequiresExplicitLambda">
        <source>This function value is being used to construct a delegate type whose signature includes a byref argument. You must use an explicit lambda expression taking {0} arguments.</source>
        <target state="translated">Tato hodnota funkce se používá k vytvoření typu delegáta, jehož signatura obsahuje argument ByRef. Musíte použít explicitní výraz lambda, který přebírá argumenty v počtu {0}.</target>
        <note />
      </trans-unit>
      <trans-unit id="tcTypeCannotBeEnumerated">
        <source>The type '{0}' is not a type whose values can be enumerated with this syntax, i.e. is not compatible with either seq&lt;_&gt;, IEnumerable&lt;_&gt; or IEnumerable and does not have a GetEnumerator method</source>
        <target state="translated">Typ {0} není typem, u kterého by se dal pomocí této syntaxe vytvořit výčet hodnot, tj. není kompatibilní s seq&lt;_&gt;, IEnumerable&lt;_&gt; ani IEnumerable a nemá metodu GetEnumerator.</target>
        <note />
      </trans-unit>
      <trans-unit id="tcInvalidMixtureOfRecursiveForms">
        <source>This recursive binding uses an invalid mixture of recursive forms</source>
        <target state="translated">Tato rekurzivní vazba používá neplatnou kombinaci rekurzivních tvarů.</target>
        <note />
      </trans-unit>
      <trans-unit id="tcInvalidObjectConstructionExpression">
        <source>This is not a valid object construction expression. Explicit object constructors must either call an alternate constructor or initialize all fields of the object and specify a call to a super class constructor.</source>
        <target state="translated">Toto není platný výraz konstruktoru objektu. Explicitní konstruktor objektu musí buď volat alternativní konstruktor, nebo inicializovat všechna pole objektu a specifikovat volání konstruktoru nadřazené třídy.</target>
        <note />
      </trans-unit>
      <trans-unit id="tcInvalidConstraint">
        <source>Invalid constraint</source>
        <target state="translated">Neplatné omezení</target>
        <note />
      </trans-unit>
      <trans-unit id="tcInvalidConstraintTypeSealed">
        <source>Invalid constraint: the type used for the constraint is sealed, which means the constraint could only be satisfied by at most one solution</source>
        <target state="translated">Neplatné omezení: Typ použitý pro toto omezení je zapečetěný. Znamená to, že tomuto omezení může vyhovovat maximálně jedno řešení.</target>
        <note />
      </trans-unit>
      <trans-unit id="tcInvalidEnumConstraint">
        <source>An 'enum' constraint must be of the form 'enum&lt;type&gt;'</source>
        <target state="translated">Omezení enum musí mít notaci enum&lt;type&gt;.</target>
        <note />
      </trans-unit>
      <trans-unit id="tcInvalidNewConstraint">
        <source>'new' constraints must take one argument of type 'unit' and return the constructed type</source>
        <target state="translated">Omezení new musí přebírat jeden argument typu unit a vracet konstruovaný typ.</target>
        <note />
      </trans-unit>
      <trans-unit id="tcInvalidPropertyType">
        <source>This property has an invalid type. Properties taking multiple indexer arguments should have types of the form 'ty1 * ty2 -&gt; ty3'. Properties returning functions should have types of the form '(ty1 -&gt; ty2)'.</source>
        <target state="translated">Tato vlastnost je neplatného typu. Vlastnosti, které přebírají víc argumentů indexeru, by měly mít typy s notací ty1 * ty2 -&gt; ty3. Vlastnosti, které vrací funkce, by měly mít typy s notací (ty1 -&gt; ty2).</target>
        <note />
      </trans-unit>
      <trans-unit id="tcExpectedUnitOfMeasureMarkWithAttribute">
        <source>Expected unit-of-measure parameter, not type parameter. Explicit unit-of-measure parameters must be marked with the [&lt;Measure&gt;] attribute.</source>
        <target state="translated">Očekával se parametr měrné jednotky, ne parametr typu. Explicitní parametry měrných jednotek musí být označené atributem [&lt;Measure&gt;].</target>
        <note />
      </trans-unit>
      <trans-unit id="tcExpectedTypeParameter">
        <source>Expected type parameter, not unit-of-measure parameter</source>
        <target state="translated">Očekával se parametr typu, ne parametr měrné jednotky.</target>
        <note />
      </trans-unit>
      <trans-unit id="tcExpectedTypeNotUnitOfMeasure">
        <source>Expected type, not unit-of-measure</source>
        <target state="translated">Očekával se typ, ne měrná jednotka.</target>
        <note />
      </trans-unit>
      <trans-unit id="tcExpectedUnitOfMeasureNotType">
        <source>Expected unit-of-measure, not type</source>
        <target state="translated">Očekávala se měrná jednotka, ne typ.</target>
        <note />
      </trans-unit>
      <trans-unit id="tcInvalidUnitsOfMeasurePrefix">
        <source>Units-of-measure cannot be used as prefix arguments to a type. Rewrite as postfix arguments in angle brackets.</source>
        <target state="translated">Měrné jednotky se nedají použít jako argumenty předpony typu. Přepište je na argumenty přípony v lomených závorkách.</target>
        <note />
      </trans-unit>
      <trans-unit id="tcUnitsOfMeasureInvalidInTypeConstructor">
        <source>Unit-of-measure cannot be used in type constructor application</source>
        <target state="translated">Měrná jednotka se v použití konstruktoru typu použít nedá.</target>
        <note />
      </trans-unit>
      <trans-unit id="tcRequireBuilderMethod">
        <source>This control construct may only be used if the computation expression builder defines a '{0}' method</source>
        <target state="translated">Tento řídicí konstruktor se dá použít jenom v případě, že tvůrce výrazu výpočtu definuje metodu {0}.</target>
        <note />
      </trans-unit>
      <trans-unit id="tcTypeHasNoNestedTypes">
        <source>This type has no nested types</source>
        <target state="translated">Tento typ nemá žádné vnořené typy.</target>
        <note />
      </trans-unit>
      <trans-unit id="tcUnexpectedSymbolInTypeExpression">
        <source>Unexpected {0} in type expression</source>
        <target state="translated">Neočekávalo se {0} ve výrazu typu.</target>
        <note />
      </trans-unit>
      <trans-unit id="tcTypeParameterInvalidAsTypeConstructor">
        <source>Type parameter cannot be used as type constructor</source>
        <target state="translated">Parametr typu se jako konstruktor typu použít nedá.</target>
        <note />
      </trans-unit>
      <trans-unit id="tcIllegalSyntaxInTypeExpression">
        <source>Illegal syntax in type expression</source>
        <target state="translated">Neplatná syntaxe ve výrazu typu</target>
        <note />
      </trans-unit>
      <trans-unit id="tcAnonymousUnitsOfMeasureCannotBeNested">
        <source>Anonymous unit-of-measure cannot be nested inside another unit-of-measure expression</source>
        <target state="translated">Anonymní měrná jednotka se nedá vnořit do jiného výrazu měrné jednotky.</target>
        <note />
      </trans-unit>
      <trans-unit id="tcAnonymousTypeInvalidInDeclaration">
        <source>Anonymous type variables are not permitted in this declaration</source>
        <target state="translated">Anonymní typy proměnných nejsou v této deklaraci povolené.</target>
        <note />
      </trans-unit>
      <trans-unit id="tcUnexpectedSlashInType">
        <source>Unexpected / in type</source>
        <target state="translated">V typu se neočekávalo lomítko (/).</target>
        <note />
      </trans-unit>
      <trans-unit id="tcUnexpectedTypeArguments">
        <source>Unexpected type arguments</source>
        <target state="translated">Neočekávané argumenty typu</target>
        <note />
      </trans-unit>
      <trans-unit id="tcOptionalArgsOnlyOnMembers">
        <source>Optional arguments are only permitted on type members</source>
        <target state="translated">Nepovinné argumenty jsou povolené jenom u členů typu.</target>
        <note />
      </trans-unit>
      <trans-unit id="tcNameNotBoundInPattern">
        <source>Name '{0}' not bound in pattern context</source>
        <target state="translated">Název {0} nemá vazbu v kontextu vzoru.</target>
        <note />
      </trans-unit>
      <trans-unit id="tcInvalidNonPrimitiveLiteralInPatternMatch">
        <source>Non-primitive numeric literal constants cannot be used in pattern matches because they can be mapped to multiple different types through the use of a NumericLiteral module. Consider using replacing with a variable, and use 'when &lt;variable&gt; = &lt;constant&gt;' at the end of the match clause.</source>
        <target state="translated">Konstanty číselných literálů, které nejsou primitivní, se nedají použít u porovnání vzorů, protože můžou být během použití modulu NumericLiteral mapované na víc různých typů. Zvažte možnost nahrazení proměnnou a na konci klauzule porovnání použijte when &lt;variable&gt; = &lt;constant&gt;.</target>
        <note />
      </trans-unit>
      <trans-unit id="tcInvalidTypeArgumentUsage">
        <source>Type arguments cannot be specified here</source>
        <target state="translated">Argumenty typu tady nejde zadat.</target>
        <note />
      </trans-unit>
      <trans-unit id="tcRequireActivePatternWithOneResult">
        <source>Only active patterns returning exactly one result may accept arguments</source>
        <target state="translated">Argumenty můžou přebírat jenom aktivní vzory, které vracejí právě jeden výsledek.</target>
        <note />
      </trans-unit>
      <trans-unit id="tcInvalidArgForParameterizedPattern">
        <source>Invalid argument to parameterized pattern label</source>
        <target state="translated">Neplatný argument popisku parametrizovaného vzoru</target>
        <note />
      </trans-unit>
      <trans-unit id="tcInvalidIndexIntoActivePatternArray">
        <source>Internal error. Invalid index into active pattern array</source>
        <target state="translated">Vnitřní chyba. Neplatný index pro pole aktivního vzoru</target>
        <note />
      </trans-unit>
      <trans-unit id="tcUnionCaseDoesNotTakeArguments">
        <source>This union case does not take arguments</source>
        <target state="translated">Tento případ typu union nepřebírá argumenty.</target>
        <note />
      </trans-unit>
      <trans-unit id="tcUnionCaseRequiresOneArgument">
        <source>This union case takes one argument</source>
        <target state="translated">Tento případ typu union přebírá jeden argument.</target>
        <note />
      </trans-unit>
      <trans-unit id="tcUnionCaseExpectsTupledArguments">
        <source>This union case expects {0} arguments in tupled form</source>
        <target state="translated">Tento případ typu union očekává argumenty v počtu {0} v podobě řazené kolekce členů.</target>
        <note />
      </trans-unit>
      <trans-unit id="tcFieldIsNotStatic">
        <source>Field '{0}' is not static</source>
        <target state="translated">Pole {0} není statické.</target>
        <note />
      </trans-unit>
      <trans-unit id="tcFieldNotLiteralCannotBeUsedInPattern">
        <source>This field is not a literal and cannot be used in a pattern</source>
        <target state="translated">Toto pole není literál a nedá se použít ve vzoru.</target>
        <note />
      </trans-unit>
      <trans-unit id="tcRequireVarConstRecogOrLiteral">
        <source>This is not a variable, constant, active recognizer or literal</source>
        <target state="translated">Toto není proměnná, konstanta, aktivní rozlišovač nebo literál.</target>
        <note />
      </trans-unit>
      <trans-unit id="tcInvalidPattern">
        <source>This is not a valid pattern</source>
        <target state="translated">Toto není platný vzor.</target>
        <note />
      </trans-unit>
      <trans-unit id="tcUseWhenPatternGuard">
        <source>Character range matches have been removed in F#. Consider using a 'when' pattern guard instead.</source>
        <target state="translated">Porovnání rozsahu znaků se už v F# nepoužívá. Zvažte možnost použít místo toho ochrannou vazbu vzoru when.</target>
        <note />
      </trans-unit>
      <trans-unit id="tcIllegalPattern">
        <source>Illegal pattern</source>
        <target state="translated">Neplatný vzor</target>
        <note />
      </trans-unit>
      <trans-unit id="tcSyntaxErrorUnexpectedQMark">
        <source>Syntax error - unexpected '?' symbol</source>
        <target state="translated">Chyba syntaxe: neočekávaný symbol ?</target>
        <note />
      </trans-unit>
      <trans-unit id="tcExpressionCountMisMatch">
        <source>Expected {0} expressions, got {1}</source>
        <target state="translated">Očekávaný počet výrazů je {0}. Počet předaných je {1}.</target>
        <note />
      </trans-unit>
      <trans-unit id="tcExprUndelayed">
        <source>TcExprUndelayed: delayed</source>
        <target state="translated">TcExprUndelayed: zpožděné</target>
        <note />
      </trans-unit>
      <trans-unit id="tcExpressionRequiresSequence">
        <source>This expression form may only be used in sequence and computation expressions</source>
        <target state="translated">Tato notace výrazu se dá použít jenom ve výrazech pořadí a výpočtu.</target>
        <note />
      </trans-unit>
      <trans-unit id="tcInvalidObjectExpressionSyntaxForm">
        <source>Invalid object expression. Objects without overrides or interfaces should use the expression form 'new Type(args)' without braces.</source>
        <target state="translated">Neplatný objektový výraz. U objektů bez přepsání nebo rozhraní by se měl výraz formulovat pomocí notace new Type(args) bez složených závorek.</target>
        <note />
      </trans-unit>
      <trans-unit id="tcInvalidObjectSequenceOrRecordExpression">
        <source>Invalid object, sequence or record expression</source>
        <target state="translated">Neplatný výraz objektu, pořadí nebo záznamu</target>
        <note />
      </trans-unit>
      <trans-unit id="tcInvalidSequenceExpressionSyntaxForm">
        <source>Invalid record, sequence or computation expression. Sequence expressions should be of the form 'seq {{ ... }}'</source>
        <target state="translated">Neplatný výraz záznamu, pořadí nebo výpočtu. Výrazy pořadí by měly mít notaci seq {{ ... }}.</target>
        <note />
      </trans-unit>
      <trans-unit id="tcExpressionWithIfRequiresParenthesis">
        <source>This list or array expression includes an element of the form 'if ... then ... else'. Parenthesize this expression to indicate it is an individual element of the list or array, to disambiguate this from a list generated using a sequence expression</source>
        <target state="translated">Tento výraz seznamu nebo pole zahrnuje element s formulací if ... then ... else. Ohraničte tento výraz závorkami, aby bylo jasné, že jde o samostatný prvek seznamu nebo pole. Odlišíte ho tak od seznamu generovaného pomocí výrazu pořadí.</target>
        <note />
      </trans-unit>
      <trans-unit id="tcUnableToParseFormatString">
        <source>Unable to parse format string '{0}'</source>
        <target state="translated">Formátovací řetězec {0} se nedá parsovat.</target>
        <note />
      </trans-unit>
      <trans-unit id="tcListLiteralMaxSize">
        <source>This list expression exceeds the maximum size for list literals. Use an array for larger literals and call Array.ToList.</source>
        <target state="translated">Tento výraz seznamu překračuje maximální velikost literálů seznamu. Použijte pole pro rozsáhlejší literály a volejte metodu Array.ToList.</target>
        <note />
      </trans-unit>
      <trans-unit id="tcExpressionFormRequiresObjectConstructor">
        <source>The expression form 'expr then expr' may only be used as part of an explicit object constructor</source>
        <target state="translated">Notace expr then expr se dá ve výrazu použít jenom v rámci explicitního konstruktoru objektu.</target>
        <note />
      </trans-unit>
      <trans-unit id="tcNamedArgumentsCannotBeUsedInMemberTraits">
        <source>Named arguments cannot be given to member trait calls</source>
        <target state="translated">Pojmenované argumenty nejde předávat voláním vlastností členů.</target>
        <note />
      </trans-unit>
      <trans-unit id="tcNotValidEnumCaseName">
        <source>This is not a valid name for an enumeration case</source>
        <target state="translated">Toto není platný název případu výčtu.</target>
        <note />
      </trans-unit>
      <trans-unit id="tcFieldIsNotMutable">
        <source>This field is not mutable</source>
        <target state="translated">Toto pole není měnitelné.</target>
        <note />
      </trans-unit>
      <trans-unit id="tcConstructRequiresListArrayOrSequence">
        <source>This construct may only be used within list, array and sequence expressions, e.g. expressions of the form 'seq {{ ... }}', '[ ... ]' or '[| ... |]'. These use the syntax 'for ... in ... do ... yield...' to generate elements</source>
        <target state="translated">Tento konstruktor se dá použít jenom ve výrazech seznamů, polí a posloupností, například ve výrazech ve formě seq {{ ... }}, [ ... ] nebo [| ... |]. Tyto výrazy používají syntaxi for ... in ... do ... yield... ke generování elementů.</target>
        <note />
      </trans-unit>
      <trans-unit id="tcConstructRequiresComputationExpressions">
        <source>This construct may only be used within computation expressions. To return a value from an ordinary function simply write the expression without 'return'.</source>
        <target state="translated">Tento konstruktor se dá použít jenom ve výrazech výpočtu. Pokud chcete vracet hodnotu z běžné funkce, napište jednoduše výraz bez return.</target>
        <note />
      </trans-unit>
      <trans-unit id="tcConstructRequiresSequenceOrComputations">
        <source>This construct may only be used within sequence or computation expressions</source>
        <target state="translated">Tento konstruktor se dá použít jenom ve výrazech pořadí nebo výpočtu.</target>
        <note />
      </trans-unit>
      <trans-unit id="tcConstructRequiresComputationExpression">
        <source>This construct may only be used within computation expressions</source>
        <target state="translated">Tento konstruktor se dá použít jenom ve výrazech výpočtu.</target>
        <note />
      </trans-unit>
      <trans-unit id="tcInvalidIndexerExpression">
        <source>Invalid indexer expression</source>
        <target state="translated">Neplatný výraz indexeru</target>
        <note />
      </trans-unit>
      <trans-unit id="tcObjectOfIndeterminateTypeUsedRequireTypeConstraint">
        <source>The operator 'expr.[idx]' has been used on an object of indeterminate type based on information prior to this program point. Consider adding further type constraints</source>
        <target state="translated">Operátor expr.[idx] se používá u objektu neurčitého typu založeného na informacích před tímto místem v programu. Zvažte přidání dalších omezení typu.</target>
        <note />
      </trans-unit>
      <trans-unit id="tcCannotInheritFromVariableType">
        <source>Cannot inherit from a variable type</source>
        <target state="translated">Z typu proměnné se nedá dědit.</target>
        <note />
      </trans-unit>
      <trans-unit id="tcObjectConstructorsOnTypeParametersCannotTakeArguments">
        <source>Calls to object constructors on type parameters cannot be given arguments</source>
        <target state="translated">Volání konstruktorů objektu u parametrů typu se nedají předávat argumenty.</target>
        <note />
      </trans-unit>
      <trans-unit id="tcCompiledNameAttributeMisused">
        <source>The 'CompiledName' attribute cannot be used with this language element</source>
        <target state="translated">Atribut CompiledName se nedá u tohoto elementu jazyka použít.</target>
        <note />
      </trans-unit>
      <trans-unit id="tcNamedTypeRequired">
        <source>'{0}' may only be used with named types</source>
        <target state="translated">{0} se dá použít jenom u pojmenovaných typů.</target>
        <note />
      </trans-unit>
      <trans-unit id="tcInheritCannotBeUsedOnInterfaceType">
        <source>'inherit' cannot be used on interface types. Consider implementing the interface by using 'interface ... with ... end' instead.</source>
        <target state="translated">Deklarace inherit se nedá použít u typů rozhraní. Zvažte místo toho možnost implementovat rozhraní pomocí interface ... with ... end.</target>
        <note />
      </trans-unit>
      <trans-unit id="tcNewCannotBeUsedOnInterfaceType">
        <source>'new' cannot be used on interface types. Consider using an object expression '{{ new ... with ... }}' instead.</source>
        <target state="translated">U typů rozhraní se new použít nedá. Zvažte možnost použít místo toho objektový výraz {{ new ... with ... }}.</target>
        <note />
      </trans-unit>
      <trans-unit id="tcAbstractTypeCannotBeInstantiated">
        <source>Instances of this type cannot be created since it has been marked abstract or not all methods have been given implementations. Consider using an object expression '{{ new ... with ... }}' instead.</source>
        <target state="translated">Instance tohoto typu se nedají vytvořit, a to buď proto, že je tento typ označený jako abstraktní, nebo proto, že jste neimplementovali všechny metody. Zvažte možnost použít místo toho objektový výraz {{ new ... with ... }}.</target>
        <note />
      </trans-unit>
      <trans-unit id="tcIDisposableTypeShouldUseNew">
        <source>It is recommended that objects supporting the IDisposable interface are created using the syntax 'new Type(args)', rather than 'Type(args)' or 'Type' as a function value representing the constructor, to indicate that resources may be owned by the generated value</source>
        <target state="translated">Doporučuje se, aby se objekty, které podporují rozhraní IDisposable, vytvářely pomocí syntaxe new Type(args) a ne Type(args) nebo Type jako hodnota funkce představující konstruktor. Tím se určí, že prostředky může vlastnit generovaná hodnota.</target>
        <note />
      </trans-unit>
      <trans-unit id="tcSyntaxCanOnlyBeUsedToCreateObjectTypes">
        <source>'{0}' may only be used to construct object types</source>
        <target state="translated">{0} se dá použít jenom k vytvoření objektových typů.</target>
        <note />
      </trans-unit>
      <trans-unit id="tcConstructorRequiresCall">
        <source>Constructors for the type '{0}' must directly or indirectly call its implicit object constructor. Use a call to the implicit object constructor instead of a record expression.</source>
        <target state="translated">Konstruktory pro typ {0} musí přímo nebo nepřímo volat svoje implicitní konstruktory objektu. Místo výrazu záznamu použijte volání implicitního konstruktoru objektu.</target>
        <note />
      </trans-unit>
      <trans-unit id="tcUndefinedField">
        <source>The field '{0}' has been given a value, but is not present in the type '{1}'</source>
        <target state="translated">Poli {0} se předala hodnota, která se ale nenachází v typu {1}.</target>
        <note />
      </trans-unit>
      <trans-unit id="tcFieldRequiresAssignment">
        <source>No assignment given for field '{0}' of type '{1}'</source>
        <target state="translated">Poli {0} typu {1} se nepředalo žádné přiřazení.</target>
        <note />
      </trans-unit>
      <trans-unit id="tcExtraneousFieldsGivenValues">
        <source>Extraneous fields have been given values</source>
        <target state="translated">Nadbytečným polím se předaly hodnoty.</target>
        <note />
      </trans-unit>
      <trans-unit id="tcObjectExpressionsCanOnlyOverrideAbstractOrVirtual">
        <source>Only overrides of abstract and virtual members may be specified in object expressions</source>
        <target state="translated">V objektových výrazech se dají specifikovat jenom přepsání abstraktních a virtuálních členů.</target>
        <note />
      </trans-unit>
      <trans-unit id="tcNoAbstractOrVirtualMemberFound">
        <source>The member '{0}' does not correspond to any abstract or virtual method available to override or implement.</source>
        <target state="translated">Člen {0} neodpovídá žádné abstraktní ani virtuální metodě, která by se dala přepsat nebo implementovat.</target>
        <note />
      </trans-unit>
      <trans-unit id="tcMemberFoundIsNotAbstractOrVirtual">
        <source>The type {0} contains the member '{1}' but it is not a virtual or abstract method that is available to override or implement.</source>
        <target state="translated">Typ {0} obsahuje člen {1}, ale není to virtuální nebo abstraktní metoda, která by se dala přepsat nebo implementovat.</target>
        <note />
      </trans-unit>
      <trans-unit id="tcArgumentArityMismatch">
        <source>The member '{0}' does not accept the correct number of arguments. {1} argument(s) are expected, but {2} were given. The required signature is '{3}'.{4}</source>
        <target state="translated">Člen {0} nepřijímá správný počet argumentů. Očekávaný počet argumentů je {1}, ale předalo se jich {2}. Požadovaná signatura je {3}.{4}</target>
        <note />
      </trans-unit>
      <trans-unit id="tcArgumentArityMismatchOneOverload">
        <source>The member '{0}' does not accept the correct number of arguments. One overload accepts {1} arguments, but {2} were given. The required signature is '{3}'.{4}</source>
        <target state="translated">Člen {0} nepřijímá správný počet argumentů. Počet argumentů přijímaných jedním přetížením je {1}, ale předalo se jich {2}. Požadovaná signatura je {3}.{4}</target>
        <note />
      </trans-unit>
      <trans-unit id="tcSimpleMethodNameRequired">
        <source>A simple method name is required here</source>
        <target state="translated">Tady se vyžaduje jednoduchý název metody.</target>
        <note />
      </trans-unit>
      <trans-unit id="tcPredefinedTypeCannotBeUsedAsSuperType">
        <source>The types System.ValueType, System.Enum, System.Delegate, System.MulticastDelegate and System.Array cannot be used as super types in an object expression or class</source>
        <target state="translated">Typy System.ValueType, System.Enum, System.Delegate, System.MulticastDelegate a System.Array se v objektovém výrazu nebo ve třídě objektu nedají použít jako nadřazené.</target>
        <note />
      </trans-unit>
      <trans-unit id="tcNewMustBeUsedWithNamedType">
        <source>'new' must be used with a named type</source>
        <target state="translated">U new se musí použít pojmenovaný typ.</target>
        <note />
      </trans-unit>
      <trans-unit id="tcCannotCreateExtensionOfSealedType">
        <source>Cannot create an extension of a sealed type</source>
        <target state="translated">Nejde vytvořit rozšíření zapečetěného typu.</target>
        <note />
      </trans-unit>
      <trans-unit id="tcNoArgumentsForRecordValue">
        <source>No arguments may be given when constructing a record value</source>
        <target state="translated">Při vytváření hodnoty záznamu nejde zadávat argumenty.</target>
        <note />
      </trans-unit>
      <trans-unit id="tcNoInterfaceImplementationForConstructionExpression">
        <source>Interface implementations cannot be given on construction expressions</source>
        <target state="translated">Implementace rozhraní se s výrazy konstrukcí nedají předávat.</target>
        <note />
      </trans-unit>
      <trans-unit id="tcObjectConstructionCanOnlyBeUsedInClassTypes">
        <source>Object construction expressions may only be used to implement constructors in class types</source>
        <target state="translated">Výrazy konstruktoru objektu se dají použít jenom k implementaci konstruktorů v typech tříd.</target>
        <note />
      </trans-unit>
      <trans-unit id="tcOnlySimpleBindingsCanBeUsedInConstructionExpressions">
        <source>Only simple bindings of the form 'id = expr' can be used in construction expressions</source>
        <target state="translated">Ve výrazech konstrukcí se dají použít jenom jednoduché vazby s notací id = expr.</target>
        <note />
      </trans-unit>
      <trans-unit id="tcObjectsMustBeInitializedWithObjectExpression">
        <source>Objects must be initialized by an object construction expression that calls an inherited object constructor and assigns a value to each field</source>
        <target state="translated">Objekty se musí inicializovat pomocí výrazu konstruktoru objektu, který volá zděděný konstruktor objektu a přiřazuje hodnoty ke všem polím.</target>
        <note />
      </trans-unit>
      <trans-unit id="tcExpectedInterfaceType">
        <source>Expected an interface type</source>
        <target state="translated">Očekával se typ rozhraní.</target>
        <note />
      </trans-unit>
      <trans-unit id="tcConstructorForInterfacesDoNotTakeArguments">
        <source>Constructor expressions for interfaces do not take arguments</source>
        <target state="translated">Výrazy konstruktorů pro rozhraní nepřebírají argumenty.</target>
        <note />
      </trans-unit>
      <trans-unit id="tcConstructorRequiresArguments">
        <source>This object constructor requires arguments</source>
        <target state="translated">Tento konstruktor objektu vyžaduje argumenty.</target>
        <note />
      </trans-unit>
      <trans-unit id="tcNewRequiresObjectConstructor">
        <source>'new' may only be used with object constructors</source>
        <target state="translated">Klíčové slovo new se dá použít jenom s konstruktory objektů.</target>
        <note />
      </trans-unit>
      <trans-unit id="tcAtLeastOneOverrideIsInvalid">
        <source>At least one override did not correctly implement its corresponding abstract member</source>
        <target state="translated">Nejmíň jedno přepsání neimplementovalo správně odpovídající abstraktní člen.</target>
        <note />
      </trans-unit>
      <trans-unit id="tcNumericLiteralRequiresModule">
        <source>This numeric literal requires that a module '{0}' defining functions FromZero, FromOne, FromInt32, FromInt64 and FromString be in scope</source>
        <target state="translated">Tento číselný literál vyžaduje, aby modul {0} definující funkce FromZero, FromOne, FromInt32, FromInt64 a FromString byl v definičním oboru.</target>
        <note />
      </trans-unit>
      <trans-unit id="tcInvalidRecordConstruction">
        <source>Invalid record construction</source>
        <target state="translated">Neplatná konstrukce záznamu</target>
        <note />
      </trans-unit>
      <trans-unit id="tcExpressionFormRequiresRecordTypes">
        <source>The expression form {{ expr with ... }} may only be used with record types. To build object types use {{ new Type(...) with ... }}</source>
        <target state="translated">Notace {{ expr with ... }} se dá ve výrazech použít jenom u typů záznamu. Pokud chcete vytvořit objektové typy, použijte formulaci {{ new Type(...) with ... }}.</target>
        <note />
      </trans-unit>
      <trans-unit id="tcInheritedTypeIsNotObjectModelType">
        <source>The inherited type is not an object model type</source>
        <target state="translated">Zděděný typ není typem objektového modelu.</target>
        <note />
      </trans-unit>
      <trans-unit id="tcObjectConstructionExpressionCanOnlyImplementConstructorsInObjectModelTypes">
        <source>Object construction expressions (i.e. record expressions with inheritance specifications) may only be used to implement constructors in object model types. Use 'new ObjectType(args)' to construct instances of object model types outside of constructors</source>
        <target state="translated">Výrazy konstruktoru objektu (třeba výrazy záznamu se specifikací dědičnosti) se dají použít jenom k implementaci konstruktorů v typech objektového modelu. K vytvoření instancí typů objektového modelu mimo konstruktory použijte new ObjectType(args).</target>
        <note />
      </trans-unit>
      <trans-unit id="tcEmptyRecordInvalid">
        <source>'{{ }}' is not a valid expression. Records must include at least one field. Empty sequences are specified by using Seq.empty or an empty list '[]'.</source>
        <target state="translated">{{ }} není platný výraz. Záznamy musí obsahovat alespoň jedno pole. Prázdné posloupnosti se specifikují pomocí Seq.empty nebo prázdného seznamu [].</target>
        <note />
      </trans-unit>
      <trans-unit id="tcTypeIsNotARecordTypeNeedConstructor">
        <source>This type is not a record type. Values of class and struct types must be created using calls to object constructors.</source>
        <target state="translated">Tento typ není typem záznamu. Hodnoty typů třída a struktura se musí vytvořit pomocí volání konstruktorů objektu.</target>
        <note />
      </trans-unit>
      <trans-unit id="tcTypeIsNotARecordType">
        <source>This type is not a record type</source>
        <target state="translated">Tento typ není typem záznamu.</target>
        <note />
      </trans-unit>
      <trans-unit id="tcConstructIsAmbiguousInComputationExpression">
        <source>This construct is ambiguous as part of a computation expression. Nested expressions may be written using 'let _ = (...)' and nested computations using 'let! res = builder {{ ... }}'.</source>
        <target state="translated">Tento konstruktor je jako součást výrazu výpočtu nejednoznačný. Vnořené výrazy jde zapsat pomocí notace let _ = (...) a vnořené výpočty pomocí notace let! res = builder {{ ... }}.</target>
        <note />
      </trans-unit>
      <trans-unit id="tcConstructIsAmbiguousInSequenceExpression">
        <source>This construct is ambiguous as part of a sequence expression. Nested expressions may be written using 'let _ = (...)' and nested sequences using 'yield! seq {{... }}'.</source>
        <target state="translated">Tento konstruktor je jako součást výrazu pořadí nejednoznačný. Vnořené výrazy jde zapsat pomocí notace let _ = (...) a vnořená pořadí pomocí notace yield! seq {{... }}.</target>
        <note />
      </trans-unit>
      <trans-unit id="tcDoBangIllegalInSequenceExpression">
        <source>'do!' cannot be used within sequence expressions</source>
        <target state="translated">Klíčové slovo do! se ve výrazech pořadí nedá použít.</target>
        <note />
      </trans-unit>
      <trans-unit id="tcUseForInSequenceExpression">
        <source>The use of 'let! x = coll' in sequence expressions is not permitted. Use 'for x in coll' instead.</source>
        <target state="translated">Použití notace let! x = coll ve výrazech pořadí není povolené. Použijte místo ní notaci for x in coll.</target>
        <note />
      </trans-unit>
      <trans-unit id="tcTryIllegalInSequenceExpression">
        <source>'try'/'with' cannot be used within sequence expressions</source>
        <target state="translated">Výrazy try/with se u výrazů pořadí použít nedají.</target>
        <note />
      </trans-unit>
      <trans-unit id="tcUseYieldBangForMultipleResults">
        <source>In sequence expressions, multiple results are generated using 'yield!'</source>
        <target state="translated">Ve výrazech pořadí se víc výsledků generuje pomocí yield!.</target>
        <note />
      </trans-unit>
      <trans-unit id="tcInvalidAssignment">
        <source>Invalid assignment</source>
        <target state="translated">Neplatné přiřazení</target>
        <note />
      </trans-unit>
      <trans-unit id="tcInvalidUseOfTypeName">
        <source>Invalid use of a type name</source>
        <target state="translated">Neplatné použití názvu typu</target>
        <note />
      </trans-unit>
      <trans-unit id="tcTypeHasNoAccessibleConstructor">
        <source>This type has no accessible object constructors</source>
        <target state="translated">Pro tento typ nejsou dostupné žádné konstruktory objektu.</target>
        <note />
      </trans-unit>
      <trans-unit id="tcInvalidUseOfInterfaceType">
        <source>Invalid use of an interface type</source>
        <target state="translated">Neplatné použití typu rozhraní</target>
        <note />
      </trans-unit>
      <trans-unit id="tcInvalidUseOfDelegate">
        <source>Invalid use of a delegate constructor. Use the syntax 'new Type(args)' or just 'Type(args)'.</source>
        <target state="translated">Neplatné použití konstruktoru delegáta. Použijte syntaxi new Type(args) nebo jenom Type(args).</target>
        <note />
      </trans-unit>
      <trans-unit id="tcPropertyIsNotStatic">
        <source>Property '{0}' is not static</source>
        <target state="translated">Vlastnost {0} není statická.</target>
        <note />
      </trans-unit>
      <trans-unit id="tcPropertyIsNotReadable">
        <source>Property '{0}' is not readable</source>
        <target state="translated">Vlastnost {0} se nedá přečíst.</target>
        <note />
      </trans-unit>
      <trans-unit id="tcLookupMayNotBeUsedHere">
        <source>This lookup cannot be used here</source>
        <target state="translated">Toto vyhledávání se tady nedá použít.</target>
        <note />
      </trans-unit>
      <trans-unit id="tcPropertyIsStatic">
        <source>Property '{0}' is static</source>
        <target state="translated">Vlastnost {0} je statická.</target>
        <note />
      </trans-unit>
      <trans-unit id="tcPropertyCannotBeSet1">
        <source>Property '{0}' cannot be set</source>
        <target state="translated">Vlastnost {0} se nedá nastavit.</target>
        <note />
      </trans-unit>
      <trans-unit id="tcConstructorsCannotBeFirstClassValues">
        <source>Constructors must be applied to arguments and cannot be used as first-class values. If necessary use an anonymous function '(fun arg1 ... argN -&gt; new Type(arg1,...,argN))'.</source>
        <target state="translated">Konstruktory se musí použít pro argumenty a nejde je použít jako hodnoty první třídy. V případě potřeby použijte anonymní funkci (fun arg1 ... argN -&gt; new Type(arg1,...,argN)).</target>
        <note />
      </trans-unit>
      <trans-unit id="tcSyntaxFormUsedOnlyWithRecordLabelsPropertiesAndFields">
        <source>The syntax 'expr.id' may only be used with record labels, properties and fields</source>
        <target state="translated">Syntaxe expr.id se dá použít jenom u vlastností, polí a popisků záznamů.</target>
        <note />
      </trans-unit>
      <trans-unit id="tcEventIsStatic">
        <source>Event '{0}' is static</source>
        <target state="translated">Událost {0} je statická.</target>
        <note />
      </trans-unit>
      <trans-unit id="tcEventIsNotStatic">
        <source>Event '{0}' is not static</source>
        <target state="translated">Událost {0} není statická.</target>
        <note />
      </trans-unit>
      <trans-unit id="tcNamedArgumentDidNotMatch">
        <source>The named argument '{0}' did not match any argument or mutable property</source>
        <target state="translated">Pojmenovaný argument {0} neodpovídá žádnému argumentu nebo měnitelné vlastnosti.</target>
        <note />
      </trans-unit>
      <trans-unit id="tcOverloadsCannotHaveCurriedArguments">
        <source>One or more of the overloads of this method has curried arguments. Consider redesigning these members to take arguments in tupled form.</source>
        <target state="translated">Minimálně jedno přetížení této metody má curryfikované argumenty. Zvažte úpravu návrhu těchto členů tak, aby přebíraly argumenty v podobě řazené kolekce členů.</target>
        <note />
      </trans-unit>
      <trans-unit id="tcUnnamedArgumentsDoNotFormPrefix">
        <source>The unnamed arguments do not form a prefix of the arguments of the method called</source>
        <target state="translated">Nepojmenované argumenty netvoří předponu argumentů volané metody.</target>
        <note />
      </trans-unit>
      <trans-unit id="tcStaticOptimizationConditionalsOnlyForFSharpLibrary">
        <source>Static optimization conditionals are only for use within the F# library</source>
        <target state="translated">Podmínky statické optimalizace se používají jenom v knihovně F#.</target>
        <note />
      </trans-unit>
      <trans-unit id="tcFormalArgumentIsNotOptional">
        <source>The corresponding formal argument is not optional</source>
        <target state="translated">Odpovídající formální argument není nepovinný.</target>
        <note />
      </trans-unit>
      <trans-unit id="tcInvalidOptionalAssignmentToPropertyOrField">
        <source>Invalid optional assignment to a property or field</source>
        <target state="translated">Neplatné nepovinné přiřazení k vlastnosti nebo poli</target>
        <note />
      </trans-unit>
      <trans-unit id="tcDelegateConstructorMustBePassed">
        <source>A delegate constructor must be passed a single function value</source>
        <target state="translated">Konstruktoru delegáta se musí předávat jediná hodnota funkce.</target>
        <note />
      </trans-unit>
      <trans-unit id="tcBindingCannotBeUseAndRec">
        <source>A binding cannot be marked both 'use' and 'rec'</source>
        <target state="translated">Vazba nemůže mít současně označení use i rec.</target>
        <note />
      </trans-unit>
      <trans-unit id="tcVolatileOnlyOnClassLetBindings">
        <source>The 'VolatileField' attribute may only be used on 'let' bindings in classes</source>
        <target state="translated">Atribut VolatileField se dá v třídách použít jenom u vazeb let.</target>
        <note />
      </trans-unit>
      <trans-unit id="tcAttributesAreNotPermittedOnLetBindings">
        <source>Attributes are not permitted on 'let' bindings in expressions</source>
        <target state="translated">Atributy nejsou u vazeb Let ve výrazech povolené.</target>
        <note />
      </trans-unit>
      <trans-unit id="tcDefaultValueAttributeRequiresVal">
        <source>The 'DefaultValue' attribute may only be used on 'val' declarations</source>
        <target state="translated">Atribut DefaultValue se dá použít jenom u deklarací val.</target>
        <note />
      </trans-unit>
      <trans-unit id="tcConditionalAttributeRequiresMembers">
        <source>The 'ConditionalAttribute' attribute may only be used on members</source>
        <target state="translated">Atribut ConditionalAttribute se dá použít jenom u členů.</target>
        <note />
      </trans-unit>
      <trans-unit id="tcInvalidActivePatternName">
        <source>This is not a valid name for an active pattern</source>
        <target state="translated">Toto není platný název aktivního vzoru.</target>
        <note />
      </trans-unit>
      <trans-unit id="tcEntryPointAttributeRequiresFunctionInModule">
        <source>The 'EntryPointAttribute' attribute may only be used on function definitions in modules</source>
        <target state="translated">Atribut EntryPointAttribute se dá použít jenom u definic funkcí v modulech.</target>
        <note />
      </trans-unit>
      <trans-unit id="tcMutableValuesCannotBeInline">
        <source>Mutable values cannot be marked 'inline'</source>
        <target state="translated">Označení inline se u proměnlivých hodnot použít nedá.</target>
        <note />
      </trans-unit>
      <trans-unit id="tcMutableValuesMayNotHaveGenericParameters">
        <source>Mutable values cannot have generic parameters</source>
        <target state="translated">Proměnlivé hodnoty nemůžou mít obecné parametry.</target>
        <note />
      </trans-unit>
      <trans-unit id="tcMutableValuesSyntax">
        <source>Mutable function values should be written 'let mutable f = (fun args -&gt; ...)'</source>
        <target state="translated">Zápis proměnlivých hodnot funkcí by měl být let mutable f = (fun args -&gt; ...).</target>
        <note />
      </trans-unit>
      <trans-unit id="tcOnlyFunctionsCanBeInline">
        <source>Only functions may be marked 'inline'</source>
        <target state="translated">Označení inline můžou mít jenom funkce.</target>
        <note />
      </trans-unit>
      <trans-unit id="tcIllegalAttributesForLiteral">
        <source>A literal value cannot be given the [&lt;ThreadStatic&gt;] or [&lt;ContextStatic&gt;] attributes</source>
        <target state="translated">Hodnotě literálu se nedají předávat atributy [&lt;ThreadStatic&gt;] nebo [&lt;ContextStatic&gt;].</target>
        <note />
      </trans-unit>
      <trans-unit id="tcLiteralCannotBeMutable">
        <source>A literal value cannot be marked 'mutable'</source>
        <target state="translated">Hodnota literálu nemůže mít označení mutable.</target>
        <note />
      </trans-unit>
      <trans-unit id="tcLiteralCannotBeInline">
        <source>A literal value cannot be marked 'inline'</source>
        <target state="translated">Hodnota literálu nemůže mít označení inline.</target>
        <note />
      </trans-unit>
      <trans-unit id="tcLiteralCannotHaveGenericParameters">
        <source>Literal values cannot have generic parameters</source>
        <target state="translated">Hodnota literálu nemůže mít obecné parametry.</target>
        <note />
      </trans-unit>
      <trans-unit id="tcInvalidConstantExpression">
        <source>This is not a valid constant expression</source>
        <target state="translated">Toto není platný konstantní výraz.</target>
        <note />
      </trans-unit>
      <trans-unit id="tcTypeIsInaccessible">
        <source>This type is not accessible from this code location</source>
        <target state="translated">Tento typ není na tomto místě v kódu dostupný.</target>
        <note />
      </trans-unit>
      <trans-unit id="tcUnexpectedConditionInImportedAssembly">
        <source>Unexpected condition in imported assembly: failed to decode AttributeUsage attribute</source>
        <target state="translated">Neočekávaná podmínka v importovaném sestavení: nepovedlo se dekódovat atribut AttributeUsage.</target>
        <note />
      </trans-unit>
      <trans-unit id="tcUnrecognizedAttributeTarget">
        <source>Unrecognized attribute target. Valid attribute targets are 'assembly', 'module', 'type', 'method', 'property', 'return', 'param', 'field', 'event', 'constructor'.</source>
        <target state="translated">Nerozpoznaný cíl atributu. Platné cíle atributu jsou assembly, module, type, method, property, return, param, field, event a constructor.</target>
        <note />
      </trans-unit>
      <trans-unit id="tcAttributeIsNotValidForLanguageElementUseDo">
        <source>This attribute is not valid for use on this language element. Assembly attributes should be attached to a 'do ()' declaration, if necessary within an F# module.</source>
        <target state="translated">Tento atribut není platný pro použití u tohoto elementu jazyka. Atributy sestavení by měly být připojené k deklaraci do (), v případě potřeby v modulu F#.</target>
        <note />
      </trans-unit>
      <trans-unit id="tcAttributeIsNotValidForLanguageElement">
        <source>This attribute is not valid for use on this language element</source>
        <target state="translated">Tento atribut není platný pro použití u tohoto elementu jazyka.</target>
        <note />
      </trans-unit>
      <trans-unit id="tcOptionalArgumentsCannotBeUsedInCustomAttribute">
        <source>Optional arguments cannot be used in custom attributes</source>
        <target state="translated">Nepovinné argumenty se u vlastních atributů použít nedají.</target>
        <note />
      </trans-unit>
      <trans-unit id="tcPropertyCannotBeSet0">
        <source>This property cannot be set</source>
        <target state="translated">Tato vlastnost se nedá nastavit.</target>
        <note />
      </trans-unit>
      <trans-unit id="tcPropertyOrFieldNotFoundInAttribute">
        <source>This property or field was not found on this custom attribute type</source>
        <target state="translated">Tato vlastnost nebo pole se u tohoto typu vlastního atributu nenašla.</target>
        <note />
      </trans-unit>
      <trans-unit id="tcCustomAttributeMustBeReferenceType">
        <source>A custom attribute must be a reference type</source>
        <target state="translated">Vlastní atribut musí být odkazového typu.</target>
        <note />
      </trans-unit>
      <trans-unit id="tcCustomAttributeArgumentMismatch">
        <source>The number of args for a custom attribute does not match the expected number of args for the attribute constructor</source>
        <target state="translated">Počet argumentů pro vlastní atribut neodpovídá očekávanému počtu argumentů pro konstruktor atributu.</target>
        <note />
      </trans-unit>
      <trans-unit id="tcCustomAttributeMustInvokeConstructor">
        <source>A custom attribute must invoke an object constructor</source>
        <target state="translated">Vlastní atribut musí vyvolat konstruktor objektu.</target>
        <note />
      </trans-unit>
      <trans-unit id="tcAttributeExpressionsMustBeConstructorCalls">
        <source>Attribute expressions must be calls to object constructors</source>
        <target state="translated">Výrazy atributu musí být volání konstruktorů objektů.</target>
        <note />
      </trans-unit>
      <trans-unit id="tcUnsupportedAttribute">
        <source>This attribute cannot be used in this version of F#</source>
        <target state="translated">Tento atribut se v této verzi F# nedá použít.</target>
        <note />
      </trans-unit>
      <trans-unit id="tcInvalidInlineSpecification">
        <source>Invalid inline specification</source>
        <target state="translated">Neplatná vložená specifikace</target>
        <note />
      </trans-unit>
      <trans-unit id="tcInvalidUseBinding">
        <source>'use' bindings must be of the form 'use &lt;var&gt; = &lt;expr&gt;'</source>
        <target state="translated">Vazby use musí mít notaci use &lt;var&gt; = &lt;expr&gt;.</target>
        <note />
      </trans-unit>
      <trans-unit id="tcAbstractMembersIllegalInAugmentation">
        <source>Abstract members are not permitted in an augmentation - they must be defined as part of the type itself</source>
        <target state="translated">Abstraktní členové se v rozšíření nepovolují – musí se definovat v samotném typu.</target>
        <note />
      </trans-unit>
      <trans-unit id="tcMethodOverridesIllegalHere">
        <source>Method overrides and interface implementations are not permitted here</source>
        <target state="translated">Přepsání metod a implementace rozhraní tady nejsou povolené.</target>
        <note />
      </trans-unit>
      <trans-unit id="tcNoMemberFoundForOverride">
        <source>No abstract or interface member was found that corresponds to this override</source>
        <target state="translated">Nenašel se žádný abstraktní člen nebo člen rozhraní, který by odpovídal tomuto přepsání.</target>
        <note />
      </trans-unit>
      <trans-unit id="tcOverrideArityMismatch">
        <source>This override takes a different number of arguments to the corresponding abstract member. The following abstract members were found:{0}</source>
        <target state="translated">Toto přepsání přebírá jiný počet argumentů vzhledem k odpovídajícímu abstraktnímu členovi. Našli se následující abstraktní členové: {0}</target>
        <note />
      </trans-unit>
      <trans-unit id="tcDefaultImplementationAlreadyExists">
        <source>This method already has a default implementation</source>
        <target state="translated">Tato metoda už má výchozí implementaci.</target>
        <note />
      </trans-unit>
      <trans-unit id="tcDefaultAmbiguous">
        <source>The method implemented by this default is ambiguous</source>
        <target state="translated">Metoda implementovaná touto výchozí třídou je nejednoznačná.</target>
        <note />
      </trans-unit>
      <trans-unit id="tcNoPropertyFoundForOverride">
        <source>No abstract property was found that corresponds to this override</source>
        <target state="translated">Nenašla se žádná abstraktní vlastnost, která by odpovídala tomuto přepsání.</target>
        <note />
      </trans-unit>
      <trans-unit id="tcAbstractPropertyMissingGetOrSet">
        <source>This property overrides or implements an abstract property but the abstract property doesn't have a corresponding {0}</source>
        <target state="translated">Tato hodnota přepisuje nebo implementuje abstraktní vlastnost, která ale nemá odpovídající metodu {0}.</target>
        <note />
      </trans-unit>
      <trans-unit id="tcInvalidSignatureForSet">
        <source>Invalid signature for set member</source>
        <target state="translated">Neplatná signatura pro člena sady</target>
        <note />
      </trans-unit>
      <trans-unit id="tcNewMemberHidesAbstractMember">
        <source>This new member hides the abstract member '{0}'. Rename the member or use 'override' instead.</source>
        <target state="translated">Tento nový člen skrývá abstraktní člen {0}. Změňte jeho název nebo místo toho použijte klíčové slovo override.</target>
        <note />
      </trans-unit>
      <trans-unit id="tcNewMemberHidesAbstractMemberWithSuffix">
        <source>This new member hides the abstract member '{0}' once tuples, functions, units of measure and/or provided types are erased. Rename the member or use 'override' instead.</source>
        <target state="translated">Tento nový člen skrývá po vymazání řazených kolekcí členů, funkcí, měrných jednotek a poskytnutých typů abstraktní člen {0}. Změňte jeho název nebo místo toho použijte klíčové slovo override.</target>
        <note />
      </trans-unit>
      <trans-unit id="tcStaticInitializersIllegalInInterface">
        <source>Interfaces cannot contain definitions of static initializers</source>
        <target state="translated">Rozhraní nemůžou obsahovat definice statických inicializátorů.</target>
        <note />
      </trans-unit>
      <trans-unit id="tcObjectConstructorsIllegalInInterface">
        <source>Interfaces cannot contain definitions of object constructors</source>
        <target state="translated">Rozhraní nemůžou obsahovat definice konstruktorů objektu.</target>
        <note />
      </trans-unit>
      <trans-unit id="tcMemberOverridesIllegalInInterface">
        <source>Interfaces cannot contain definitions of member overrides</source>
        <target state="translated">Rozhraní nemůžou obsahovat definice přepsání členů.</target>
        <note />
      </trans-unit>
      <trans-unit id="tcConcreteMembersIllegalInInterface">
        <source>Interfaces cannot contain definitions of concrete members. You may need to define a constructor on your type to indicate that the type is a class.</source>
        <target state="translated">Rozhraní nemůžou obsahovat definice konkrétních členů. Možná bude potřeba definovat u typu konstruktor, který bude vyjadřovat, že jde o třídu.</target>
        <note />
      </trans-unit>
      <trans-unit id="tcConstructorsDisallowedInExceptionAugmentation">
        <source>Constructors cannot be specified in exception augmentations</source>
        <target state="translated">V rozšířeních výjimky nejde zadávat konstruktory.</target>
        <note />
      </trans-unit>
      <trans-unit id="tcStructsCannotHaveConstructorWithNoArguments">
        <source>Structs cannot have an object constructor with no arguments. This is a restriction imposed on all CLI languages as structs automatically support a default constructor.</source>
        <target state="translated">Struktury nemůžou mít konstruktor objektu bez argumentů. Toto je omezení, které platí u všech jazyků CLI vzhledem k tomu, že struktury automaticky podporují výchozí konstruktor.</target>
        <note />
      </trans-unit>
      <trans-unit id="tcConstructorsIllegalForThisType">
        <source>Constructors cannot be defined for this type</source>
        <target state="translated">Pro tento typ nejde definovat konstruktory.</target>
        <note />
      </trans-unit>
      <trans-unit id="tcRecursiveBindingsWithMembersMustBeDirectAugmentation">
        <source>Recursive bindings that include member specifications can only occur as a direct augmentation of a type</source>
        <target state="translated">Rekurzivní vazby, které obsahují specifikace členů, se dají použít jenom jako přímé rozšíření typu.</target>
        <note />
      </trans-unit>
      <trans-unit id="tcOnlySimplePatternsInLetRec">
        <source>Only simple variable patterns can be bound in 'let rec' constructs</source>
        <target state="translated">Vazbu v konstruktorech let rec můžou mít jenom vzory s jednoduchými proměnnými.</target>
        <note />
      </trans-unit>
      <trans-unit id="tcOnlyRecordFieldsAndSimpleLetCanBeMutable">
        <source>Only record fields and simple, non-recursive 'let' bindings may be marked mutable</source>
        <target state="translated">Označení mutable můžou mít jenom pole záznamu a jednoduché, nerekurzivní vazby let.</target>
        <note />
      </trans-unit>
      <trans-unit id="tcMemberIsNotSufficientlyGeneric">
        <source>This member is not sufficiently generic</source>
        <target state="translated">Tento člen není dostatečně obecný.</target>
        <note />
      </trans-unit>
      <trans-unit id="tcLiteralAttributeRequiresConstantValue">
        <source>A declaration may only be the [&lt;Literal&gt;] attribute if a constant value is also given, e.g. 'val x : int = 1'</source>
        <target state="translated">Pokud se předává také hodnota konstanty, například val x : int = 1, může být deklarací jenom atribut [&lt;Literal&gt;].</target>
        <note />
      </trans-unit>
      <trans-unit id="tcValueInSignatureRequiresLiteralAttribute">
        <source>A declaration may only be given a value in a signature if the declaration has the [&lt;Literal&gt;] attribute</source>
        <target state="translated">Deklaraci se může v signatuře předávat hodnota jenom v případě, že má deklarace atribut [&lt;Literal&gt;].</target>
        <note />
      </trans-unit>
      <trans-unit id="tcThreadStaticAndContextStaticMustBeStatic">
        <source>Thread-static and context-static variables must be static and given the [&lt;DefaultValue&gt;] attribute to indicate that the value is initialized to the default value on each new thread</source>
        <target state="translated">Proměnné, které jsou statické na úrovni vlákna nebo kontextu, musí být statické a musí se jim předávat atribut [&lt;DefaultValue&gt;]. Tím se určí, že se hodnota v každém novém vláknu inicializuje na výchozí hodnotu.</target>
        <note />
      </trans-unit>
      <trans-unit id="tcVolatileFieldsMustBeMutable">
        <source>Volatile fields must be marked 'mutable' and cannot be thread-static</source>
        <target state="translated">Pole s modifikátorem volatile musí mít označení mutable a nemůžou být statická na úrovni vlákna.</target>
        <note />
      </trans-unit>
      <trans-unit id="tcUninitializedValFieldsMustBeMutable">
        <source>Uninitialized 'val' fields must be mutable and marked with the '[&lt;DefaultValue&gt;]' attribute. Consider using a 'let' binding instead of a 'val' field.</source>
        <target state="translated">Neinicializovaná pole val musí být měnitelná a označená atributem [&lt;DefaultValue&gt;]. Zvažte možnost použít místo pole val vazbu let.</target>
        <note />
      </trans-unit>
      <trans-unit id="tcStaticValFieldsMustBeMutableAndPrivate">
        <source>Static 'val' fields in types must be mutable, private and marked with the '[&lt;DefaultValue&gt;]' attribute. They are initialized to the 'null' or 'zero' value for their type. Consider also using a 'static let mutable' binding in a class type.</source>
        <target state="translated">Statická pole val v typech musí být měnitelná, privátní a označená atributem [&lt;DefaultValue&gt;]. Inicializují se na hodnotu null nebo zero podle jejich typu. Zvažte možnost použít v typu třídy také vazbu static let mutable.</target>
        <note />
      </trans-unit>
      <trans-unit id="tcFieldRequiresName">
        <source>This field requires a name</source>
        <target state="translated">Toto pole vyžaduje název.</target>
        <note />
      </trans-unit>
      <trans-unit id="tcInvalidNamespaceModuleTypeUnionName">
        <source>Invalid namespace, module, type or union case name</source>
        <target state="translated">Neplatný název oboru názvů, modulu, typu nebo případu typu union</target>
        <note />
      </trans-unit>
      <trans-unit id="tcIllegalFormForExplicitTypeDeclaration">
        <source>Explicit type declarations for constructors must be of the form 'ty1 * ... * tyN -&gt; resTy'. Parentheses may be required around 'resTy'</source>
        <target state="translated">Explicitní deklarace typu pro konstruktory musí mít formulaci ty1 * ... * tyN -&gt; resTy. Je možné, že výraz resTy bude potřeba uzavřít do závorek.</target>
        <note />
      </trans-unit>
      <trans-unit id="tcReturnTypesForUnionMustBeSameAsType">
        <source>Return types of union cases must be identical to the type being defined, up to abbreviations</source>
        <target state="translated">Návratové typy případů typu union musí být identické s typem, který se definuje, a to až po zkratky.</target>
        <note />
      </trans-unit>
      <trans-unit id="tcInvalidEnumerationLiteral">
        <source>This is not a valid value for an enumeration literal</source>
        <target state="translated">Toto není platná hodnota pro literál výčtu.</target>
        <note />
      </trans-unit>
      <trans-unit id="tcTypeIsNotInterfaceType1">
        <source>The type '{0}' is not an interface type</source>
        <target state="translated">Typ {0} není typ rozhraní.</target>
        <note />
      </trans-unit>
      <trans-unit id="tcDuplicateSpecOfInterface">
        <source>Duplicate specification of an interface</source>
        <target state="translated">Duplicitní specifikace rozhraní</target>
        <note />
      </trans-unit>
      <trans-unit id="tcFieldValIllegalHere">
        <source>A field/val declaration is not permitted here</source>
        <target state="translated">Deklarace pole nebo hodnoty tady není povolená.</target>
        <note />
      </trans-unit>
      <trans-unit id="tcInheritIllegalHere">
        <source>A inheritance declaration is not permitted here</source>
        <target state="translated">Zděděná deklarace tady není povolená.</target>
        <note />
      </trans-unit>
      <trans-unit id="tcModuleRequiresQualifiedAccess">
        <source>This declaration opens the module '{0}', which is marked as 'RequireQualifiedAccess'. Adjust your code to use qualified references to the elements of the module instead, e.g. 'List.map' instead of 'map'. This change will ensure that your code is robust as new constructs are added to libraries.</source>
        <target state="translated">Tato deklarace otevírá modul {0}, který má označení RequireQualifiedAccess. Upravte kód tak, aby místo toho používal kvalifikované odkazy na elementy modulu, třeba místo map použijte List.map. Touto změnou zajistíte, že bude kód funkční i v případě, že se budou do knihoven přidávat nové konstruktory.</target>
        <note />
      </trans-unit>
      <trans-unit id="tcOpenUsedWithPartiallyQualifiedPath">
        <source>This declaration opens the namespace or module '{0}' through a partially qualified path. Adjust this code to use the full path of the namespace. This change will make your code more robust as new constructs are added to the F# and CLI libraries.</source>
        <target state="translated">Tato deklarace otevírá obor názvů nebo modul {0} prostřednictvím částečně kvalifikované cesty. Upravte tento kód tak, aby používal úplnou cestu oboru názvů. Touto změnou zajistíte, že bude kód funkční i v případě, že se budou do knihoven F# a CLI přidávat nové konstruktory.</target>
        <note />
      </trans-unit>
      <trans-unit id="tcLocalClassBindingsCannotBeInline">
        <source>Local class bindings cannot be marked inline. Consider lifting the definition out of the class or else do not mark it as inline.</source>
        <target state="translated">Vazby lokální třídy nemůžou mít označení inline. Zvažte možnost rozšíření definice mimo třídu. V opačném případě neoznačujte jako inline.</target>
        <note />
      </trans-unit>
      <trans-unit id="tcTypeAbbreviationsMayNotHaveMembers">
        <source>Type abbreviations cannot have members</source>
        <target state="translated">Zkratky typů nemůžou mít členy.</target>
        <note />
      </trans-unit>
      <trans-unit id="tcTypeAbbreviationsCheckedAtCompileTime">
        <source>As of F# 4.1, the accessibility of type abbreviations is checked at compile-time. Consider changing the accessibility of the type abbreviation. Ignoring this warning might lead to runtime errors.</source>
        <target state="translated">Od jazyka F# 4.1 se dostupnost zkratek typů kontroluje při kompilaci. Zvažte možnost změnit dostupnost zkratek typů. Pokud budete toto upozornění ignorovat, může to mít za následek chyby za běhu.</target>
        <note />
      </trans-unit>
      <trans-unit id="tcEnumerationsMayNotHaveMembers">
        <source>Enumerations cannot have members</source>
        <target state="translated">Výčty nemůžou mít členy.</target>
        <note />
      </trans-unit>
      <trans-unit id="tcMeasureDeclarationsRequireStaticMembers">
        <source>Measure declarations may have only static members</source>
        <target state="translated">Deklarace míry můžou mít jenom statické členy.</target>
        <note />
      </trans-unit>
      <trans-unit id="tcStructsMayNotContainDoBindings">
        <source>Structs cannot contain 'do' bindings because the default constructor for structs would not execute these bindings</source>
        <target state="translated">Struktury nemůžou obsahovat vazby do, protože výchozí konstruktor pro struktury by tyto vazby neprovedl.</target>
        <note />
      </trans-unit>
      <trans-unit id="tcStructsMayNotContainLetBindings">
        <source>Structs cannot contain value definitions because the default constructor for structs will not execute these bindings. Consider adding additional arguments to the primary constructor for the type.</source>
        <target state="translated">Struktury nemůžou obsahovat definice hodnot, protože výchozí konstruktor pro struktury tyto vazby neprovede. Zvažte možnost přidat k primárnímu konstruktoru pro tento typ další argumenty.</target>
        <note />
      </trans-unit>
      <trans-unit id="tcStaticLetBindingsRequireClassesWithImplicitConstructors">
        <source>Static value definitions may only be used in types with a primary constructor. Consider adding arguments to the type definition, e.g. 'type X(args) = ...'.</source>
        <target state="translated">Statické definice hodnot se dají použít jenom u typů s primárním konstruktorem. Zvažte přidání argumentů do definice typu, třeba type X(args) = ...</target>
        <note />
      </trans-unit>
      <trans-unit id="tcMeasureDeclarationsRequireStaticMembersNotConstructors">
        <source>Measure declarations may have only static members: constructors are not available</source>
        <target state="translated">Deklarace míry můžou mít jenom statické členy: Konstruktory dostupné nejsou.</target>
        <note />
      </trans-unit>
      <trans-unit id="tcMemberAndLocalClassBindingHaveSameName">
        <source>A member and a local class binding both have the name '{0}'</source>
        <target state="translated">Vazba členské i lokální třídy má název {0}.</target>
        <note />
      </trans-unit>
      <trans-unit id="tcTypeAbbreviationsCannotHaveInterfaceDeclaration">
        <source>Type abbreviations cannot have interface declarations</source>
        <target state="translated">Zkratky typů nemůžou mít deklarace rozhraní.</target>
        <note />
      </trans-unit>
      <trans-unit id="tcEnumerationsCannotHaveInterfaceDeclaration">
        <source>Enumerations cannot have interface declarations</source>
        <target state="translated">Výčty nemůžou mít deklarace rozhraní.</target>
        <note />
      </trans-unit>
      <trans-unit id="tcTypeIsNotInterfaceType0">
        <source>This type is not an interface type</source>
        <target state="translated">Tento typ není typem rozhraní.</target>
        <note />
      </trans-unit>
      <trans-unit id="tcAllImplementedInterfacesShouldBeDeclared">
        <source>All implemented interfaces should be declared on the initial declaration of the type</source>
        <target state="translated">Všechna implementovaná rozhraní by se měla deklarovat při počáteční deklaraci typu.</target>
        <note />
      </trans-unit>
      <trans-unit id="tcDefaultImplementationForInterfaceHasAlreadyBeenAdded">
        <source>A default implementation of this interface has already been added because the explicit implementation of the interface was not specified at the definition of the type</source>
        <target state="translated">Výchozí implementace tohoto rozhraní už se přidala, protože jste v definici typu nezadali explicitní implementaci tohoto rozhraní.</target>
        <note />
      </trans-unit>
      <trans-unit id="tcMemberNotPermittedInInterfaceImplementation">
        <source>This member is not permitted in an interface implementation</source>
        <target state="translated">Tento člen není v implementaci rozhraní povolený.</target>
        <note />
      </trans-unit>
      <trans-unit id="tcDeclarationElementNotPermittedInAugmentation">
        <source>This declaration element is not permitted in an augmentation</source>
        <target state="translated">Tento element deklarace není u rozšíření povolený.</target>
        <note />
      </trans-unit>
      <trans-unit id="tcTypesCannotContainNestedTypes">
        <source>Types cannot contain nested type definitions</source>
        <target state="translated">Typy nemůžou obsahovat definice vnořených typů.</target>
        <note />
      </trans-unit>
      <trans-unit id="tcTypeExceptionOrModule">
        <source>type, exception or module</source>
        <target state="translated">typ, výjimka nebo modul</target>
        <note />
      </trans-unit>
      <trans-unit id="tcTypeOrModule">
        <source>type or module</source>
        <target state="translated">typ nebo modul</target>
        <note />
      </trans-unit>
      <trans-unit id="tcImplementsIStructuralEquatableExplicitly">
        <source>The struct, record or union type '{0}' implements the interface 'System.IStructuralEquatable' explicitly. Apply the 'CustomEquality' attribute to the type.</source>
        <target state="translated">Typ struktura, záznam nebo sjednocení {0} implementuje explicitně rozhraní System.IStructuralEquatable. Použijte pro tento typ atribut CustomEquality.</target>
        <note />
      </trans-unit>
      <trans-unit id="tcImplementsIEquatableExplicitly">
        <source>The struct, record or union type '{0}' implements the interface 'System.IEquatable&lt;_&gt;' explicitly. Apply the 'CustomEquality' attribute to the type and provide a consistent implementation of the non-generic override 'System.Object.Equals(obj)'.</source>
        <target state="translated">Typ struktura, záznam nebo sjednocení {0} implementuje explicitně rozhraní System.IEquatable&lt;_&gt;. Použijte pro tento typ atribut CustomEquality a vytvořte konzistentní implementaci přepsání System.Object.Equals(obj), které není obecné.</target>
        <note />
      </trans-unit>
      <trans-unit id="tcExplicitTypeSpecificationCannotBeUsedForExceptionConstructors">
        <source>Explicit type specifications cannot be used for exception constructors</source>
        <target state="translated">Explicitní specifikace typu se nedají použít u konstruktorů výjimek.</target>
        <note />
      </trans-unit>
      <trans-unit id="tcExceptionAbbreviationsShouldNotHaveArgumentList">
        <source>Exception abbreviations should not have argument lists</source>
        <target state="translated">Zkratky výjimek by neměly mít seznamy argumentů.</target>
        <note />
      </trans-unit>
      <trans-unit id="tcAbbreviationsFordotNetExceptionsCannotTakeArguments">
        <source>Abbreviations for Common IL exceptions cannot take arguments</source>
        <target state="translated">Zkratky pro výjimky Common IL nemůžou přebírat argumenty.</target>
        <note />
      </trans-unit>
      <trans-unit id="tcExceptionAbbreviationsMustReferToValidExceptions">
        <source>Exception abbreviations must refer to existing exceptions or F# types deriving from System.Exception</source>
        <target state="translated">Zkratky výjimek musí odkazovat na existující výjimky nebo typy F# odvozené od třídy System.Exception.</target>
        <note />
      </trans-unit>
      <trans-unit id="tcAbbreviationsFordotNetExceptionsMustHaveMatchingObjectConstructor">
        <source>Abbreviations for Common IL exception types must have a matching object constructor</source>
        <target state="translated">Zkratky pro typy výjimek Common IL musí mít odpovídající konstruktor objektu.</target>
        <note />
      </trans-unit>
      <trans-unit id="tcNotAnException">
        <source>Not an exception</source>
        <target state="translated">Není výjimka.</target>
        <note />
      </trans-unit>
      <trans-unit id="tcInvalidModuleName">
        <source>Invalid module name</source>
        <target state="translated">Neplatný název modulu</target>
        <note />
      </trans-unit>
      <trans-unit id="tcInvalidTypeExtension">
        <source>Invalid type extension</source>
        <target state="translated">Neplatné rozšíření typu</target>
        <note />
      </trans-unit>
      <trans-unit id="tcAttributesOfTypeSpecifyMultipleKindsForType">
        <source>The attributes of this type specify multiple kinds for the type</source>
        <target state="translated">Atributy tohoto typu určují pro typ víc druhů.</target>
        <note />
      </trans-unit>
      <trans-unit id="tcKindOfTypeSpecifiedDoesNotMatchDefinition">
        <source>The kind of the type specified by its attributes does not match the kind implied by its definition</source>
        <target state="translated">Druh typu určeného jeho atributy se neshoduje s druhem odvozeným jeho definicí.</target>
        <note />
      </trans-unit>
      <trans-unit id="tcMeasureDefinitionsCannotHaveTypeParameters">
        <source>Measure definitions cannot have type parameters</source>
        <target state="translated">Definice míry nemůžou mít parametry typu.</target>
        <note />
      </trans-unit>
      <trans-unit id="tcTypeRequiresDefinition">
        <source>This type requires a definition</source>
        <target state="translated">Teto typ vyžaduje definici.</target>
        <note />
      </trans-unit>
      <trans-unit id="tcTypeAbbreviationHasTypeParametersMissingOnType">
        <source>This type abbreviation has one or more declared type parameters that do not appear in the type being abbreviated. Type abbreviations must use all declared type parameters in the type being abbreviated. Consider removing one or more type parameters, or use a concrete type definition that wraps an underlying type, such as 'type C&lt;'a&gt; = C of ...'.</source>
        <target state="translated">Tato zkratka typu má aspoň jeden parametr deklarovaného typu, který se u zkracovaného typu nevyskytuje. Při zkracování typů se musí použít všechny parametry deklarovaného typu. Zvažte možnost odebrání jednoho nebo víc parametrů typu, nebo použijte konkrétní definici typu, která zabaluje nadřízený typ, třeba type C&lt;'a&gt; = C f ...</target>
        <note />
      </trans-unit>
      <trans-unit id="tcStructsInterfacesEnumsDelegatesMayNotInheritFromOtherTypes">
        <source>Structs, interfaces, enums and delegates cannot inherit from other types</source>
        <target state="translated">Struktury, rozhraní, výčty ani delegáti nemůžou dědit z jiných typů.</target>
        <note />
      </trans-unit>
      <trans-unit id="tcTypesCannotInheritFromMultipleConcreteTypes">
        <source>Types cannot inherit from multiple concrete types</source>
        <target state="translated">Typy nemůžou dědit od více konkrétních typů.</target>
        <note />
      </trans-unit>
      <trans-unit id="tcRecordsUnionsAbbreviationsStructsMayNotHaveAllowNullLiteralAttribute">
        <source>Records, union, abbreviations and struct types cannot have the 'AllowNullLiteral' attribute</source>
        <target state="translated">Typy záznam, sjednocení, zkratka a struktura nemůžou mít atribut AllowNullLiteral.</target>
        <note />
      </trans-unit>
      <trans-unit id="tcAllowNullTypesMayOnlyInheritFromAllowNullTypes">
        <source>Types with the 'AllowNullLiteral' attribute may only inherit from or implement types which also allow the use of the null literal</source>
        <target state="translated">Typy s atributem AllowNullLiteral můžou dědit jenom od typů, které umožňují použít taky literál s hodnotou null, nebo tyto typy můžou implementovat.</target>
        <note />
      </trans-unit>
      <trans-unit id="tcGenericTypesCannotHaveStructLayout">
        <source>Generic types cannot be given the 'StructLayout' attribute</source>
        <target state="translated">Obecným typům se nemůže předávat atribut StructLayout.</target>
        <note />
      </trans-unit>
      <trans-unit id="tcOnlyStructsCanHaveStructLayout">
        <source>Only structs and classes without primary constructors may be given the 'StructLayout' attribute</source>
        <target state="translated">Atribut StructLayout se dá předávat jenom strukturám a třídám bez primárních konstruktorů.</target>
        <note />
      </trans-unit>
      <trans-unit id="tcRepresentationOfTypeHiddenBySignature">
        <source>The representation of this type is hidden by the signature. It must be given an attribute such as [&lt;Sealed&gt;], [&lt;Class&gt;] or [&lt;Interface&gt;] to indicate the characteristics of the type.</source>
        <target state="translated">Signatura skrývá reprezentaci tohoto typu. Charakteristiku typu je potřeba určit pomocí atributu, jako je [&lt;Sealed&gt;], [&lt;Class&gt;] nebo [&lt;Interface&gt;].</target>
        <note />
      </trans-unit>
      <trans-unit id="tcOnlyClassesCanHaveAbstract">
        <source>Only classes may be given the 'AbstractClass' attribute</source>
        <target state="translated">Atribut AbstractClass se dá předávat jenom třídám.</target>
        <note />
      </trans-unit>
      <trans-unit id="tcOnlyTypesRepresentingUnitsOfMeasureCanHaveMeasure">
        <source>Only types representing units-of-measure may be given the 'Measure' attribute</source>
        <target state="translated">Atribut Measure se dá předávat jenom typům, které představují měrné jednotky.</target>
        <note />
      </trans-unit>
      <trans-unit id="tcOverridesCannotHaveVisibilityDeclarations">
        <source>Accessibility modifiers are not permitted on overrides or interface implementations</source>
        <target state="translated">Modifikátory dostupnosti nejsou u implementací rozhraní nebo přepsání povolené.</target>
        <note />
      </trans-unit>
      <trans-unit id="tcTypesAreAlwaysSealedDU">
        <source>Discriminated union types are always sealed</source>
        <target state="translated">Typy rozlišených sjednocení jsou vždycky zapečetěné.</target>
        <note />
      </trans-unit>
      <trans-unit id="tcTypesAreAlwaysSealedRecord">
        <source>Record types are always sealed</source>
        <target state="translated">Typy záznamu jsou vždycky zapečetěné.</target>
        <note />
      </trans-unit>
      <trans-unit id="tcTypesAreAlwaysSealedAssemblyCode">
        <source>Assembly code types are always sealed</source>
        <target state="translated">Typy kódu sestavení jsou vždycky zapečetěné.</target>
        <note />
      </trans-unit>
      <trans-unit id="tcTypesAreAlwaysSealedStruct">
        <source>Struct types are always sealed</source>
        <target state="translated">Typy struktury jsou vždycky zapečetěné.</target>
        <note />
      </trans-unit>
      <trans-unit id="tcTypesAreAlwaysSealedDelegate">
        <source>Delegate types are always sealed</source>
        <target state="translated">Typy delegátů jsou vždycky zapečetěné.</target>
        <note />
      </trans-unit>
      <trans-unit id="tcTypesAreAlwaysSealedEnum">
        <source>Enum types are always sealed</source>
        <target state="translated">Typy výčtu jsou vždycky zapečetěné.</target>
        <note />
      </trans-unit>
      <trans-unit id="tcInterfaceTypesAndDelegatesCannotContainFields">
        <source>Interface types and delegate types cannot contain fields</source>
        <target state="translated">Typy rozhraní a typy delegátů nemůžou obsahovat pole.</target>
        <note />
      </trans-unit>
      <trans-unit id="tcAbbreviatedTypesCannotBeSealed">
        <source>Abbreviated types cannot be given the 'Sealed' attribute</source>
        <target state="translated">Zkráceným typům se nedá předávat atribut Sealed.</target>
        <note />
      </trans-unit>
      <trans-unit id="tcCannotInheritFromSealedType">
        <source>Cannot inherit a sealed type</source>
        <target state="translated">Zapečetěný typ nejde zdědit.</target>
        <note />
      </trans-unit>
      <trans-unit id="tcCannotInheritFromInterfaceType">
        <source>Cannot inherit from interface type. Use interface ... with instead.</source>
        <target state="translated">Nejde dědit z typu rozhraní. Použijte místo toho výraz interface ... with.</target>
        <note />
      </trans-unit>
      <trans-unit id="tcStructTypesCannotContainAbstractMembers">
        <source>Struct types cannot contain abstract members</source>
        <target state="translated">Typy struktury nemůžou obsahovat abstraktní členy.</target>
        <note />
      </trans-unit>
      <trans-unit id="tcInterfaceTypesCannotBeSealed">
        <source>Interface types cannot be sealed</source>
        <target state="translated">Typy rozhraní nemůžou být zapečetěné.</target>
        <note />
      </trans-unit>
      <trans-unit id="tcInvalidDelegateSpecification">
        <source>Delegate specifications must be of the form 'typ -&gt; typ'</source>
        <target state="translated">Určení delegátů musí mít notaci typ -&gt; typ.</target>
        <note />
      </trans-unit>
      <trans-unit id="tcDelegatesCannotBeCurried">
        <source>Delegate specifications must not be curried types. Use 'typ * ... * typ -&gt; typ' for multi-argument delegates, and 'typ -&gt; (typ -&gt; typ)' for delegates returning function values.</source>
        <target state="translated">Specifikace delegátů nesmí být curryfikované typy. Pro delegáty, kteří mají víc argumentů, použijte typ * ... * typ -&gt; typ a pro delegáty, kteří vrací hodnoty funkcí, použijte typ -&gt; (typ -&gt; typ).</target>
        <note />
      </trans-unit>
      <trans-unit id="tcInvalidTypeForLiteralEnumeration">
        <source>Literal enumerations must have type int, uint, int16, uint16, int64, uint64, byte, sbyte or char</source>
        <target state="translated">Literálový výčet musí být typu int, uint, int16, uint16, int64, uint64, byte, sbyte nebo char.</target>
        <note />
      </trans-unit>
      <trans-unit id="tcTypeDefinitionIsCyclic">
        <source>This type definition involves an immediate cyclic reference through an abbreviation</source>
        <target state="translated">Tato definice typu zahrnuje okamžitý cyklický odkaz zprostředkovaný zkratkou.</target>
        <note />
      </trans-unit>
      <trans-unit id="tcTypeDefinitionIsCyclicThroughInheritance">
        <source>This type definition involves an immediate cyclic reference through a struct field or inheritance relation</source>
        <target state="translated">Tato definice typu zahrnuje okamžitý cyklický odkaz zprostředkovaný polem struktury nebo vztahem dědičnosti.</target>
        <note />
      </trans-unit>
      <trans-unit id="tcReservedSyntaxForAugmentation">
        <source>The syntax 'type X with ...' is reserved for augmentations. Types whose representations are hidden but which have members are now declared in signatures using 'type X = ...'. You may also need to add the '[&lt;Sealed&gt;] attribute to the type definition in the signature</source>
        <target state="translated">Syntaxe type X with ... je rezervovaná pro rozšíření. Typy, které mají skrytou reprezentaci, ale mají členy, se teď v signaturách deklarují pomocí notace type X = ... Je možné, že k definici typu v signatuře budete muset přidat také atribut [&lt;Sealed&gt;].</target>
        <note />
      </trans-unit>
      <trans-unit id="tcMembersThatExtendInterfaceMustBePlacedInSeparateModule">
        <source>Members that extend interface, delegate or enum types must be placed in a module separate to the definition of the type. This module must either have the AutoOpen attribute or be opened explicitly by client code to bring the extension members into scope.</source>
        <target state="translated">Členové, kteří rozšiřují typy rozhraní, delegáta nebo výčtu, musí být umístěné v modulu odděleně od definice typu. Tento modul musí mít buď atribut AutoOpen, nebo musí být otevřený explicitně klientským kódem, aby se člen rozšíření vložil do oboru.</target>
        <note />
      </trans-unit>
      <trans-unit id="tcDeclaredTypeParametersForExtensionDoNotMatchOriginal">
        <source>One or more of the declared type parameters for this type extension have a missing or wrong type constraint not matching the original type constraints on '{0}'</source>
        <target state="translated">Minimálně jeden parametr deklarovaného typu u tohoto rozšíření typu neobsahuje omezení typu nebo má nesprávné omezení typu, které se neshoduje s původními omezeními typu na {0}.</target>
        <note />
      </trans-unit>
      <trans-unit id="tcTypeDefinitionsWithImplicitConstructionMustHaveOneInherit">
        <source>Type definitions may only have one 'inherit' specification and it must be the first declaration</source>
        <target state="translated">Definice typu může mít jenom jednu specifikaci inherit a ta musí být první deklarací.</target>
        <note />
      </trans-unit>
      <trans-unit id="tcTypeDefinitionsWithImplicitConstructionMustHaveLocalBindingsBeforeMembers">
        <source>'let' and 'do' bindings must come before member and interface definitions in type definitions</source>
        <target state="translated">Vazby let a do se musí v definicích typů umístit před definice členů a rozhraní.</target>
        <note />
      </trans-unit>
      <trans-unit id="tcInheritDeclarationMissingArguments">
        <source>This 'inherit' declaration specifies the inherited type but no arguments. Consider supplying arguments, e.g. 'inherit BaseType(args)'.</source>
        <target state="translated">Tato deklarace inherit specifikuje zděděný typ, ale ne argumenty. Zvažte možnost poskytnutí argumentů, třeba inherit BaseType(args).</target>
        <note />
      </trans-unit>
      <trans-unit id="tcInheritConstructionCallNotPartOfImplicitSequence">
        <source>This 'inherit' declaration has arguments, but is not in a type with a primary constructor. Consider adding arguments to your type definition, e.g. 'type X(args) = ...'.</source>
        <target state="translated">Deklarace inherit má argumenty, ale není v typu s primárním konstruktorem. Zvažte možnost přidat do definice typu argumenty, třeba type X(args) = ...</target>
        <note />
      </trans-unit>
      <trans-unit id="tcLetAndDoRequiresImplicitConstructionSequence">
        <source>This definition may only be used in a type with a primary constructor. Consider adding arguments to your type definition, e.g. 'type X(args) = ...'.</source>
        <target state="translated">Tato definice se dá použít jenom u typu s primárním konstruktorem. Zvažte možnost přidat do definice typu argumenty, třeba type X(args) = ...</target>
        <note />
      </trans-unit>
      <trans-unit id="tcTypeAbbreviationsCannotHaveAugmentations">
        <source>Type abbreviations cannot have augmentations</source>
        <target state="translated">Zkratky typů nemůžou mít rozšíření.</target>
        <note />
      </trans-unit>
      <trans-unit id="tcModuleAbbreviationForNamespace">
        <source>The path '{0}' is a namespace. A module abbreviation may not abbreviate a namespace.</source>
        <target state="translated">Cesta {0} je obor názvů. Zkratka modulu nemůže zkracovat obor názvů.</target>
        <note />
      </trans-unit>
      <trans-unit id="tcTypeUsedInInvalidWay">
        <source>The type '{0}' is used in an invalid way. A value prior to '{1}' has an inferred type involving '{2}', which is an invalid forward reference.</source>
        <target state="translated">Typ {0} se používá neplatným způsobem. Hodnota před pozicí {1} má odvozený typ zahrnující {2}: to je neplatný dopředný odkaz.</target>
        <note />
      </trans-unit>
      <trans-unit id="tcMemberUsedInInvalidWay">
        <source>The member '{0}' is used in an invalid way. A use of '{1}' has been inferred prior to the definition of '{2}', which is an invalid forward reference.</source>
        <target state="translated">Člen {0} se používá neplatným způsobem. Použití {1} se odvozuje před definicí {2}. To je neplatný dopředný odkaz.</target>
        <note />
      </trans-unit>
      <trans-unit id="tcAttributeAutoOpenWasIgnored">
        <source>The attribute 'AutoOpen(\"{0}\")' in the assembly '{1}' did not refer to a valid module or namespace in that assembly and has been ignored</source>
        <target state="translated">Atribut AutoOpen(\"{0}\") v sestavení {1} neodkazoval na platný modul nebo obor názvů v tomto sestavení a ignoroval se.</target>
        <note />
      </trans-unit>
      <trans-unit id="ilUndefinedValue">
        <source>Undefined value '{0}'</source>
        <target state="translated">Nedefinovaná hodnota {0}</target>
        <note />
      </trans-unit>
      <trans-unit id="ilLabelNotFound">
        <source>Label {0} not found</source>
        <target state="translated">Popisek {0} se nenašel.</target>
        <note />
      </trans-unit>
      <trans-unit id="ilIncorrectNumberOfTypeArguments">
        <source>Incorrect number of type arguments to local call</source>
        <target state="translated">Nesprávný počet argumentů typu pro místní volání</target>
        <note />
      </trans-unit>
      <trans-unit id="ilDynamicInvocationNotSupported">
        <source>Dynamic invocation of {0} is not supported</source>
        <target state="translated">Dynamické vyvolání {0} se nepodporuje.</target>
        <note />
      </trans-unit>
      <trans-unit id="ilAddressOfLiteralFieldIsInvalid">
        <source>Taking the address of a literal field is invalid</source>
        <target state="translated">Přebírání adresy pole literálu je neplatné.</target>
        <note />
      </trans-unit>
      <trans-unit id="ilAddressOfValueHereIsInvalid">
        <source>This operation involves taking the address of a value '{0}' represented using a local variable or other special representation. This is invalid.</source>
        <target state="translated">Tato operace zahrnuje převzetí adresy hodnoty {0} vyjádřené pomocí lokální proměnné nebo jiného speciálního způsobu vyjádření. Tato akce je neplatná.</target>
        <note />
      </trans-unit>
      <trans-unit id="ilCustomMarshallersCannotBeUsedInFSharp">
        <source>Custom marshallers cannot be specified in F# code. Consider using a C# helper function.</source>
        <target state="translated">V kódu F# se nedají zadat vlastní marshallery. Zvažte použití pomocné funkce v C#.</target>
        <note />
      </trans-unit>
      <trans-unit id="ilMarshalAsAttributeCannotBeDecoded">
        <source>The MarshalAs attribute could not be decoded</source>
        <target state="translated">Atribut MarshalAs se nedal dekódovat.</target>
        <note />
      </trans-unit>
      <trans-unit id="ilSignatureForExternalFunctionContainsTypeParameters">
        <source>The signature for this external function contains type parameters. Constrain the argument and return types to indicate the types of the corresponding C function.</source>
        <target state="translated">Signatura pro tuto externí funkci obsahuje parametry typu. Omezte argument a návratové typy tak, aby zahrnovaly typy odpovídající funkce C.</target>
        <note />
      </trans-unit>
      <trans-unit id="ilDllImportAttributeCouldNotBeDecoded">
        <source>The DllImport attribute could not be decoded</source>
        <target state="translated">Atribut DllImport se nedal dekódovat.</target>
        <note />
      </trans-unit>
      <trans-unit id="ilLiteralFieldsCannotBeSet">
        <source>Literal fields cannot be set</source>
        <target state="translated">Pole literálů se nedají nastavit.</target>
        <note />
      </trans-unit>
      <trans-unit id="ilStaticMethodIsNotLambda">
        <source>GenSetStorage: {0} was represented as a static method but was not an appropriate lambda expression</source>
        <target state="translated">GenSetStorage: metoda {0} byla vyjádřená jako statická, ale není to odpovídající výraz lambda.</target>
        <note />
      </trans-unit>
      <trans-unit id="ilMutableVariablesCannotEscapeMethod">
        <source>Mutable variables cannot escape their method</source>
        <target state="translated">Měnitelné proměnné nemůžou opustit svoji metodu.</target>
        <note />
      </trans-unit>
      <trans-unit id="ilUnexpectedUnrealizedValue">
        <source>Compiler error: unexpected unrealized value</source>
        <target state="translated">Chyba kompilátoru: neočekávaná nerealizovaná hodnota</target>
        <note />
      </trans-unit>
      <trans-unit id="ilMainModuleEmpty">
        <source>Main module of program is empty: nothing will happen when it is run</source>
        <target state="translated">Hlavní modul programu je prázdný: při jeho spuštění se nic nestane.</target>
        <note />
      </trans-unit>
      <trans-unit id="ilTypeCannotBeUsedForLiteralField">
        <source>This type cannot be used for a literal field</source>
        <target state="translated">Tento typ se pro pole literálu použít nedá.</target>
        <note />
      </trans-unit>
      <trans-unit id="ilUnexpectedGetSetAnnotation">
        <source>Unexpected GetSet annotation on a property</source>
        <target state="translated">Neočekávaná poznámka GetSet u vlastnosti</target>
        <note />
      </trans-unit>
      <trans-unit id="ilFieldOffsetAttributeCouldNotBeDecoded">
        <source>The FieldOffset attribute could not be decoded</source>
        <target state="translated">Atribut FieldOffset se nedal dekódovat.</target>
        <note />
      </trans-unit>
      <trans-unit id="ilStructLayoutAttributeCouldNotBeDecoded">
        <source>The StructLayout attribute could not be decoded</source>
        <target state="translated">Atribut StructLayout se nedal dekódovat.</target>
        <note />
      </trans-unit>
      <trans-unit id="ilDefaultAugmentationAttributeCouldNotBeDecoded">
        <source>The DefaultAugmentation attribute could not be decoded</source>
        <target state="translated">Atribut DefaultAugmentation se nedal dekódovat.</target>
        <note />
      </trans-unit>
      <trans-unit id="ilReflectedDefinitionsCannotUseSliceOperator">
        <source>Reflected definitions cannot contain uses of the prefix splice operator '%'</source>
        <target state="translated">Reflektované definice nemůžou obsahovat použití operátoru spojení předpon %.</target>
        <note />
      </trans-unit>
      <trans-unit id="optsProblemWithCodepage">
        <source>Problem with codepage '{0}': {1}</source>
        <target state="translated">Problém se znakovou stránkou {0}: {1}</target>
        <note />
      </trans-unit>
      <trans-unit id="optsCopyright">
        <source>Copyright (c) Microsoft Corporation. All Rights Reserved.</source>
        <target state="translated">Copyright (c) Microsoft Corporation. Všechna práva vyhrazena.</target>
        <note />
      </trans-unit>
      <trans-unit id="optsCopyrightCommunity">
        <source>Freely distributed under the MIT Open Source License.  https://github.com/Microsoft/visualfsharp/blob/master/License.txt</source>
        <target state="translated">Volně distribuováno v rámci licence MIT Open Source. https://github.com/Microsoft/visualfsharp/blob/master/License.txt</target>
        <note />
      </trans-unit>
      <trans-unit id="optsNameOfOutputFile">
        <source>Name of the output file (Short form: -o)</source>
        <target state="translated">Název výstupního souboru (krátký tvar: -o)</target>
        <note />
      </trans-unit>
      <trans-unit id="optsBuildConsole">
        <source>Build a console executable</source>
        <target state="translated">Vytvoří spustitelný soubor konzoly.</target>
        <note />
      </trans-unit>
      <trans-unit id="optsBuildWindows">
        <source>Build a Windows executable</source>
        <target state="translated">Vytvoří spustitelný soubor systému Windows.</target>
        <note />
      </trans-unit>
      <trans-unit id="optsBuildLibrary">
        <source>Build a library (Short form: -a)</source>
        <target state="translated">Vytvoří knihovnu (krátký tvar: -a).</target>
        <note />
      </trans-unit>
      <trans-unit id="optsBuildModule">
        <source>Build a module that can be added to another assembly</source>
        <target state="translated">Vytvoří modul, který se dá přidat do jiného sestavení</target>
        <note />
      </trans-unit>
      <trans-unit id="optsDelaySign">
        <source>Delay-sign the assembly using only the public portion of the strong name key</source>
        <target state="translated">Vytvoří zpožděný podpis sestavení jenom s využitím veřejné části klíče silného názvu.</target>
        <note />
      </trans-unit>
      <trans-unit id="optsPublicSign">
        <source>Public-sign the assembly using only the public portion of the strong name key, and mark the assembly as signed</source>
        <target state="translated">Vytvoří veřejný podpis sestavení jenom s využitím veřejné části klíče silného názvu a označí sestavení jako podepsané.</target>
        <note />
      </trans-unit>
      <trans-unit id="optsWriteXml">
        <source>Write the xmldoc of the assembly to the given file</source>
        <target state="translated">Zapsat xmldoc sestavení do daného souboru</target>
        <note />
      </trans-unit>
      <trans-unit id="optsStrongKeyFile">
        <source>Specify a strong name key file</source>
        <target state="translated">Určuje soubor klíče se silným názvem.</target>
        <note />
      </trans-unit>
      <trans-unit id="optsStrongKeyContainer">
        <source>Specify a strong name key container</source>
        <target state="translated">Určuje kontejner klíče se silným názvem.</target>
        <note />
      </trans-unit>
      <trans-unit id="optsPlatform">
        <source>Limit which platforms this code can run on: x86, Itanium, x64, anycpu32bitpreferred, or anycpu. The default is anycpu.</source>
        <target state="translated">Omezuje platformy, na kterých je možné tento kód spustit: x86, Itanium, x64, anycpu32bitpreferred a anycpu. Výchozí je anycpu.</target>
        <note />
      </trans-unit>
      <trans-unit id="optsNoOpt">
        <source>Only include optimization information essential for implementing inlined constructs. Inhibits cross-module inlining but improves binary compatibility.</source>
        <target state="translated">Zahrňte jenom informace o optimalizaci nutné k implementaci vložených konstruktorů. Deaktivuje se vkládání napříč moduly, ale zlepší se kompatibilita binárních souborů.</target>
        <note />
      </trans-unit>
      <trans-unit id="optsNoInterface">
        <source>Don't add a resource to the generated assembly containing F#-specific metadata</source>
        <target state="translated">Nepřidávat prostředek do generovaného sestavení, které obsahuje metadata specifická pro F#</target>
        <note />
      </trans-unit>
      <trans-unit id="optsSig">
        <source>Print the inferred interface of the assembly to a file</source>
        <target state="translated">Vytisknout odvozené rozhraní sestavení do souboru</target>
        <note />
      </trans-unit>
      <trans-unit id="optsReference">
        <source>Reference an assembly (Short form: -r)</source>
        <target state="translated">Odkazovat na sestavení (krátký tvar: -r)</target>
        <note />
      </trans-unit>
      <trans-unit id="optsWin32res">
        <source>Specify a Win32 resource file (.res)</source>
        <target state="translated">Určuje soubor prostředků Win32 (.res).</target>
        <note />
      </trans-unit>
      <trans-unit id="optsWin32manifest">
        <source>Specify a Win32 manifest file</source>
        <target state="translated">Zadat soubor manifestu Win32</target>
        <note />
      </trans-unit>
      <trans-unit id="optsNowin32manifest">
        <source>Do not include the default Win32 manifest</source>
        <target state="translated">Nezahrnovat výchozí manifest Win32</target>
        <note />
      </trans-unit>
      <trans-unit id="optsEmbedAllSource">
        <source>Embed all source files in the portable PDB file</source>
        <target state="translated">Vložit všechny zdrojové soubory do souboru PDB typu Portable</target>
        <note />
      </trans-unit>
      <trans-unit id="optsEmbedSource">
        <source>Embed specific source files in the portable PDB file</source>
        <target state="translated">Vloží konkrétní zdrojové soubory do přenosného souboru PDB.</target>
        <note />
      </trans-unit>
      <trans-unit id="optsSourceLink">
        <source>Source link information file to embed in the portable PDB file</source>
        <target state="translated">Informační soubor zdrojového odkazu, který se má vložit do souboru PDB typu Portable</target>
        <note />
      </trans-unit>
      <trans-unit id="optsEmbeddedSourceRequirePortablePDBs">
        <source>--embed switch only supported when emitting a Portable PDB (--debug:portable or --debug:embedded)</source>
        <target state="translated">Přepínač --embed se podporuje jenom při generování souboru PDB typu Portable (--debug:portable nebo --debug:embedded).</target>
        <note />
      </trans-unit>
      <trans-unit id="optsSourceLinkRequirePortablePDBs">
        <source>--sourcelink switch only supported when emitting a Portable PDB (--debug:portable or --debug:embedded)</source>
        <target state="translated">Přepínač --sourcelink se podporuje jenom při generování souboru PDB typu Portable (--debug:portable nebo --debug:embedded).</target>
        <note />
      </trans-unit>
      <trans-unit id="srcFileTooLarge">
        <source>Source file is too large to embed in a portable PDB</source>
        <target state="translated">Zdrojový soubor je příliš velký pro vložený do souboru PDB typu Portable.</target>
        <note />
      </trans-unit>
      <trans-unit id="optsResource">
        <source>Embed the specified managed resource</source>
        <target state="translated">Vložit zadaný spravovaný prostředek</target>
        <note />
      </trans-unit>
      <trans-unit id="optsLinkresource">
        <source>Link the specified resource to this assembly where the resinfo format is &lt;file&gt;[,&lt;string name&gt;[,public|private]]</source>
        <target state="translated">Propojí zadaný prostředek s tímto sestavením, kde formát resinfo je &lt;soubor&gt;[,&lt;název řetězce&gt;[,public|private]].</target>
        <note />
      </trans-unit>
      <trans-unit id="optsDebugPM">
        <source>Emit debug information (Short form: -g)</source>
        <target state="translated">Generuje ladicí informace (krátký tvar: -g).</target>
        <note />
      </trans-unit>
      <trans-unit id="optsDebug">
        <source>Specify debugging type: full, portable, embedded, pdbonly. ('{0}' is the default if no debuggging type specified and enables attaching a debugger to a running program, 'portable' is a cross-platform format, 'embedded' is a cross-platform format embedded into the output file).</source>
        <target state="translated">Zadejte typ ladění: full, portable, embedded, pdbonly. ({0} je výchozí hodnota v případě, že není zadaný žádný typ ladění, a umožňuje připojení ladicího programu ke spuštěnému programu, portable je formát pro různé platformy, embedded je formát pro různé platformy vložený do výstupního souboru).</target>
        <note />
      </trans-unit>
      <trans-unit id="optsOptimize">
        <source>Enable optimizations (Short form: -O)</source>
        <target state="translated">Povolit optimalizace (krátký tvar: -O)</target>
        <note />
      </trans-unit>
      <trans-unit id="optsTailcalls">
        <source>Enable or disable tailcalls</source>
        <target state="translated">Zapnout nebo vypnout volání funkce Tail</target>
        <note />
      </trans-unit>
      <trans-unit id="optsDeterministic">
        <source>Produce a deterministic assembly (including module version GUID and timestamp)</source>
        <target state="translated">Vytvoří deterministické sestavení (včetně GUID verze modulu a časového razítka).</target>
        <note />
      </trans-unit>
      <trans-unit id="optsCrossoptimize">
        <source>Enable or disable cross-module optimizations</source>
        <target state="translated">Povoluje nebo zakazuje optimalizaci mezi moduly.</target>
        <note />
      </trans-unit>
      <trans-unit id="optsWarnaserrorPM">
        <source>Report all warnings as errors</source>
        <target state="translated">Oznamovat všechna upozornění jako chyby</target>
        <note />
      </trans-unit>
      <trans-unit id="optsWarnaserror">
        <source>Report specific warnings as errors</source>
        <target state="translated">Oznamovat konkrétní upozornění jako chyby</target>
        <note />
      </trans-unit>
      <trans-unit id="optsWarn">
        <source>Set a warning level (0-5)</source>
        <target state="translated">Nastavit úroveň pro upozornění (0–5)</target>
        <note />
      </trans-unit>
      <trans-unit id="optsNowarn">
        <source>Disable specific warning messages</source>
        <target state="translated">Zakázat specifická upozornění</target>
        <note />
      </trans-unit>
      <trans-unit id="optsWarnOn">
        <source>Enable specific warnings that may be off by default</source>
        <target state="translated">Povolit specifická upozornění, která můžou být ve výchozím nastavení vypnutá</target>
        <note />
      </trans-unit>
      <trans-unit id="optsChecked">
        <source>Generate overflow checks</source>
        <target state="translated">Generovat kontroly přetečení</target>
        <note />
      </trans-unit>
      <trans-unit id="optsDefine">
        <source>Define conditional compilation symbols (Short form: -d)</source>
        <target state="translated">Definuje symboly podmíněné kompilace (krátký tvar: -d).</target>
        <note />
      </trans-unit>
      <trans-unit id="optsMlcompatibility">
        <source>Ignore ML compatibility warnings</source>
        <target state="translated">Ignoruje upozornění na kompatibilitu s ML.</target>
        <note />
      </trans-unit>
      <trans-unit id="optsNologo">
        <source>Suppress compiler copyright message</source>
        <target state="translated">Potlačí zprávu o autorských právech kompilátoru.</target>
        <note />
      </trans-unit>
      <trans-unit id="optsHelp">
        <source>Display this usage message (Short form: -?)</source>
        <target state="translated">Zobrazí tuto zprávu o použití (krátký tvar: -?).</target>
        <note />
      </trans-unit>
      <trans-unit id="optsResponseFile">
        <source>Read response file for more options</source>
        <target state="translated">Další možnosti najdete v souboru odpovědi.</target>
        <note />
      </trans-unit>
      <trans-unit id="optsCodepage">
        <source>Specify the codepage used to read source files</source>
        <target state="translated">Určuje znakovou stránku, která se používá ke čtení zdrojových souborů.</target>
        <note />
      </trans-unit>
      <trans-unit id="optsUtf8output">
        <source>Output messages in UTF-8 encoding</source>
        <target state="translated">Výstupní zprávy v kódování UTF-8</target>
        <note />
      </trans-unit>
      <trans-unit id="optsFullpaths">
        <source>Output messages with fully qualified paths</source>
        <target state="translated">Výstupní zprávy s plně kvalifikovanou cestou</target>
        <note />
      </trans-unit>
      <trans-unit id="optsLib">
        <source>Specify a directory for the include path which is used to resolve source files and assemblies (Short form: -I)</source>
        <target state="translated">Určuje adresář pro cestu vložených souborů, který se použije k překladu zdrojových souborů a sestavení (krátký tvar: -I).</target>
        <note />
      </trans-unit>
      <trans-unit id="optsBaseaddress">
        <source>Base address for the library to be built</source>
        <target state="translated">Základní adresa knihovny, která se má vytvořit</target>
        <note />
      </trans-unit>
      <trans-unit id="optsNoframework">
        <source>Do not reference the default CLI assemblies by default</source>
        <target state="translated">Neodkazovat ve výchozím nastavení na výchozí sestavení CLI</target>
        <note />
      </trans-unit>
      <trans-unit id="optsStandalone">
        <source>Statically link the F# library and all referenced DLLs that depend on it into the assembly being generated</source>
        <target state="translated">Staticky propojit knihovnu F# a všechny odkazované knihovny DLL, které jsou na ní závislé, do právě generovaného sestavení</target>
        <note />
      </trans-unit>
      <trans-unit id="optsStaticlink">
        <source>Statically link the given assembly and all referenced DLLs that depend on this assembly. Use an assembly name e.g. mylib, not a DLL name.</source>
        <target state="translated">Staticky propojit zadané sestavení a všechny odkazované knihovny DLL, které jsou na tomto sestavení závislé. Použít název sestavení, třeba mylib, ne název knihovny DLL</target>
        <note />
      </trans-unit>
      <trans-unit id="optsResident">
        <source>Use a resident background compilation service to improve compiler startup times.</source>
        <target state="translated">Použít rezidentní službu kompilace na pozadí ke zlepšení časů spuštění kompilátoru</target>
        <note />
      </trans-unit>
      <trans-unit id="optsPdb">
        <source>Name the output debug file</source>
        <target state="translated">Pojmenovat výstupní ladicí soubor</target>
        <note />
      </trans-unit>
      <trans-unit id="optsSimpleresolution">
        <source>Resolve assembly references using directory-based rules rather than MSBuild resolution</source>
        <target state="translated">Přeložit odkazy na sestavení pomocí pravidel založených na adresáři, ne pomocí MSBuild</target>
        <note />
      </trans-unit>
      <trans-unit id="optsUnrecognizedTarget">
        <source>Unrecognized target '{0}', expected 'exe', 'winexe', 'library' or 'module'</source>
        <target state="translated">Nerozpoznaný cíl {0}. Očekávané jsou exe, winexe, library nebo module.</target>
        <note />
      </trans-unit>
      <trans-unit id="optsUnrecognizedDebugType">
        <source>Unrecognized debug type '{0}', expected 'pdbonly' or 'full'</source>
        <target state="translated">Nerozpoznaný typ ladění {0}. Očekávané typy jsou pdbonly nebo full.</target>
        <note />
      </trans-unit>
      <trans-unit id="optsInvalidWarningLevel">
        <source>Invalid warning level '{0}'</source>
        <target state="translated">Neplatná úroveň pro upozornění {0}</target>
        <note />
      </trans-unit>
      <trans-unit id="optsShortFormOf">
        <source>Short form of '{0}'</source>
        <target state="translated">Krátký tvar pro {0}</target>
        <note />
      </trans-unit>
      <trans-unit id="optsClirootDeprecatedMsg">
        <source>The command-line option '--cliroot' has been deprecated. Use an explicit reference to a specific copy of mscorlib.dll instead.</source>
        <target state="translated">Možnost příkazového řádku --cliroot je zastaralá. Použijte místo ní explicitní odkaz na specifickou kopii knihovny mscorlib.dll.</target>
        <note />
      </trans-unit>
      <trans-unit id="optsClirootDescription">
        <source>Use to override where the compiler looks for mscorlib.dll and framework components</source>
        <target state="translated">Používá se k přepsání umístění, kde kompilátor hledá knihovnu mscorlib.dll a komponenty rozhraní.</target>
        <note />
      </trans-unit>
      <trans-unit id="optsHelpBannerOutputFiles">
        <source>- OUTPUT FILES -</source>
        <target state="translated">- VÝSTUPNÍ SOUBORY -</target>
        <note />
      </trans-unit>
      <trans-unit id="optsHelpBannerInputFiles">
        <source>- INPUT FILES -</source>
        <target state="translated">- VSTUPNÍ SOUBORY -</target>
        <note />
      </trans-unit>
      <trans-unit id="optsHelpBannerResources">
        <source>- RESOURCES -</source>
        <target state="translated">- PROSTŘEDKY -</target>
        <note />
      </trans-unit>
      <trans-unit id="optsHelpBannerCodeGen">
        <source>- CODE GENERATION -</source>
        <target state="translated">- GENEROVÁNÍ KÓDU -</target>
        <note />
      </trans-unit>
      <trans-unit id="optsHelpBannerAdvanced">
        <source>- ADVANCED -</source>
        <target state="translated">- UPŘESNIT -</target>
        <note />
      </trans-unit>
      <trans-unit id="optsHelpBannerMisc">
        <source>- MISCELLANEOUS -</source>
        <target state="translated">- RŮZNÉ -</target>
        <note />
      </trans-unit>
      <trans-unit id="optsHelpBannerLanguage">
        <source>- LANGUAGE -</source>
        <target state="translated">- JAZYK -</target>
        <note />
      </trans-unit>
      <trans-unit id="optsHelpBannerErrsAndWarns">
        <source>- ERRORS AND WARNINGS -</source>
        <target state="translated">- CHYBY A UPOZORNĚNÍ -</target>
        <note />
      </trans-unit>
      <trans-unit id="optsUnknownArgumentToTheTestSwitch">
        <source>Unknown --test argument: '{0}'</source>
        <target state="translated">Neznámý argument --test: {0}</target>
        <note />
      </trans-unit>
      <trans-unit id="optsUnknownPlatform">
        <source>Unrecognized platform '{0}', valid values are 'x86', 'x64', 'Itanium', 'anycpu32bitpreferred', and 'anycpu'</source>
        <target state="translated">Nerozpoznaná platforma {0}. Platné hodnoty jsou x86, x64, Itanium, anycpu32bitpreferred a anycpu.</target>
        <note />
      </trans-unit>
      <trans-unit id="optsInternalNoDescription">
        <source>The command-line option '{0}' is for test purposes only</source>
        <target state="translated">Možnost příkazového řádku {0} je určená jenom pro testovací účely.</target>
        <note />
      </trans-unit>
      <trans-unit id="optsDCLONoDescription">
        <source>The command-line option '{0}' has been deprecated</source>
        <target state="translated">Možnost příkazového řádku {0} je zastaralá.</target>
        <note />
      </trans-unit>
      <trans-unit id="optsDCLODeprecatedSuggestAlternative">
        <source>The command-line option '{0}' has been deprecated. Use '{1}' instead.</source>
        <target state="translated">Možnost příkazového řádku {0} je zastaralá. Použijte místo ní {1}.</target>
        <note />
      </trans-unit>
      <trans-unit id="optsDCLOHtmlDoc">
        <source>The command-line option '{0}' has been deprecated. HTML document generation is now part of the F# Power Pack, via the tool FsHtmlDoc.exe.</source>
        <target state="translated">Možnost příkazového řádku {0} je zastaralá. Generování dokumentu HTML je teď součástí knihovny F# Power Pack a je přístupné prostřednictvím nástroje FsHtmlDoc.exe.</target>
        <note />
      </trans-unit>
      <trans-unit id="optsConsoleColors">
        <source>Output warning and error messages in color</source>
        <target state="translated">Barevně rozlišená upozornění výstupu a chybové zprávy</target>
        <note />
      </trans-unit>
      <trans-unit id="optsUseHighEntropyVA">
        <source>Enable high-entropy ASLR</source>
        <target state="translated">Povolit technologii ASLR s vysokou entropií</target>
        <note />
      </trans-unit>
      <trans-unit id="optsSubSystemVersion">
        <source>Specify subsystem version of this assembly</source>
        <target state="translated">Zadejte verzi subsystému tohoto sestavení.</target>
        <note />
      </trans-unit>
      <trans-unit id="optsTargetProfile">
        <source>Specify target framework profile of this assembly. Valid values are mscorlib, netcore or netstandard. Default - mscorlib</source>
        <target state="translated">Zadejte profil cílového rozhraní tohoto sestavení. Platné hodnoty jsou mscorlib, netcore nebo netstandard. Výchozí je mscorlib.</target>
        <note />
      </trans-unit>
      <trans-unit id="optsEmitDebugInfoInQuotations">
        <source>Emit debug information in quotations</source>
        <target state="translated">Generovat ladicí informace v uvozovkách</target>
        <note />
      </trans-unit>
      <trans-unit id="optsPreferredUiLang">
        <source>Specify the preferred output language culture name (e.g. es-ES, ja-JP)</source>
        <target state="translated">Zadejte preferovaný název jazykové verze (např. es-ES, ja-JP).</target>
        <note />
      </trans-unit>
      <trans-unit id="optsNoCopyFsharpCore">
        <source>Don't copy FSharp.Core.dll along the produced binaries</source>
        <target state="translated">Nekopírujte FSharp.Core.dll k vytvářeným binárním souborům.</target>
        <note />
      </trans-unit>
      <trans-unit id="optsInvalidSubSystemVersion">
        <source>Invalid version '{0}' for '--subsystemversion'. The version must be 4.00 or greater.</source>
        <target state="translated">Neplatná verze {0} pro --subsystemversion. Správná verze je 4.00 nebo vyšší.</target>
        <note />
      </trans-unit>
      <trans-unit id="optsInvalidTargetProfile">
        <source>Invalid value '{0}' for '--targetprofile', valid values are 'mscorlib', 'netcore' or 'netstandard'.</source>
        <target state="translated">Neplatná hodnota {0} pro --targetprofile. Platné hodnoty jsou mscorlib, netcore nebo netstandard.</target>
        <note />
      </trans-unit>
      <trans-unit id="typeInfoFullName">
        <source>Full name</source>
        <target state="translated">Úplný název</target>
        <note />
      </trans-unit>
      <trans-unit id="typeInfoOtherOverloads">
        <source>and {0} other overloads</source>
        <target state="translated">a další přetížení ({0})</target>
        <note />
      </trans-unit>
      <trans-unit id="typeInfoUnionCase">
        <source>union case</source>
        <target state="translated">případ typu union</target>
        <note />
      </trans-unit>
      <trans-unit id="typeInfoActivePatternResult">
        <source>active pattern result</source>
        <target state="translated">výsledek aktivního vzoru</target>
        <note />
      </trans-unit>
      <trans-unit id="typeInfoActiveRecognizer">
        <source>active recognizer</source>
        <target state="translated">aktivní rozlišovač</target>
        <note />
      </trans-unit>
      <trans-unit id="typeInfoField">
        <source>field</source>
        <target state="translated">pole</target>
        <note />
      </trans-unit>
      <trans-unit id="typeInfoEvent">
        <source>event</source>
        <target state="translated">událost</target>
        <note />
      </trans-unit>
      <trans-unit id="typeInfoProperty">
        <source>property</source>
        <target state="translated">vlastnost</target>
        <note />
      </trans-unit>
      <trans-unit id="typeInfoExtension">
        <source>extension</source>
        <target state="translated">rozšíření</target>
        <note />
      </trans-unit>
      <trans-unit id="typeInfoCustomOperation">
        <source>custom operation</source>
        <target state="translated">vlastní operace</target>
        <note />
      </trans-unit>
      <trans-unit id="typeInfoArgument">
        <source>argument</source>
        <target state="translated">argument</target>
        <note />
      </trans-unit>
      <trans-unit id="typeInfoPatternVariable">
        <source>patvar</source>
        <target state="translated">proměnná vzoru</target>
        <note />
      </trans-unit>
      <trans-unit id="typeInfoNamespace">
        <source>namespace</source>
        <target state="translated">obor názvů</target>
        <note />
      </trans-unit>
      <trans-unit id="typeInfoModule">
        <source>module</source>
        <target state="translated">modul</target>
        <note />
      </trans-unit>
      <trans-unit id="typeInfoNamespaceOrModule">
        <source>namespace/module</source>
        <target state="translated">obor názvů nebo modul</target>
        <note />
      </trans-unit>
      <trans-unit id="typeInfoFromFirst">
        <source>from {0}</source>
        <target state="translated">z: {0}</target>
        <note />
      </trans-unit>
      <trans-unit id="typeInfoFromNext">
        <source>also from {0}</source>
        <target state="translated">taky z: {0}</target>
        <note />
      </trans-unit>
      <trans-unit id="typeInfoGeneratedProperty">
        <source>generated property</source>
        <target state="translated">generovaná vlastnost</target>
        <note />
      </trans-unit>
      <trans-unit id="typeInfoGeneratedType">
        <source>generated type</source>
        <target state="translated">generovaný typ</target>
        <note />
      </trans-unit>
      <trans-unit id="assemblyResolutionFoundByAssemblyFoldersKey">
        <source>Found by AssemblyFolders registry key</source>
        <target state="translated">Nalezené klíčem registru AssemblyFolders</target>
        <note />
      </trans-unit>
      <trans-unit id="assemblyResolutionFoundByAssemblyFoldersExKey">
        <source>Found by AssemblyFoldersEx registry key</source>
        <target state="translated">Nalezené klíčem registru AssemblyFoldersEx</target>
        <note />
      </trans-unit>
      <trans-unit id="assemblyResolutionNetFramework">
        <source>.NET Framework</source>
        <target state="translated">.NET Framework</target>
        <note />
      </trans-unit>
      <trans-unit id="assemblyResolutionGAC">
        <source>Global Assembly Cache</source>
        <target state="translated">Globální mezipaměť sestavení</target>
        <note />
      </trans-unit>
      <trans-unit id="recursiveClassHierarchy">
        <source>Recursive class hierarchy in type '{0}'</source>
        <target state="translated">Rekurzivní hierarchie tříd u typu {0}</target>
        <note />
      </trans-unit>
      <trans-unit id="InvalidRecursiveReferenceToAbstractSlot">
        <source>Invalid recursive reference to an abstract slot</source>
        <target state="translated">Neplatný rekurzivní odkaz na abstraktní datovou oblast</target>
        <note />
      </trans-unit>
      <trans-unit id="eventHasNonStandardType">
        <source>The event '{0}' has a non-standard type. If this event is declared in another CLI language, you may need to access this event using the explicit {1} and {2} methods for the event. If this event is declared in F#, make the type of the event an instantiation of either 'IDelegateEvent&lt;_&gt;' or 'IEvent&lt;_,_&gt;'.</source>
        <target state="translated">Událost {0} je nestandardního typu. Pokud je tato událost deklarovaná v jiném jazyce CLI, bude možná potřeba k této události přistoupit pomocí jejích explicitních metod {1} a {2}. Pokud je tato událost deklarovaná v jazyce F#, vytvořte její typ jako instanci buď IDelegateEvent&lt;_&gt;, nebo IEvent&lt;_,_&gt;.</target>
        <note />
      </trans-unit>
      <trans-unit id="typeIsNotAccessible">
        <source>The type '{0}' is not accessible from this code location</source>
        <target state="translated">Typ {0} není z tohoto místa v kódu dostupný.</target>
        <note />
      </trans-unit>
      <trans-unit id="unionCasesAreNotAccessible">
        <source>The union cases or fields of the type '{0}' are not accessible from this code location</source>
        <target state="translated">Případy typu union nebo pole typu {0} nejsou z tohoto místa v kódu dostupné.</target>
        <note />
      </trans-unit>
      <trans-unit id="valueIsNotAccessible">
        <source>The value '{0}' is not accessible from this code location</source>
        <target state="translated">Hodnota {0} není z tohoto místa v kódu dostupná.</target>
        <note />
      </trans-unit>
      <trans-unit id="unionCaseIsNotAccessible">
        <source>The union case '{0}' is not accessible from this code location</source>
        <target state="translated">Případ typu union {0} není z tohoto místa v kódu dostupný.</target>
        <note />
      </trans-unit>
      <trans-unit id="fieldIsNotAccessible">
        <source>The record, struct or class field '{0}' is not accessible from this code location</source>
        <target state="translated">Pole záznamu, struktury nebo třídy {0} není z tohoto místa v kódu dostupné.</target>
        <note />
      </trans-unit>
      <trans-unit id="structOrClassFieldIsNotAccessible">
        <source>The struct or class field '{0}' is not accessible from this code location</source>
        <target state="translated">Pole struktury nebo třídy {0} není na tomto místě v kódu dostupné.</target>
        <note />
      </trans-unit>
      <trans-unit id="experimentalConstruct">
        <source>This construct is experimental</source>
        <target state="translated">Tento konstruktor je experimentální.</target>
        <note />
      </trans-unit>
      <trans-unit id="noInvokeMethodsFound">
        <source>No Invoke methods found for delegate type</source>
        <target state="translated">Pro typ delegáta se nenašly žádné metody Invoke.</target>
        <note />
      </trans-unit>
      <trans-unit id="moreThanOneInvokeMethodFound">
        <source>More than one Invoke method found for delegate type</source>
        <target state="translated">Pro typ delegáta se našla víc než jedna metoda Invoke.</target>
        <note />
      </trans-unit>
      <trans-unit id="delegatesNotAllowedToHaveCurriedSignatures">
        <source>Delegates are not allowed to have curried signatures</source>
        <target state="translated">Delegáti nemůžou mít curryfikované signatury.</target>
        <note />
      </trans-unit>
      <trans-unit id="tlrUnexpectedTExpr">
        <source>Unexpected Expr.TyChoose</source>
        <target state="translated">Neočekávaný výraz Expr.TyChoose</target>
        <note />
      </trans-unit>
      <trans-unit id="tlrLambdaLiftingOptimizationsNotApplied">
        <source>Note: Lambda-lifting optimizations have not been applied because of the use of this local constrained generic function as a first class value. Adding type constraints may resolve this condition.</source>
        <target state="translated">Poznámka: Optimalizace rozšiřující výraz lambda se kvůli použití této lokálně omezené obecné funkce jako hodnoty první třídy nepoužily. Tuto podmínku můžete ošetřit přidáním omezení typu.</target>
        <note />
      </trans-unit>
      <trans-unit id="lexhlpIdentifiersContainingAtSymbolReserved">
        <source>Identifiers containing '@' are reserved for use in F# code generation</source>
        <target state="translated">Identifikátory obsahující znak @ jsou vyhrazené pro použití při generování kódu F#.</target>
        <note />
      </trans-unit>
      <trans-unit id="lexhlpIdentifierReserved">
        <source>The identifier '{0}' is reserved for future use by F#</source>
        <target state="translated">Identifikátor {0} je vyhrazený pro budoucí použití v jazyce F#.</target>
        <note />
      </trans-unit>
      <trans-unit id="patcMissingVariable">
        <source>Missing variable '{0}'</source>
        <target state="translated">Chybějící proměnná {0}</target>
        <note />
      </trans-unit>
      <trans-unit id="patcPartialActivePatternsGenerateOneResult">
        <source>Partial active patterns may only generate one result</source>
        <target state="translated">Částečné aktivní vzory můžou generovat jenom jeden výsledek.</target>
        <note />
      </trans-unit>
      <trans-unit id="impTypeRequiredUnavailable">
        <source>The type '{0}' is required here and is unavailable. You must add a reference to assembly '{1}'.</source>
        <target state="translated">Tady se vyžaduje typ {0}, který ale není dostupný. Je potřeba přidat odkaz na sestavení {1}.</target>
        <note />
      </trans-unit>
      <trans-unit id="impReferencedTypeCouldNotBeFoundInAssembly">
        <source>A reference to the type '{0}' in assembly '{1}' was found, but the type could not be found in that assembly</source>
        <target state="translated">Odkaz na typ {0} se v sestavení {1} našel, ale tento typ se v něm najít nepovedlo.</target>
        <note />
      </trans-unit>
      <trans-unit id="impNotEnoughTypeParamsInScopeWhileImporting">
        <source>Internal error or badly formed metadata: not enough type parameters were in scope while importing</source>
        <target state="translated">Vnitřní chyba nebo chybně vytvořená metadata: při importu byl v rozsahu nedostatečný počet parametrů typu.</target>
        <note />
      </trans-unit>
      <trans-unit id="impReferenceToDllRequiredByAssembly">
        <source>A reference to the DLL {0} is required by assembly {1}. The imported type {2} is located in the first assembly and could not be resolved.</source>
        <target state="translated">Sestavení {1} vyžaduje odkaz na knihovnu DLL {0}. Importovaný typ {2} se nachází v prvním sestavení a nedal se přeložit.</target>
        <note />
      </trans-unit>
      <trans-unit id="impImportedAssemblyUsesNotPublicType">
        <source>An imported assembly uses the type '{0}' but that type is not public</source>
        <target state="translated">Importované sestavení používá typ {0}, který ale není veřejný.</target>
        <note />
      </trans-unit>
      <trans-unit id="optValueMarkedInlineButIncomplete">
        <source>The value '{0}' was marked inline but its implementation makes use of an internal or private function which is not sufficiently accessible</source>
        <target state="translated">Hodnota {0} má označení inline, ale její implementace využívá interní nebo privátní funkci, ke které není dostatečný přístup.</target>
        <note />
      </trans-unit>
      <trans-unit id="optValueMarkedInlineButWasNotBoundInTheOptEnv">
        <source>The value '{0}' was marked inline but was not bound in the optimization environment</source>
        <target state="translated">Hodnota {0} má označení inline, ale není svázaná s prostředím optimalizace.</target>
        <note />
      </trans-unit>
      <trans-unit id="optLocalValueNotFoundDuringOptimization">
        <source>Local value {0} not found during optimization</source>
        <target state="translated">Lokální hodnota {0} se během optimalizace nenašla.</target>
        <note />
      </trans-unit>
      <trans-unit id="optValueMarkedInlineHasUnexpectedValue">
        <source>A value marked as 'inline' has an unexpected value</source>
        <target state="translated">Hodnota s označením inline má neočekávanou hodnotu.</target>
        <note />
      </trans-unit>
      <trans-unit id="optValueMarkedInlineCouldNotBeInlined">
        <source>A value marked as 'inline' could not be inlined</source>
        <target state="translated">Hodnota s označením inline se nedá vložit.</target>
        <note />
      </trans-unit>
      <trans-unit id="optFailedToInlineValue">
        <source>Failed to inline the value '{0}' marked 'inline', perhaps because a recursive value was marked 'inline'</source>
        <target state="translated">Nepovedlo se vložit hodnotu {0} s označením inline: možná proto, že jste jako inline označili rekurzivní hodnotu.</target>
        <note />
      </trans-unit>
      <trans-unit id="optRecursiveValValue">
        <source>Recursive ValValue {0}</source>
        <target state="translated">Rekurzivní hodnota ValValue {0}</target>
        <note />
      </trans-unit>
      <trans-unit id="lexfltIncorrentIndentationOfIn">
        <source>The indentation of this 'in' token is incorrect with respect to the corresponding 'let'</source>
        <target state="translated">Odsazení tohoto tokenu in není ve vztahu k odpovídající klauzuli let správné.</target>
        <note />
      </trans-unit>
      <trans-unit id="lexfltTokenIsOffsideOfContextStartedEarlier">
        <source>Possible incorrect indentation: this token is offside of context started at position {0}. Try indenting this token further or using standard formatting conventions.</source>
        <target state="translated">Je možné, že máte nesprávné odsazení: tento token leží mimo odsazení kontextu, který začíná na pozici {0}. Zkuste tento token odsadit víc nebo použijte standardní konvence formátování.</target>
        <note />
      </trans-unit>
      <trans-unit id="lexfltSeparatorTokensOfPatternMatchMisaligned">
        <source>The '|' tokens separating rules of this pattern match are misaligned by one column. Consider realigning your code or using further indentation.</source>
        <target state="translated">Tokeny | oddělující pravidla tohoto porovnávacího vzoru nejsou zarovnané o jeden sloupec. Zvažte úpravu zarovnání kódu nebo použití většího odsazení.</target>
        <note />
      </trans-unit>
      <trans-unit id="nrInvalidModuleExprType">
        <source>Invalid module/expression/type</source>
        <target state="translated">Neplatný modul/výraz/typ</target>
        <note />
      </trans-unit>
      <trans-unit id="nrTypeInstantiationNeededToDisambiguateTypesWithSameName">
        <source>Multiple types exist called '{0}', taking different numbers of generic parameters. Provide a type instantiation to disambiguate the type resolution, e.g. '{1}'.</source>
        <target state="translated">Existuje víc typů s názvem {0}, které přebírají různý počet obecných parametrů. Pro jednoznačné rozlišení typu vytvořte instanci typu, třeba {1}.</target>
        <note />
      </trans-unit>
      <trans-unit id="nrTypeInstantiationIsMissingAndCouldNotBeInferred">
        <source>The instantiation of the generic type '{0}' is missing and can't be inferred from the arguments or return type of this member. Consider providing a type instantiation when accessing this type, e.g. '{1}'.</source>
        <target state="translated">Instance obecného typu {0} chybí a nedá se ani odvodit od argumentů nebo návratového typu tohoto člena. Zvažte vytvoření instance typu při přístupu k tomuto typu, třeba {1}.</target>
        <note />
      </trans-unit>
      <trans-unit id="nrGlobalUsedOnlyAsFirstName">
        <source>'global' may only be used as the first name in a qualified path</source>
        <target state="translated">Výraz global se dá použít jenom jako první název v kvalifikované cestě.</target>
        <note />
      </trans-unit>
      <trans-unit id="nrIsNotConstructorOrLiteral">
        <source>This is not a constructor or literal, or a constructor is being used incorrectly</source>
        <target state="translated">Toto není konstruktor nebo literál, anebo se konstruktor používá nesprávně.</target>
        <note />
      </trans-unit>
      <trans-unit id="nrUnexpectedEmptyLongId">
        <source>Unexpected empty long identifier</source>
        <target state="translated">Neočekávaný prázdný dlouhý identifikátor</target>
        <note />
      </trans-unit>
      <trans-unit id="nrRecordDoesNotContainSuchLabel">
        <source>The record type '{0}' does not contain a label '{1}'.</source>
        <target state="translated">Typ záznamu {0} neobsahuje popisek {1}.</target>
        <note />
      </trans-unit>
      <trans-unit id="nrInvalidFieldLabel">
        <source>Invalid field label</source>
        <target state="translated">Neplatný popisek pole</target>
        <note />
      </trans-unit>
      <trans-unit id="nrInvalidExpression">
        <source>Invalid expression '{0}'</source>
        <target state="translated">Neplatný výraz {0}</target>
        <note />
      </trans-unit>
      <trans-unit id="nrNoConstructorsAvailableForType">
        <source>No constructors are available for the type '{0}'</source>
        <target state="translated">Pro typ {0} nejsou k dispozici žádné konstruktory.</target>
        <note />
      </trans-unit>
      <trans-unit id="nrUnionTypeNeedsQualifiedAccess">
        <source>The union type for union case '{0}' was defined with the RequireQualifiedAccessAttribute. Include the name of the union type ('{1}') in the name you are using.</source>
        <target state="translated">Typ sjednocení pro případ sjednocení {0} se definoval pomocí atributu RequireQualifiedAccessAttribute. Do jména, které používáte, přidejte název typu sjednocení ({1}).</target>
        <note />
      </trans-unit>
      <trans-unit id="nrRecordTypeNeedsQualifiedAccess">
        <source>The record type for the record field '{0}' was defined with the RequireQualifiedAccessAttribute. Include the name of the record type ('{1}') in the name you are using.</source>
        <target state="translated">Typ záznamu pro pole záznamu {0} se definoval pomocí atributu RequireQualifiedAccessAttribute. Do jména, které používáte, přidejte název typu záznamu ({1}).</target>
        <note />
      </trans-unit>
      <trans-unit id="ilwriteErrorCreatingPdb">
        <source>Unexpected error creating debug information file '{0}'</source>
        <target state="translated">Při vytváření souboru ladicích informací {0} došlo k neočekávané chybě.</target>
        <note />
      </trans-unit>
      <trans-unit id="lexOutsideIntegerRange">
        <source>This number is outside the allowable range for this integer type</source>
        <target state="translated">Toto číslo je mimo povolený rozsah pro tento celočíselný typ.</target>
        <note />
      </trans-unit>
      <trans-unit id="lexCharNotAllowedInOperatorNames">
        <source>'{0}' is not permitted as a character in operator names and is reserved for future use</source>
        <target state="translated">Znak {0} není v názvech operátorů povolený: je vyhrazený pro budoucí použití.</target>
        <note />
      </trans-unit>
      <trans-unit id="lexUnexpectedChar">
        <source>Unexpected character '{0}'</source>
        <target state="translated">Neočekávaný znak {0}</target>
        <note />
      </trans-unit>
      <trans-unit id="lexByteArrayCannotEncode">
        <source>This byte array literal contains characters that do not encode as a single byte</source>
        <target state="translated">Tento literál bajtového pole obsahuje znaky, které se nekódují jako jednobajtové.</target>
        <note />
      </trans-unit>
      <trans-unit id="lexIdentEndInMarkReserved">
        <source>Identifiers followed by '{0}' are reserved for future use</source>
        <target state="translated">Identifikátory, po kterých následuje {0}, jsou vyhrazené pro budoucí použití.</target>
        <note />
      </trans-unit>
      <trans-unit id="lexOutsideEightBitSigned">
        <source>This number is outside the allowable range for 8-bit signed integers</source>
        <target state="translated">Toto číslo je mimo povolený rozsah pro 8bitová celá čísla se znaménkem.</target>
        <note />
      </trans-unit>
      <trans-unit id="lexOutsideEightBitSignedHex">
        <source>This number is outside the allowable range for hexadecimal 8-bit signed integers</source>
        <target state="translated">Toto číslo je mimo povolený rozsah pro šestnáctková 8bitová celá čísla se znaménkem.</target>
        <note />
      </trans-unit>
      <trans-unit id="lexOutsideEightBitUnsigned">
        <source>This number is outside the allowable range for 8-bit unsigned integers</source>
        <target state="translated">Toto číslo je mimo povolený rozsah pro 8bitová celá čísla bez znaménka.</target>
        <note />
      </trans-unit>
      <trans-unit id="lexOutsideSixteenBitSigned">
        <source>This number is outside the allowable range for 16-bit signed integers</source>
        <target state="translated">Toto číslo je mimo povolený rozsah pro 16bitová celá čísla se znaménkem.</target>
        <note />
      </trans-unit>
      <trans-unit id="lexOutsideSixteenBitUnsigned">
        <source>This number is outside the allowable range for 16-bit unsigned integers</source>
        <target state="translated">Toto číslo je mimo povolený rozsah pro 16bitová celá čísla bez znaménka.</target>
        <note />
      </trans-unit>
      <trans-unit id="lexOutsideThirtyTwoBitSigned">
        <source>This number is outside the allowable range for 32-bit signed integers</source>
        <target state="translated">Toto číslo je mimo povolený rozsah pro 32bitová celá čísla se znaménkem.</target>
        <note />
      </trans-unit>
      <trans-unit id="lexOutsideThirtyTwoBitUnsigned">
        <source>This number is outside the allowable range for 32-bit unsigned integers</source>
        <target state="translated">Toto číslo je mimo povolený rozsah pro 32bitová celá čísla bez znaménka.</target>
        <note />
      </trans-unit>
      <trans-unit id="lexOutsideSixtyFourBitSigned">
        <source>This number is outside the allowable range for 64-bit signed integers</source>
        <target state="translated">Toto číslo je mimo povolený rozsah pro 64bitová celá čísla se znaménkem.</target>
        <note />
      </trans-unit>
      <trans-unit id="lexOutsideSixtyFourBitUnsigned">
        <source>This number is outside the allowable range for 64-bit unsigned integers</source>
        <target state="translated">Toto číslo je mimo povolený rozsah pro 64bitová celá čísla bez znaménka.</target>
        <note />
      </trans-unit>
      <trans-unit id="lexOutsideNativeSigned">
        <source>This number is outside the allowable range for signed native integers</source>
        <target state="translated">Toto číslo je mimo povolený rozsah pro nativní celá čísla se znaménkem.</target>
        <note />
      </trans-unit>
      <trans-unit id="lexOutsideNativeUnsigned">
        <source>This number is outside the allowable range for unsigned native integers</source>
        <target state="translated">Toto číslo je mimo povolený rozsah pro nativní celá čísla bez znaménka.</target>
        <note />
      </trans-unit>
      <trans-unit id="lexInvalidFloat">
        <source>Invalid floating point number</source>
        <target state="translated">Neplatné číslo s plovoucí desetinnou čárkou</target>
        <note />
      </trans-unit>
      <trans-unit id="lexOusideDecimal">
        <source>This number is outside the allowable range for decimal literals</source>
        <target state="translated">Toto číslo je mimo povolený rozsah pro desítkové literály.</target>
        <note />
      </trans-unit>
      <trans-unit id="lexOusideThirtyTwoBitFloat">
        <source>This number is outside the allowable range for 32-bit floats</source>
        <target state="translated">Toto číslo je mimo povolený rozsah pro 32bitové číslo s plovoucí desetinnou čárkou.</target>
        <note />
      </trans-unit>
      <trans-unit id="lexInvalidNumericLiteral">
        <source>This is not a valid numeric literal. Valid numeric literals include 1, 0x1, 0b0001 (int), 1u (uint32), 1L (int64), 1UL (uint64), 1s (int16), 1y (sbyte), 1uy (byte), 1.0 (float), 1.0f (float32), 1.0m (decimal), 1I (BigInteger).</source>
        <target state="translated">Toto není platný číselný literál. Mezi platné číselné literály patří 1, 0x1, 0b0001 (int), 1u (uint32), 1L (int64), 1UL (uint64), 1s (int16), 1y (sbyte), 1uy (byte), 1.0 (float), 1.0f (float32), 1.0m (decimal), 1I (BigInteger).</target>
        <note />
      </trans-unit>
      <trans-unit id="lexInvalidByteLiteral">
        <source>This is not a valid byte literal</source>
        <target state="translated">Toto není platný bajtový literál.</target>
        <note />
      </trans-unit>
      <trans-unit id="lexInvalidCharLiteral">
        <source>This is not a valid character literal</source>
        <target state="translated">Toto není platný znakový literál.</target>
        <note />
      </trans-unit>
      <trans-unit id="lexThisUnicodeOnlyInStringLiterals">
        <source>This Unicode encoding is only valid in string literals</source>
        <target state="translated">Toto kódování Unicode je platné jenom u řetězcových literálů.</target>
        <note />
      </trans-unit>
      <trans-unit id="lexTokenReserved">
        <source>This token is reserved for future use</source>
        <target state="translated">Tento token je vyhrazený pro budoucí použití.</target>
        <note />
      </trans-unit>
      <trans-unit id="lexTabsNotAllowed">
        <source>TABs are not allowed in F# code unless the #indent \"off\" option is used</source>
        <target state="translated">Výraz tabulátoru není v kódu F# povolený, pokud se nepoužije možnost #indent \"off\".</target>
        <note />
      </trans-unit>
      <trans-unit id="lexInvalidLineNumber">
        <source>Invalid line number: '{0}'</source>
        <target state="translated">Neplatné číslo řádku: {0}</target>
        <note />
      </trans-unit>
      <trans-unit id="lexHashIfMustBeFirst">
        <source>#if directive must appear as the first non-whitespace character on a line</source>
        <target state="translated">Direktiva #if musí být uvedená jako první neprázdný znak na řádku.</target>
        <note />
      </trans-unit>
      <trans-unit id="lexHashElseNoMatchingIf">
        <source>#else has no matching #if</source>
        <target state="translated">Direktivě #else neodpovídá žádná direktiva #if.</target>
        <note />
      </trans-unit>
      <trans-unit id="lexHashEndifRequiredForElse">
        <source>#endif required for #else</source>
        <target state="translated">Pro direktivu #else se vyžaduje direktiva #endif.</target>
        <note />
      </trans-unit>
      <trans-unit id="lexHashElseMustBeFirst">
        <source>#else directive must appear as the first non-whitespace character on a line</source>
        <target state="translated">Direktiva #else musí být uvedená jako první neprázdný znak na řádku.</target>
        <note />
      </trans-unit>
      <trans-unit id="lexHashEndingNoMatchingIf">
        <source>#endif has no matching #if</source>
        <target state="translated">Direktivě #endif neodpovídá žádná direktiva #if.</target>
        <note />
      </trans-unit>
      <trans-unit id="lexHashEndifMustBeFirst">
        <source>#endif directive must appear as the first non-whitespace character on a line</source>
        <target state="translated">Direktiva #endif musí být uvedená jako první neprázdný znak na řádku.</target>
        <note />
      </trans-unit>
      <trans-unit id="lexHashIfMustHaveIdent">
        <source>#if directive should be immediately followed by an identifier</source>
        <target state="translated">Za direktivou #if by měl bezprostředně následovat identifikátor.</target>
        <note />
      </trans-unit>
      <trans-unit id="lexWrongNestedHashEndif">
        <source>Syntax error. Wrong nested #endif, unexpected tokens before it.</source>
        <target state="translated">Chyba syntaxe. Chybně vnořená direktiva #endif. Před výrazem it jsou neočekávané tokeny.</target>
        <note />
      </trans-unit>
      <trans-unit id="lexHashBangMustBeFirstInFile">
        <source>#! may only appear as the first line at the start of a file.</source>
        <target state="translated">#! by se mělo objevit jenom jako první řádek na začátku souboru.</target>
        <note />
      </trans-unit>
      <trans-unit id="pplexExpectedSingleLineComment">
        <source>Expected single line comment or end of line</source>
        <target state="translated">Očekával se jednořádkový komentář nebo konec řádku.</target>
        <note />
      </trans-unit>
      <trans-unit id="memberOperatorDefinitionWithNoArguments">
        <source>Infix operator member '{0}' has no arguments. Expected a tuple of 2 arguments, e.g. static member (+) (x,y) = ...</source>
        <target state="translated">Člen operátoru vpony {0} nemá žádné argumenty. Očekávala se řazená kolekce členů se dvěma argumenty, třeba statický člen (+) (x,y) = ...</target>
        <note />
      </trans-unit>
      <trans-unit id="memberOperatorDefinitionWithNonPairArgument">
        <source>Infix operator member '{0}' has {1} initial argument(s). Expected a tuple of 2 arguments, e.g. static member (+) (x,y) = ...</source>
        <target state="translated">Člen operátoru vpony {0} má počáteční argumenty v počtu {1}. Očekávala se řazená kolekce členů se dvěma argumenty, třeba statický člen (+) (x,y) = ...</target>
        <note />
      </trans-unit>
      <trans-unit id="memberOperatorDefinitionWithCurriedArguments">
        <source>Infix operator member '{0}' has extra curried arguments. Expected a tuple of 2 arguments, e.g. static member (+) (x,y) = ...</source>
        <target state="translated">Člen operátoru vpony {0} má curryfikované argumenty navíc. Očekávala se řazená kolekce členů se dvěma argumenty, třeba statický člen (+) (x,y) = ...</target>
        <note />
      </trans-unit>
      <trans-unit id="tcFSharpCoreRequiresExplicit">
        <source>All record, union and struct types in FSharp.Core.dll must be explicitly labelled with 'StructuralComparison' or 'NoComparison'</source>
        <target state="translated">Všechny typy záznam, sjednocení a struktura v knihovně FSharp.Core.dll musí mít explicitní označení StructuralComparison nebo NoComparison.</target>
        <note />
      </trans-unit>
      <trans-unit id="tcStructuralComparisonNotSatisfied1">
        <source>The struct, record or union type '{0}' has the 'StructuralComparison' attribute but the type parameter '{1}' does not satisfy the 'comparison' constraint. Consider adding the 'comparison' constraint to the type parameter</source>
        <target state="translated">Typ struktura, záznam nebo sjednocení {0} má atribut StructuralComparison, ale parametr typu {1} nevyhovuje omezení comparison. Zvažte možnost přidat k parametru typu omezení comparison.</target>
        <note />
      </trans-unit>
      <trans-unit id="tcStructuralComparisonNotSatisfied2">
        <source>The struct, record or union type '{0}' has the 'StructuralComparison' attribute but the component type '{1}' does not satisfy the 'comparison' constraint</source>
        <target state="translated">Typ struktura, záznam nebo sjednocení {0} má atribut StructuralComparison, ale typ komponenty {1} nevyhovuje omezení comparison.</target>
        <note />
      </trans-unit>
      <trans-unit id="tcNoComparisonNeeded1">
        <source>The struct, record or union type '{0}' is not structurally comparable because the type parameter {1} does not satisfy the 'comparison' constraint. Consider adding the 'NoComparison' attribute to the type '{2}' to clarify that the type is not comparable</source>
        <target state="translated">Typ struktura, záznam nebo sjednocení {0} se nedá strukturálně porovnávat, protože parametr typu {1} nevyhovuje omezení comparison. Zvažte možnost přidat k typu {2} atribut NoComparisonto: tak bude jasné, že se typ nedá porovnávat.</target>
        <note />
      </trans-unit>
      <trans-unit id="tcNoComparisonNeeded2">
        <source>The struct, record or union type '{0}' is not structurally comparable because the type '{1}' does not satisfy the 'comparison' constraint. Consider adding the 'NoComparison' attribute to the type '{2}' to clarify that the type is not comparable</source>
        <target state="translated">Typ struktura, záznam nebo sjednocení {0} se nedá strukturálně porovnávat, protože typ {1} nevyhovuje omezení comparison. Zvažte možnost přidat k typu {2} atribut NoComparisonto: tak bude jasné, že se typ nedá porovnávat.</target>
        <note />
      </trans-unit>
      <trans-unit id="tcNoEqualityNeeded1">
        <source>The struct, record or union type '{0}' does not support structural equality because the type parameter {1} does not satisfy the 'equality' constraint. Consider adding the 'NoEquality' attribute to the type '{2}' to clarify that the type does not support structural equality</source>
        <target state="translated">Typ struktura, záznam nebo sjednocení {0} nepodporuje strukturální rovnost, protože parametr typu {1} nevyhovuje omezení equality. Zvažte možnost přidat k typu {2} atribut NoEquality: tak bude jasné, že typ nepodporuje strukturální rovnost.</target>
        <note />
      </trans-unit>
      <trans-unit id="tcNoEqualityNeeded2">
        <source>The struct, record or union type '{0}' does not support structural equality because the type '{1}' does not satisfy the 'equality' constraint. Consider adding the 'NoEquality' attribute to the type '{2}' to clarify that the type does not support structural equality</source>
        <target state="translated">Typ struktura, záznam nebo sjednocení {0} nepodporuje strukturální rovnost, protože typ {1} nevyhovuje omezení equality. Zvažte možnost přidat k typu {2} atribut NoEquality: tak bude jasné, že typ nepodporuje strukturální rovnost.</target>
        <note />
      </trans-unit>
      <trans-unit id="tcStructuralEqualityNotSatisfied1">
        <source>The struct, record or union type '{0}' has the 'StructuralEquality' attribute but the type parameter '{1}' does not satisfy the 'equality' constraint. Consider adding the 'equality' constraint to the type parameter</source>
        <target state="translated">Typ struktura, záznam nebo sjednocení {0} má atribut StructuralEquality, ale parametr typu {1} nevyhovuje omezení equality. Zvažte možnost přidat k parametru typu omezení equality.</target>
        <note />
      </trans-unit>
      <trans-unit id="tcStructuralEqualityNotSatisfied2">
        <source>The struct, record or union type '{0}' has the 'StructuralEquality' attribute but the component type '{1}' does not satisfy the 'equality' constraint</source>
        <target state="translated">Typ struktura, záznam nebo sjednocení {0} má atribut StructuralEquality, ale typ komponenty {1} nevyhovuje omezení equality.</target>
        <note />
      </trans-unit>
      <trans-unit id="tcStructsMustDeclareTypesOfImplicitCtorArgsExplicitly">
        <source>Each argument of the primary constructor for a struct must be given a type, for example 'type S(x1:int, x2: int) = ...'. These arguments determine the fields of the struct.</source>
        <target state="translated">Všem argumentům primárního konstruktoru pro strukturu se musí předávat typ, třeba pomocí notace type S(x1:int, x2: int) = ... Tyto argumenty určují pole struktury.</target>
        <note />
      </trans-unit>
      <trans-unit id="chkUnusedValue">
        <source>The value '{0}' is unused</source>
        <target state="translated">Hodnota {0} se nepoužívá.</target>
        <note />
      </trans-unit>
      <trans-unit id="chkUnusedThisVariable">
        <source>The recursive object reference '{0}' is unused. The presence of a recursive object reference adds runtime initialization checks to members in this and derived types. Consider removing this recursive object reference.</source>
        <target state="translated">Rekurzivní odkaz na objekt {0} se nepoužívá. Přítomnost rekurzivního odkazu na objekt přidává ke členům tohoto a odvozených typů kontroly inicializace za běhu. Zvažte odebrání tohoto rekurzivního odkazu na objekt.</target>
        <note />
      </trans-unit>
      <trans-unit id="parsGetterAtMostOneArgument">
        <source>A getter property may have at most one argument group</source>
        <target state="translated">Vlastnost getter může mít maximálně jednu skupinu argumentů.</target>
        <note />
      </trans-unit>
      <trans-unit id="parsSetterAtMostTwoArguments">
        <source>A setter property may have at most two argument groups</source>
        <target state="translated">Vlastnost setter může mít maximálně dvě skupiny argumentů.</target>
        <note />
      </trans-unit>
      <trans-unit id="parsInvalidProperty">
        <source>Invalid property getter or setter</source>
        <target state="translated">Neplatná metoda getter nebo setter vlastnosti</target>
        <note />
      </trans-unit>
      <trans-unit id="parsIndexerPropertyRequiresAtLeastOneArgument">
        <source>An indexer property must be given at least one argument</source>
        <target state="translated">Vlastnosti indexeru se musí předávat aspoň jeden argument.</target>
        <note />
      </trans-unit>
      <trans-unit id="tastInvalidAddressOfMutableAcrossAssemblyBoundary">
        <source>This operation accesses a mutable top-level value defined in another assembly in an unsupported way. The value cannot be accessed through its address. Consider copying the expression to a mutable local, e.g. 'let mutable x = ...', and if necessary assigning the value back after the completion of the operation</source>
        <target state="translated">Tato operace přistupuje k proměnlivé hodnotě na nejvyšší úrovni definované v jiném sestavení nepodporovaným způsobem. K hodnotě se nedá přistupovat prostřednictvím její adresy. Zvažte následující postup: zkopírujte výraz do lokální proměnné, třeba let mutable x = ..., a po dokončení operace přiřaďte v případě potřeby znovu původní hodnotu.</target>
        <note />
      </trans-unit>
      <trans-unit id="parsNonAdjacentTypars">
        <source>Remove spaces between the type name and type parameter, e.g. \"type C&lt;'T&gt;\", not type \"C   &lt;'T&gt;\". Type parameters must be placed directly adjacent to the type name.</source>
        <target state="needs-review-translation">Parametry typu je potřeba zadat bezprostředně za název typu, třeba \"type C&lt;'T&gt;\", ne     type \"C   &lt;'T&gt;\".</target>
        <note />
      </trans-unit>
      <trans-unit id="parsNonAdjacentTyargs">
        <source>Remove spaces between the type name and type parameter, e.g. \"C&lt;'T&gt;\", not \"C &lt;'T&gt;\". Type parameters must be placed directly adjacent to the type name.</source>
        <target state="needs-review-translation">Argumenty typu je potřeba zadat bezprostředně za název typu, třeba \"C&lt;'T&gt;\", ne \"C  &lt;'T&gt;\".</target>
        <note />
      </trans-unit>
      <trans-unit id="parsNonAtomicType">
        <source>The use of the type syntax 'int C' and 'C  &lt;int&gt;' is not permitted here. Consider adjusting this type to be written in the form 'C&lt;int&gt;'</source>
        <target state="translated">Použití syntaxe typu int C nebo C  &lt;int&gt; tady není povolené. Zvažte zapsání tohoto typu v podobě C&lt;int&gt;.</target>
        <note />
      </trans-unit>
      <trans-unit id="tastUndefinedItemRefModuleNamespace">
        <source>The module/namespace '{0}' from compilation unit '{1}' did not contain the module/namespace '{2}'</source>
        <target state="translated">Modul nebo obor názvů {0} z kompilační jednotky {1} neobsahoval modul nebo obor názvů {2}.</target>
        <note />
      </trans-unit>
      <trans-unit id="tastUndefinedItemRefVal">
        <source>The module/namespace '{0}' from compilation unit '{1}' did not contain the val '{2}'</source>
        <target state="translated">Modul nebo obor názvů {0} z kompilační jednotky {1} neobsahoval hodnotu {2}.</target>
        <note />
      </trans-unit>
      <trans-unit id="tastUndefinedItemRefModuleNamespaceType">
        <source>The module/namespace '{0}' from compilation unit '{1}' did not contain the namespace, module or type '{2}'</source>
        <target state="translated">Modul nebo obor názvů {0} z kompilační jednotky {1} neobsahoval obor názvů, modul nebo typ {2}.</target>
        <note />
      </trans-unit>
      <trans-unit id="tcInvalidUseNullAsTrueValue">
        <source>The 'UseNullAsTrueValue' attribute flag may only be used with union types that have one nullary case and at least one non-nullary case</source>
        <target state="translated">Příznak atributu UseNullAsTrueValue se dá použít jenom s typy sjednocení, které mají jeden prázdný případ a aspoň jeden neprázdný případ.</target>
        <note />
      </trans-unit>
      <trans-unit id="tcParameterInferredByref">
        <source>The parameter '{0}' was inferred to have byref type. Parameters of byref type must be given an explicit type annotation, e.g. 'x1: byref&lt;int&gt;'. When used, a byref parameter is implicitly dereferenced.</source>
        <target state="translated">Parametr {0} je odvozený jako parametr typu ByRef. Parametrům typu ByRef se musí předávat explicitní poznámka typu, třeba x1: byref&lt;int&gt;. V případě jejího použití se k parametru typu ByRef přistoupí implicitně přes ukazatel.</target>
        <note />
      </trans-unit>
      <trans-unit id="tcNonUniformMemberUse">
        <source>The generic member '{0}' has been used at a non-uniform instantiation prior to this program point. Consider reordering the members so this member occurs first. Alternatively, specify the full type of the member explicitly, including argument types, return type and any additional generic parameters and constraints.</source>
        <target state="translated">Použili jste obecný člen {0} v neuniformní instanci před tímto místem v programu. Zvažte možnost změnit pořadí členů tak, aby se tento uvedl jako první. Případně specifikujte úplný typ člena explicitně, včetně typů argumentů, návratového typu a všech dalších obecných parametrů a omezení.</target>
        <note />
      </trans-unit>
      <trans-unit id="tcAttribArgsDiffer">
        <source>The attribute '{0}' appears in both the implementation and the signature, but the attribute arguments differ. Only the attribute from the signature will be included in the compiled code.</source>
        <target state="translated">Atribut {0} se vyskytuje jak v implementaci, tak v signatuře, ale argumenty atributu se liší. Do kompilovaného kódu se zahrne jenom atribut ze signatury.</target>
        <note />
      </trans-unit>
      <trans-unit id="tcCannotCallAbstractBaseMember">
        <source>Cannot call an abstract base member: '{0}'</source>
        <target state="translated">Nejde volat abstraktní základní člen: {0}.</target>
        <note />
      </trans-unit>
      <trans-unit id="typrelCannotResolveAmbiguityInUnmanaged">
        <source>Could not resolve the ambiguity in the use of a generic construct with an 'unmanaged' constraint at or near this position</source>
        <target state="translated">Nepovedlo se vyřešit nejednoznačnost v použití obecného konstruktoru s omezením unmanaged na této pozici nebo blízko ní.</target>
        <note />
      </trans-unit>
      <trans-unit id="mlCompatMessage">
        <source>This construct is for ML compatibility. {0}. You can disable this warning by using '--mlcompatibility' or '--nowarn:62'.</source>
        <target state="translated">Tento konstruktor je určený pro kompatibilitu ML. {0}. Toto upozornění můžete pomocí --mlcompatibility nebo --nowarn:62 vypnout.</target>
        <note />
      </trans-unit>
      <trans-unit id="ilFieldDoesNotHaveValidOffsetForStructureLayout">
        <source>The type '{0}' has been marked as having an Explicit layout, but the field '{1}' has not been marked with the 'FieldOffset' attribute</source>
        <target state="translated">Typ {0} je označený jako typ s explicitním rozložením, ale u pole {1} chybí atribut FieldOffset.</target>
        <note />
      </trans-unit>
      <trans-unit id="tcInterfacesShouldUseInheritNotInterface">
        <source>Interfaces inherited by other interfaces should be declared using 'inherit ...' instead of 'interface ...'</source>
        <target state="translated">Rozhraní zděděná jinými rozhraními by se měla deklarovat pomocí inherit ... a ne pomocí interface...</target>
        <note />
      </trans-unit>
      <trans-unit id="parsInvalidPrefixOperator">
        <source>Invalid prefix operator</source>
        <target state="translated">Neplatný operátor předpony</target>
        <note />
      </trans-unit>
      <trans-unit id="parsInvalidPrefixOperatorDefinition">
        <source>Invalid operator definition. Prefix operator definitions must use a valid prefix operator name.</source>
        <target state="translated">Neplatná definice operátora. Definice operátorů předpon musí používat platné názvy těchto operátorů.</target>
        <note />
      </trans-unit>
      <trans-unit id="buildCompilingExtensionIsForML">
        <source>The file extensions '.ml' and '.mli' are for ML compatibility</source>
        <target state="translated">Přípony .ml a .mli zajišťují kompatibilitu s ML.</target>
        <note />
      </trans-unit>
      <trans-unit id="lexIndentOffForML">
        <source>Consider using a file with extension '.ml' or '.mli' instead</source>
        <target state="translated">Zvažte možnost použít místo toho soubor s příponou .ml nebo .mli.</target>
        <note />
      </trans-unit>
      <trans-unit id="activePatternIdentIsNotFunctionTyped">
        <source>Active pattern '{0}' is not a function</source>
        <target state="translated">Aktivní vzor {0} není funkce.</target>
        <note />
      </trans-unit>
      <trans-unit id="activePatternChoiceHasFreeTypars">
        <source>Active pattern '{0}' has a result type containing type variables that are not determined by the input. The common cause is a when a result case is not mentioned, e.g. 'let (|A|B|) (x:int) = A x'. This can be fixed with a type constraint, e.g. 'let (|A|B|) (x:int) : Choice&lt;int,unit&gt; = A x'</source>
        <target state="translated">Typ výsledku aktivního vzoru {0} obsahuje proměnné typu, které nejsou určené vstupem. Příčinou je obvykle chybějící zmínka o rozlišení velkých a malých písmen výsledku, třeba výraz let (|A|B|) (x:int) = A x. Dá se to opravit omezením typu, třeba použitím výrazu let (|A|B|) (x:int) : Choice&lt;int,jednotka&gt; = A x.</target>
        <note />
      </trans-unit>
      <trans-unit id="ilFieldHasOffsetForSequentialLayout">
        <source>The FieldOffset attribute can only be placed on members of types marked with the StructLayout(LayoutKind.Explicit)</source>
        <target state="translated">Atribut FieldOffset jde použít jenom pro členy typů s deklarací StructLayout(LayoutKind.Explicit).</target>
        <note />
      </trans-unit>
      <trans-unit id="tcOptionalArgsMustComeAfterNonOptionalArgs">
        <source>Optional arguments must come at the end of the argument list, after any non-optional arguments</source>
        <target state="translated">Nepovinné argumenty musí být uvedené na konci seznamu argumentů, tj. až po všech povinných argumentech.</target>
        <note />
      </trans-unit>
      <trans-unit id="tcConditionalAttributeUsage">
        <source>Attribute 'System.Diagnostics.ConditionalAttribute' is only valid on methods or attribute classes</source>
        <target state="translated">Atribut System.Diagnostics.ConditionalAttribute je platný jenom u metod nebo tříd atributů.</target>
        <note />
      </trans-unit>
      <trans-unit id="tcMemberOperatorDefinitionInExtrinsic">
        <source>Extension members cannot provide operator overloads.  Consider defining the operator as part of the type definition instead.</source>
        <target state="translated">Členové rozšíření nemůžou poskytovat přetížení operátorů. Zvažte možnost definovat místo toho operátor v definici typu.</target>
        <note />
      </trans-unit>
      <trans-unit id="ilwriteMDBFileNameCannotBeChangedWarning">
        <source>The name of the MDB file must be &lt;assembly-file-name&gt;.mdb. The --pdb option will be ignored.</source>
        <target state="translated">Název souboru MDB musí být &lt;název-souboru-sestavení&gt;.mdb. Možnost --pdb se bude ignorovat.</target>
        <note />
      </trans-unit>
      <trans-unit id="ilwriteMDBMemberMissing">
        <source>MDB generation failed. Could not find compatible member {0}</source>
        <target state="translated">Generování souboru MDB selhalo. Nenašel se kompatibilní člen {0}.</target>
        <note />
      </trans-unit>
      <trans-unit id="ilwriteErrorCreatingMdb">
        <source>Cannot generate MDB debug information. Failed to load the 'MonoSymbolWriter' type from the 'Mono.CompilerServices.SymbolWriter.dll' assembly.</source>
        <target state="translated">Nedají se vygenerovat ladicí informace MDB. Načtení typu MonoSymbolWriter ze sestavení Mono.CompilerServices.SymbolWriter.dll selhalo.</target>
        <note />
      </trans-unit>
      <trans-unit id="tcUnionCaseNameConflictsWithGeneratedType">
        <source>The union case named '{0}' conflicts with the generated type '{1}'</source>
        <target state="translated">Případ typu union s názvem {0} koliduje s generovaným typem {1}.</target>
        <note />
      </trans-unit>
      <trans-unit id="chkNoReflectedDefinitionOnStructMember">
        <source>ReflectedDefinitionAttribute may not be applied to an instance member on a struct type, because the instance member takes an implicit 'this' byref parameter</source>
        <target state="translated">ReflectedDefinitionAttribute se nedá použít pro člena instance u typu struktura, protože člen instance přebírá implicitní parametr this typu ByRef.</target>
        <note />
      </trans-unit>
      <trans-unit id="tcDllImportNotAllowed">
        <source>DLLImport bindings must be static members in a class or function definitions in a module</source>
        <target state="translated">Vazby DLLImport musí být statickými členy v definici třídy nebo funkce v modulu.</target>
        <note />
      </trans-unit>
      <trans-unit id="buildExplicitCoreLibRequiresNoFramework">
        <source>When mscorlib.dll or FSharp.Core.dll is explicitly referenced the {0} option must also be passed</source>
        <target state="translated">Pokud se na knihovnu mscorlib.dll nebo FSharp.Core.dll odkazuje explicitně, musí se předávat taky možnost {0}.</target>
        <note />
      </trans-unit>
      <trans-unit id="buildExpectedSigdataFile">
        <source>FSharp.Core.sigdata not found alongside FSharp.Core. File expected in {0}. Consider upgrading to a more recent version of FSharp.Core, where this file is no longer be required.</source>
        <target state="translated">V FSharp.Core se nenašel soubor FSharp.Core.sigdata. Soubor se očekával v {0}. Zvažte upgrade na novější verzi FSharp.Core, kde se tento soubor už nevyžaduje.</target>
        <note />
      </trans-unit>
      <trans-unit id="buildExpectedFileAlongSideFSharpCore">
        <source>File '{0}' not found alongside FSharp.Core. File expected in {1}. Consider upgrading to a more recent version of FSharp.Core, where this file is no longer be required.</source>
        <target state="translated">U souboru FSharp.Core se nenašel soubor {0}. Soubor se očekával v {1}. Zvažte upgrade na novější verzi souboru FSharp.Core, kde se tento soubor už nevyžaduje.</target>
        <note />
      </trans-unit>
      <trans-unit id="buildUnexpectedFileNameCharacter">
        <source>Filename '{0}' contains invalid character '{1}'</source>
        <target state="translated">V názvu soboru {0} je neplatný znak {1}.</target>
        <note />
      </trans-unit>
      <trans-unit id="tcInvalidUseBangBinding">
        <source>'use!' bindings must be of the form 'use! &lt;var&gt; = &lt;expr&gt;'</source>
        <target state="translated">Vazby use! musí mít notaci use! &lt;var&gt; = &lt;expr&gt;.</target>
        <note />
      </trans-unit>
      <trans-unit id="crefNoInnerGenericsInQuotations">
        <source>Inner generic functions are not permitted in quoted expressions. Consider adding some type constraints until this function is no longer generic.</source>
        <target state="translated">Vnitřní obecné funkce nejsou ve výrazech v uvozovkách povolené. Dokud bude tato funkce obecná, zvažte přidání některých omezení typu.</target>
        <note />
      </trans-unit>
      <trans-unit id="tcEnumTypeCannotBeEnumerated">
        <source>The type '{0}' is not a valid enumerator type , i.e. does not have a 'MoveNext()' method returning a bool, and a 'Current' property</source>
        <target state="translated">Typ {0} není platným výčtovým typem, to znamená, že u něj chybí metoda MoveNext(), která by vracela logickou hodnotu, a vlastnost Current.</target>
        <note />
      </trans-unit>
      <trans-unit id="parsEofInTripleQuoteString">
        <source>End of file in triple-quote string begun at or before here</source>
        <target state="translated">Konec souboru začal v řetězci v trojitých uvozovkách na této pozici nebo před ní.</target>
        <note />
      </trans-unit>
      <trans-unit id="parsEofInTripleQuoteStringInComment">
        <source>End of file in triple-quote string embedded in comment begun at or before here</source>
        <target state="translated">Konec souboru začal v řetězci v trojitých uvozovkách vloženém do komentáře na této pozici nebo před ní.</target>
        <note />
      </trans-unit>
      <trans-unit id="tcTypeTestLosesMeasures">
        <source>This type test or downcast will ignore the unit-of-measure '{0}'</source>
        <target state="translated">Test tohoto typu nebo jeho přetypování směrem dolů bude ignorovat měrnou jednotku {0}.</target>
        <note />
      </trans-unit>
      <trans-unit id="parsMissingTypeArgs">
        <source>Expected type argument or static argument</source>
        <target state="translated">Očekával se argument typu nebo statický argument.</target>
        <note />
      </trans-unit>
      <trans-unit id="parsMissingGreaterThan">
        <source>Unmatched '&lt;'. Expected closing '&gt;'</source>
        <target state="translated">Nespárovaná levá závorka &lt;. Očekává se pravá závorka &gt;.</target>
        <note />
      </trans-unit>
      <trans-unit id="parsUnexpectedQuotationOperatorInTypeAliasDidYouMeanVerbatimString">
        <source>Unexpected quotation operator '&lt;@' in type definition. If you intend to pass a verbatim string as a static argument to a type provider, put a space between the '&lt;' and '@' characters.</source>
        <target state="translated">Neočekávaný operátor citace &lt;@ v definici typu. Pokud chcete zprostředkovateli typu předávat doslovný řetězec jako statický argument, vložte mezi znaky &lt; a @ mezeru.</target>
        <note />
      </trans-unit>
      <trans-unit id="parsErrorParsingAsOperatorName">
        <source>Attempted to parse this as an operator name, but failed</source>
        <target state="translated">Proběhl pokus o analýzu jako názvu operátoru, ale tento pokus selhal.</target>
        <note />
      </trans-unit>
      <trans-unit id="lexInvalidUnicodeLiteral">
        <source>\U{0} is not a valid Unicode character escape sequence</source>
        <target state="translated">\U{0} není platná znaková řídicí sekvence Unicode.</target>
        <note />
      </trans-unit>
      <trans-unit id="tcCallerInfoWrongType">
        <source>'{0}' must be applied to an argument of type '{1}', but has been applied to an argument of type '{2}'</source>
        <target state="translated">{0} se musí použít pro argument typu {1}, ale použil se pro argument typu {2}.</target>
        <note />
      </trans-unit>
      <trans-unit id="tcCallerInfoNotOptional">
        <source>'{0}' can only be applied to optional arguments</source>
        <target state="translated">{0} se dá použít jenom u volitelných argumentů.</target>
        <note />
      </trans-unit>
      <trans-unit id="toolLocationHelperUnsupportedFrameworkVersion">
        <source>The specified .NET Framework version '{0}' is not supported. Please specify a value from the enumeration Microsoft.Build.Utilities.TargetDotNetFrameworkVersion.</source>
        <target state="translated">Zadaná verze rozhraní .NET Framework {0} není podporovaná. Zadejte hodnotu z výčtu Microsoft.Build.Utilities.TargetDotNetFrameworkVersion.</target>
        <note />
      </trans-unit>
      <trans-unit id="ilSignInvalidMagicValue">
        <source>Invalid Magic value in CLR Header</source>
        <target state="translated">Neplatná hodnota Magic v záhlaví CLR</target>
        <note />
      </trans-unit>
      <trans-unit id="ilSignBadImageFormat">
        <source>Bad image format</source>
        <target state="translated">Chybný formát image</target>
        <note />
      </trans-unit>
      <trans-unit id="ilSignPrivateKeyExpected">
        <source>Private key expected</source>
        <target state="translated">Očekává se privátní klíč</target>
        <note />
      </trans-unit>
      <trans-unit id="ilSignRsaKeyExpected">
        <source>RSA key expected</source>
        <target state="translated">Očekává se klíč RSA</target>
        <note />
      </trans-unit>
      <trans-unit id="ilSignInvalidBitLen">
        <source>Invalid bit Length</source>
        <target state="translated">Neplatná bitová délka</target>
        <note />
      </trans-unit>
      <trans-unit id="ilSignInvalidRSAParams">
        <source>Invalid RSAParameters structure - '{{0}}' expected</source>
        <target state="translated">Neplatná struktura parametru RSAParameters – očekává se {{0}}</target>
        <note />
      </trans-unit>
      <trans-unit id="ilSignInvalidAlgId">
        <source>Invalid algId - 'Exponent' expected</source>
        <target state="translated">Neplatné algId – očekává se Exponent</target>
        <note />
      </trans-unit>
      <trans-unit id="ilSignInvalidSignatureSize">
        <source>Invalid signature size</source>
        <target state="translated">Neplatná velikost podpisu</target>
        <note />
      </trans-unit>
      <trans-unit id="ilSignNoSignatureDirectory">
        <source>No signature directory</source>
        <target state="translated">Žádný adresář podpisu</target>
        <note />
      </trans-unit>
      <trans-unit id="ilSignInvalidPKBlob">
        <source>Invalid Public Key blob</source>
        <target state="translated">Neplatný objekt blob veřejného klíče</target>
        <note />
      </trans-unit>
      <trans-unit id="fscTooManyErrors">
        <source>Exiting - too many errors</source>
        <target state="translated">Ukončení – příliš mnoho chyb</target>
        <note />
      </trans-unit>
      <trans-unit id="docfileNoXmlSuffix">
        <source>The documentation file has no .xml suffix</source>
        <target state="translated">Soubor dokumentace nemá příponu .xml.</target>
        <note />
      </trans-unit>
      <trans-unit id="fscNoImplementationFiles">
        <source>No implementation files specified</source>
        <target state="translated">Nezadali jste žádné implementační soubory.</target>
        <note />
      </trans-unit>
      <trans-unit id="fscBadAssemblyVersion">
        <source>The attribute {0} specified version '{1}', but this value is invalid and has been ignored</source>
        <target state="translated">Atribut {0} určoval verzi {1}, ale tato hodnota není platná a ignoruje se.</target>
        <note />
      </trans-unit>
      <trans-unit id="fscTwoResourceManifests">
        <source>Conflicting options specified: 'win32manifest' and 'win32res'. Only one of these can be used.</source>
        <target state="translated">Zadali jste kolidující možnosti: win32manifest a win32res. Dá se použít jenom jedna z nich.</target>
        <note />
      </trans-unit>
      <trans-unit id="fscQuotationLiteralsStaticLinking">
        <source>The code in assembly '{0}' makes uses of quotation literals. Static linking may not include components that make use of quotation literals unless all assemblies are compiled with at least F# 4.0.</source>
        <target state="translated">Kód v sestavení {0} využívá literály citace. Je možné, že při statickém propojování se komponenty využívající literály citace nezahrnou, pokud nejsou všechna sestavení zkompilovaná v F# ve verzi alespoň 4.0.</target>
        <note />
      </trans-unit>
      <trans-unit id="fscQuotationLiteralsStaticLinking0">
        <source>Code in this assembly makes uses of quotation literals. Static linking may not include components that make use of quotation literals unless all assemblies are compiled with at least F# 4.0.</source>
        <target state="translated">Kód v tomto sestavení využívá literály citace. Je možné, že při statickém propojování se komponenty využívající literály citace nezahrnou, pokud nejsou všechna sestavení zkompilovaná v F# ve verzi alespoň 4.0.</target>
        <note />
      </trans-unit>
      <trans-unit id="fscStaticLinkingNoEXE">
        <source>Static linking may not include a .EXE</source>
        <target state="translated">Je možné, že se při statickém propojování nezahrne soubor .exe.</target>
        <note />
      </trans-unit>
      <trans-unit id="fscStaticLinkingNoMixedDLL">
        <source>Static linking may not include a mixed managed/unmanaged DLL</source>
        <target state="translated">Je možné, že se při statickém propojování nezahrne kombinovaná spravovaná nebo nespravovaná knihovna DLL.</target>
        <note />
      </trans-unit>
      <trans-unit id="fscIgnoringMixedWhenLinking">
        <source>Ignoring mixed managed/unmanaged assembly '{0}' during static linking</source>
        <target state="translated">Při statickém propojování se ignoruje kombinované spravované nebo nespravované sestavení {0}.</target>
        <note />
      </trans-unit>
      <trans-unit id="fscAssumeStaticLinkContainsNoDependencies">
        <source>Assembly '{0}' was referenced transitively and the assembly could not be resolved automatically. Static linking will assume this DLL has no dependencies on the F# library or other statically linked DLLs. Consider adding an explicit reference to this DLL.</source>
        <target state="translated">Na sestavení {0} se odkazovalo přechodně a nedalo se přeložit automaticky. Statické propojování bude předpokládat, že tato knihovna DLL nemá žádné závislosti na knihovně F# nebo jiných staticky propojených knihovnách DLL. Zvažte možnost přidat explicitní odkaz na tuto knihovnu DLL.</target>
        <note />
      </trans-unit>
      <trans-unit id="fscAssemblyNotFoundInDependencySet">
        <source>Assembly '{0}' not found in dependency set of target binary. Statically linked roots should be specified using an assembly name, without a DLL or EXE extension. If this assembly was referenced explicitly then it is possible the assembly was not actually required by the generated binary, in which case it should not be statically linked.</source>
        <target state="translated">Sestavení {0} se v sadě závislostí cílového binárního souboru nenašlo. Staticky propojená kořenová umístění by se měla specifikovat pomocí názvu sestavení bez přípony DLL nebo EXE. Pokud se na toto sestavení odkazovalo explicitně, pak je možné, že ho generovaný binární soubor ve skutečnosti nevyžadoval, a v tom případě by se nemělo propojovat staticky.</target>
        <note />
      </trans-unit>
      <trans-unit id="fscKeyFileCouldNotBeOpened">
        <source>The key file '{0}' could not be opened</source>
        <target state="translated">Soubor klíče {0} se nedal otevřít.</target>
        <note />
      </trans-unit>
      <trans-unit id="fscProblemWritingBinary">
        <source>A problem occurred writing the binary '{0}': {1}</source>
        <target state="translated">Při zapisování binárního souboru {0} došlo k potížím: {1}</target>
        <note />
      </trans-unit>
      <trans-unit id="fscAssemblyVersionAttributeIgnored">
        <source>The 'AssemblyVersionAttribute' has been ignored because a version was given using a command line option</source>
        <target state="translated">Třída AssemblyVersionAttribute se ignorovala, protože jste verzi zadali pomocí možnosti příkazového řádku.</target>
        <note />
      </trans-unit>
      <trans-unit id="fscAssemblyCultureAttributeError">
        <source>Error emitting 'System.Reflection.AssemblyCultureAttribute' attribute -- 'Executables cannot be satellite assemblies, Culture should always be empty'</source>
        <target state="translated">Chyba při generování atributu System.Reflection.AssemblyCultureAttribute: Spustitelné soubory nemůžou být satelitní sestavení. Jazyková verze by měla být vždycky prázdná.</target>
        <note />
      </trans-unit>
      <trans-unit id="fscDelaySignWarning">
        <source>Option '--delaysign' overrides attribute 'System.Reflection.AssemblyDelaySignAttribute' given in a source file or added module</source>
        <target state="translated">Možnost --delaysign přepisuje atribut System.Reflection.AssemblyDelaySignAttribute předaný ve zdrojovém souboru nebo přidaném modulu.</target>
        <note />
      </trans-unit>
      <trans-unit id="fscKeyFileWarning">
        <source>Option '--keyfile' overrides attribute 'System.Reflection.AssemblyKeyFileAttribute' given in a source file or added module</source>
        <target state="translated">Možnost --keyfile přepisuje atribut System.Reflection.AssemblyKeyFileAttribute předaný ve zdrojovém souboru nebo přidaném modulu.</target>
        <note />
      </trans-unit>
      <trans-unit id="fscKeyNameWarning">
        <source>Option '--keycontainer' overrides attribute 'System.Reflection.AssemblyNameAttribute' given in a source file or added module</source>
        <target state="translated">Možnost --keycontainer přepisuje atribut System.Reflection.AssemblyNameAttribute předaný ve zdrojovém souboru nebo přidaném modulu.</target>
        <note />
      </trans-unit>
      <trans-unit id="fscReferenceOnCommandLine">
        <source>The assembly '{0}' is listed on the command line. Assemblies should be referenced using a command line flag such as '-r'.</source>
        <target state="translated">Sestavení {0} je uvedené na příkazovém řádku. Sestavení by se měla odkazovat pomocí příznaků příkazového řádku, jako je třeba -r.</target>
        <note />
      </trans-unit>
      <trans-unit id="fscRemotingError">
        <source>The resident compilation service was not used because a problem occured in communicating with the server.</source>
        <target state="translated">Rezidentní kompilační služba se nepoužila, protože došlo k potížím při komunikaci se serverem.</target>
        <note />
      </trans-unit>
      <trans-unit id="pathIsInvalid">
        <source>Problem with filename '{0}': Illegal characters in path.</source>
        <target state="translated">Potíže s názvem souboru {0}: neplatné znaky v cestě</target>
        <note />
      </trans-unit>
      <trans-unit id="fscResxSourceFileDeprecated">
        <source>Passing a .resx file ({0}) as a source file to the compiler is deprecated. Use resgen.exe to transform the .resx file into a .resources file to pass as a --resource option. If you are using MSBuild, this can be done via an &lt;EmbeddedResource&gt; item in the .fsproj project file.</source>
        <target state="translated">Předávat kompilátoru soubor .resx ({0}) jako zdrojový soubor je zastaralý postup. Pomocí souboru resgen.exe převeďte soubor .resx na soubor .resources, aby se předával jako možnost --resource. Pokud používáte MSBuild, dá se to udělat prostřednictvím položky &lt;EmbeddedResource&gt; v souboru projektu .fsproj.</target>
        <note />
      </trans-unit>
      <trans-unit id="fscStaticLinkingNoProfileMismatches">
        <source>Static linking may not be used on an assembly referencing mscorlib (e.g. a .NET Framework assembly) when generating an assembly that references System.Runtime (e.g. a .NET Core or Portable assembly).</source>
        <target state="translated">Když se generuje sestavení, které se odkazuje na System.Runtime (třeba sestavení .NET Core nebo přenosné sestavení), nejde pro sestavení, které se odkazuje na knihovnu mscorlib (třeba sestavení rozhraní .NET Framework), použít statické propojování.</target>
        <note />
      </trans-unit>
      <trans-unit id="fscAssemblyWildcardAndDeterminism">
        <source>An {0} specified version '{1}', but this value is a wildcard, and you have requested a deterministic build, these are in conflict.</source>
        <target state="translated">Zadaná verze {0} je {1}, ale tato hodnota představuje zástupný znak a vy jste požádali o deterministické sestavení, což je v konfliktu.</target>
        <note />
      </trans-unit>
      <trans-unit id="fscDeterministicDebugRequiresPortablePdb">
        <source>Determinstic builds only support portable PDBs (--debug:portable or --debug:embedded)</source>
        <target state="translated">Deterministická sestavení podporují jenom soubory PDB typu Portable (--debug:portable nebo --debug:embedded).</target>
        <note />
      </trans-unit>
      <trans-unit id="etIllegalCharactersInNamespaceName">
        <source>Character '{0}' is not allowed in provided namespace name '{1}'</source>
        <target state="translated">Znak {0} není v názvu poskytnutého oboru názvů {1} povolený.</target>
        <note />
      </trans-unit>
      <trans-unit id="etNullOrEmptyMemberName">
        <source>The provided type '{0}' returned a member with a null or empty member name</source>
        <target state="translated">Poskytnutý typ {0} vrátil člena, jehož název je prázdný nebo null.</target>
        <note />
      </trans-unit>
      <trans-unit id="etNullMember">
        <source>The provided type '{0}' returned a null member</source>
        <target state="translated">Poskytnutý typ {0} vrátil člena s hodnotou null.</target>
        <note />
      </trans-unit>
      <trans-unit id="etNullMemberDeclaringType">
        <source>The provided type '{0}' member info '{1}' has null declaring type</source>
        <target state="translated">U informací o členu {1} poskytnutého typu {0} má deklarující typ hodnotu null.</target>
        <note />
      </trans-unit>
      <trans-unit id="etNullMemberDeclaringTypeDifferentFromProvidedType">
        <source>The provided type '{0}' has member '{1}' which has declaring type '{2}'. Expected declaring type to be the same as provided type.</source>
        <target state="translated">Poskytnutý typ {0} má člena {1} s deklarujícím typem {2}. Očekává se, že deklarující typ bude stejný jako poskytnutý typ.</target>
        <note />
      </trans-unit>
      <trans-unit id="etHostingAssemblyFoundWithoutHosts">
        <source>Referenced assembly '{0}' has assembly level attribute '{1}' but no public type provider classes were found</source>
        <target state="translated">Odkazované sestavení {0} má atribut {1} na úrovní sestavení, ale nenašly se žádné třídy veřejného zprostředkovatele typu.</target>
        <note />
      </trans-unit>
      <trans-unit id="etEmptyNamespaceOfTypeNotAllowed">
        <source>Type '{0}' from type provider '{1}' has an empty namespace. Use 'null' for the global namespace.</source>
        <target state="translated">Typ {0} od zprostředkovatele typu {1} má prázdný obor názvů. Pro globální obor názvů použijte null.</target>
        <note />
      </trans-unit>
      <trans-unit id="etEmptyNamespaceNotAllowed">
        <source>Empty namespace found from the type provider '{0}'. Use 'null' for the global namespace.</source>
        <target state="translated">Našel se prázdný obor názvů od zprostředkovatele typu {0}. Pro globální obor názvů použijte null.</target>
        <note />
      </trans-unit>
      <trans-unit id="etMustNotBeGeneric">
        <source>Provided type '{0}' has 'IsGenericType' as true, but generic types are not supported.</source>
        <target state="translated">Vlastnost IsGenericType poskytnutého typu {0} má hodnotu true. Obecné typy se ale nepodporují.</target>
        <note />
      </trans-unit>
      <trans-unit id="etMustNotBeAnArray">
        <source>Provided type '{0}' has 'IsArray' as true, but array types are not supported.</source>
        <target state="translated">Vlastnost IsArray poskytnutého typu {0} má hodnotu true. Typy polí se ale nepodporují.</target>
        <note />
      </trans-unit>
      <trans-unit id="etMethodHasRequirements">
        <source>Invalid member '{0}' on provided type '{1}'. Provided type members must be public, and not be generic, virtual, or abstract.</source>
        <target state="translated">Neplatný člen {0} u poskytnutého typu {1}. Členové poskytnutého typu musí být veřejné,ne obecné, virtuální nebo abstraktní.</target>
        <note />
      </trans-unit>
      <trans-unit id="etUnsupportedMemberKind">
        <source>Invalid member '{0}' on provided type '{1}'. Only properties, methods and constructors are allowed</source>
        <target state="translated">Neplatný člen {0} u poskytnutého typu {1}. Povolují se jenom vlastnosti, metody a konstruktory.</target>
        <note />
      </trans-unit>
      <trans-unit id="etPropertyCanReadButHasNoGetter">
        <source>Property '{0}' on provided type '{1}' has CanRead=true but there was no value from GetGetMethod()</source>
        <target state="translated">Vlastnost {0} u poskytnutého typu {1} má CanRead s hodnotou true, ale metoda GetGetMethod() nevrátila žádnou hodnotu.</target>
        <note />
      </trans-unit>
      <trans-unit id="etPropertyHasGetterButNoCanRead">
        <source>Property '{0}' on provided type '{1}' has CanRead=false but GetGetMethod() returned a method</source>
        <target state="translated">Vlastnost {0} u poskytnutého typu {1} má CanRead s hodnotou false, ale metoda GetGetMethod() vrátila metodu.</target>
        <note />
      </trans-unit>
      <trans-unit id="etPropertyCanWriteButHasNoSetter">
        <source>Property '{0}' on provided type '{1}' has CanWrite=true but there was no value from GetSetMethod()</source>
        <target state="translated">Vlastnost {0} u poskytnutého typu {1} má CanWrite s hodnotou true, ale metoda GetSetMethod() nevrátila žádnou hodnotu.</target>
        <note />
      </trans-unit>
      <trans-unit id="etPropertyHasSetterButNoCanWrite">
        <source>Property '{0}' on provided type '{1}' has CanWrite=false but GetSetMethod() returned a method</source>
        <target state="translated">Vlastnost {0} u poskytnutého typu {1} má CanWrite s hodnotou false, ale metoda GetSetMethod() vrátila metodu.</target>
        <note />
      </trans-unit>
      <trans-unit id="etOneOrMoreErrorsSeenDuringExtensionTypeSetting">
        <source>One or more errors seen during provided type setup</source>
        <target state="translated">Při nastavení poskytnutého typu se vyskytla nejmíň jedna chyba.</target>
        <note />
      </trans-unit>
      <trans-unit id="etUnexpectedExceptionFromProvidedTypeMember">
        <source>Unexpected exception from provided type '{0}' member '{1}': {2}</source>
        <target state="translated">U poskytnutého typu {0}, člena {1} došlo k neočekávané výjimce: {2}</target>
        <note />
      </trans-unit>
      <trans-unit id="etUnsupportedConstantType">
        <source>Unsupported constant type '{0}'. Quotations provided by type providers can only contain simple constants. The implementation of the type provider may need to be adjusted by moving a value declared outside a provided quotation literal to be a 'let' binding inside the quotation literal.</source>
        <target state="translated">Nepodporovaný typ konstanty {0}. Citace poskytované zprostředkovateli typu můžou obsahovat jenom jednoduché konstanty. Implementaci zprostředkovatele typu možná bude potřeba upravit přesunutím hodnoty deklarované mimo poskytnutý literál citace do vazby let v literálu citace.</target>
        <note />
      </trans-unit>
      <trans-unit id="etUnsupportedProvidedExpression">
        <source>Unsupported expression '{0}' from type provider. If you are the author of this type provider, consider adjusting it to provide a different provided expression.</source>
        <target state="translated">U zprostředkovatele typu se vyskytl neplatný výraz {0}. Pokud jste autorem tohoto zprostředkovatele typu, zvažte možnost upravit ho tak, aby poskytoval jiný poskytnutý výraz.</target>
        <note />
      </trans-unit>
      <trans-unit id="etProvidedTypeHasUnexpectedName">
        <source>Expected provided type named '{0}' but provided type has 'Name' with value '{1}'</source>
        <target state="translated">Očekával se poskytnutý typ s názvem {0}, ale Name u poskytnutého typu má hodnotu {1}.</target>
        <note />
      </trans-unit>
      <trans-unit id="etEventNoAdd">
        <source>Event '{0}' on provided type '{1}' has no value from GetAddMethod()</source>
        <target state="translated">Událost {0} u poskytnutého typu {1} nepřebírá žádnou hodnotu od GetAddMethod().</target>
        <note />
      </trans-unit>
      <trans-unit id="etEventNoRemove">
        <source>Event '{0}' on provided type '{1}' has no value from GetRemoveMethod()</source>
        <target state="translated">Událost {0} u poskytnutého typu {1} nepřebírá žádnou hodnotu od GetRemoveMethod().</target>
        <note />
      </trans-unit>
      <trans-unit id="etProviderHasWrongDesignerAssembly">
        <source>Assembly attribute '{0}' refers to a designer assembly '{1}' which cannot be loaded or doesn't exist. {2}</source>
        <target state="translated">Atribut sestavení {0} odkazuje na navržené sestavení {1}, které se nedá načíst nebo neexistuje. {2}</target>
        <note />
      </trans-unit>
      <trans-unit id="etProviderDoesNotHaveValidConstructor">
        <source>The type provider does not have a valid constructor. A constructor taking either no arguments or one argument of type 'TypeProviderConfig' was expected.</source>
        <target state="translated">Zprostředkovatel typu nemá platný konstruktor. Očekávaný konstruktor nemá přebírat buď žádné argumenty, nebo jeden argument typu TypeProviderConfig.</target>
        <note />
      </trans-unit>
      <trans-unit id="etProviderError">
        <source>The type provider '{0}' reported an error: {1}</source>
        <target state="translated">Zprostředkovatel typu {0} oznámil chybu: {1}</target>
        <note />
      </trans-unit>
      <trans-unit id="etIncorrectParameterExpression">
        <source>The type provider '{0}' used an invalid parameter in the ParameterExpression: {1}</source>
        <target state="translated">Zprostředkovatel typu {0} použil ve výrazu ParameterExpression neplatný parametr: {1}</target>
        <note />
      </trans-unit>
      <trans-unit id="etIncorrectProvidedMethod">
        <source>The type provider '{0}' provided a method with a name '{1}' and metadata token '{2}', which is not reported among its methods of its declaring type '{3}'</source>
        <target state="translated">Zprostředkovatel typu {0} poskytnul metodu s názvem {1} a tokenem metadat {2}, která není uvedená mezi metodami jeho deklarujícího typu {3}.</target>
        <note />
      </trans-unit>
      <trans-unit id="etIncorrectProvidedConstructor">
        <source>The type provider '{0}' provided a constructor which is not reported among the constructors of its declaring type '{1}'</source>
        <target state="translated">Zprostředkovatel typu {0} poskytnul konstruktor, který není uvedený mezi konstruktory jeho deklarujícího typu {1}.</target>
        <note />
      </trans-unit>
      <trans-unit id="etDirectReferenceToGeneratedTypeNotAllowed">
        <source>A direct reference to the generated type '{0}' is not permitted. Instead, use a type definition, e.g. 'type TypeAlias = &lt;path&gt;'. This indicates that a type provider adds generated types to your assembly.</source>
        <target state="translated">Přímý odkaz na generovaný typ {0} není povolený. Místo něj použijte definici typu, třeba type TypeAlias = &lt;cesta&gt;. Ta označuje, že zprostředkovatel typu přidává k sestavení generované typy.</target>
        <note />
      </trans-unit>
      <trans-unit id="etProvidedTypeHasUnexpectedPath">
        <source>Expected provided type with path '{0}' but provided type has path '{1}'</source>
        <target state="translated">Očekával se poskytnutý typ s cestou {0}, ale cesta poskytnutého typu je {1}.</target>
        <note />
      </trans-unit>
      <trans-unit id="etUnexpectedNullFromProvidedTypeMember">
        <source>Unexpected 'null' return value from provided type '{0}' member '{1}'</source>
        <target state="translated">Poskytnutý typ {0}, člen {1} vrátil neočekávanou návratovou hodnotu null.</target>
        <note />
      </trans-unit>
      <trans-unit id="etUnexpectedExceptionFromProvidedMemberMember">
        <source>Unexpected exception from member '{0}' of provided type '{1}' member '{2}': {3}</source>
        <target state="translated">U člena {0} poskytnutého typu {1}, člena {2} došlo k neočekávané výjimce: {3}</target>
        <note />
      </trans-unit>
      <trans-unit id="etNestedProvidedTypesDoNotTakeStaticArgumentsOrGenericParameters">
        <source>Nested provided types do not take static arguments or generic parameters</source>
        <target state="translated">Vnořené poskytnuté typy nepřebírají statické argumenty ani obecné parametry.</target>
        <note />
      </trans-unit>
      <trans-unit id="etInvalidStaticArgument">
        <source>Invalid static argument to provided type. Expected an argument of kind '{0}'.</source>
        <target state="translated">Neplatný statický argument poskytnutého typu. Očekávaný druh argumentu je {0}.</target>
        <note />
      </trans-unit>
      <trans-unit id="etErrorApplyingStaticArgumentsToType">
        <source>An error occured applying the static arguments to a provided type</source>
        <target state="translated">Při použití statických argumentů u poskytnutého typu došlo k chybě.</target>
        <note />
      </trans-unit>
      <trans-unit id="etUnknownStaticArgumentKind">
        <source>Unknown static argument kind '{0}' when resolving a reference to a provided type or method '{1}'</source>
        <target state="translated">Při překladu odkazu na poskytnutý typ nebo metodu {1} se objevil neznámý druh statického argumentu {0}.</target>
        <note />
      </trans-unit>
      <trans-unit id="invalidNamespaceForProvidedType">
        <source>invalid namespace for provided type</source>
        <target state="translated">Neplatný obor názvů pro poskytnutý typ</target>
        <note />
      </trans-unit>
      <trans-unit id="invalidFullNameForProvidedType">
        <source>invalid full name for provided type</source>
        <target state="translated">Neplatný úplný název poskytnutého typu</target>
        <note />
      </trans-unit>
      <trans-unit id="etProviderReturnedNull">
        <source>The type provider returned 'null', which is not a valid return value from '{0}'</source>
        <target state="translated">Zprostředkovatel typu vrátil hodnotu null, která není platnou návratovou hodnotou {0}.</target>
        <note />
      </trans-unit>
      <trans-unit id="etTypeProviderConstructorException">
        <source>The type provider constructor has thrown an exception: {0}</source>
        <target state="translated">Konstruktor zprostředkovatele typu vyvolal výjimku: {0}</target>
        <note />
      </trans-unit>
      <trans-unit id="etNullProvidedExpression">
        <source>Type provider '{0}' returned null from GetInvokerExpression.</source>
        <target state="translated">Zprostředkovatel typu {0} vrátil u metody GetInvokerExpression hodnotu null.</target>
        <note />
      </trans-unit>
      <trans-unit id="etProvidedAppliedTypeHadWrongName">
        <source>The type provider '{0}' returned an invalid type from 'ApplyStaticArguments'. A type with name '{1}' was expected, but a type with name '{2}' was returned.</source>
        <target state="translated">Zprostředkovatel typu {0} vrátil u metody ApplyStaticArguments neplatný typ. Očekával se typ s názvem {1}, ale vrácený typ má název {2}.</target>
        <note />
      </trans-unit>
      <trans-unit id="etProvidedAppliedMethodHadWrongName">
        <source>The type provider '{0}' returned an invalid method from 'ApplyStaticArgumentsForMethod'. A method with name '{1}' was expected, but a method with name '{2}' was returned.</source>
        <target state="translated">Zprostředkovatel typu {0} vrátil z metody ApplyStaticArgumentsForMethod neplatnou metodu. Očekávala se metoda s názvem {1}, ale vrátila se metoda s názvem {2}.</target>
        <note />
      </trans-unit>
      <trans-unit id="tcTypeTestLossy">
        <source>This type test or downcast will erase the provided type '{0}' to the type '{1}'</source>
        <target state="translated">Test tohoto typu nebo jeho přetypování směrem dolů vymaže poskytnutý typ {0} na typ {1}.</target>
        <note />
      </trans-unit>
      <trans-unit id="tcTypeCastErased">
        <source>This downcast will erase the provided type '{0}' to the type '{1}'.</source>
        <target state="translated">Toto přetypování směrem dolů vymaže typ {0} poskytnutý typu {1}.</target>
        <note />
      </trans-unit>
      <trans-unit id="tcTypeTestErased">
        <source>This type test with a provided type '{0}' is not allowed because this provided type will be erased to '{1}' at runtime.</source>
        <target state="translated">Test tohoto typu s poskytnutým typem {0} není povolený, protože tento poskytnutý typ se při běhu vymaže na {1}.</target>
        <note />
      </trans-unit>
      <trans-unit id="tcCannotInheritFromErasedType">
        <source>Cannot inherit from erased provided type</source>
        <target state="translated">Nejde dědit z vymazaného poskytnutého typu.</target>
        <note />
      </trans-unit>
      <trans-unit id="etInvalidTypeProviderAssemblyName">
        <source>Assembly '{0}' hase TypeProviderAssembly attribute with invalid value '{1}'. The value should be a valid assembly name</source>
        <target state="translated">Základní atribut TypeProviderAssembly sestavení {0} má neplatnou hodnotu {1}. Hodnotou by měl být platný název sestavení.</target>
        <note />
      </trans-unit>
      <trans-unit id="tcInvalidMemberNameCtor">
        <source>Invalid member name. Members may not have name '.ctor' or '.cctor'</source>
        <target state="translated">Neplatný název člena. Členové nemůžou mít název .ctor nebo .cctor.</target>
        <note />
      </trans-unit>
      <trans-unit id="tcInferredGenericTypeGivesRiseToInconsistency">
        <source>The function or member '{0}' is used in a way that requires further type annotations at its definition to ensure consistency of inferred types. The inferred signature is '{1}'.</source>
        <target state="translated">Funkce nebo člen {0} se používá způsobem, který vyžaduje, aby se k jeho definici doplnily další poznámky typu. Je to kvůli zajištění konzistence odvozených typů. Odvozená signatura je {1}.</target>
        <note />
      </trans-unit>
      <trans-unit id="tcInvalidTypeArgumentCount">
        <source>The number of type arguments did not match: '{0}' given, '{1}' expected. This may be related to a previously reported error.</source>
        <target state="translated">Počet argumentů typu se neshodoval: počet předaných je {0}, ale počet očekávaných je {1}. Může to souviset s dřív hlášenou chybou.</target>
        <note />
      </trans-unit>
      <trans-unit id="tcCannotOverrideSealedMethod">
        <source>Cannot override inherited member '{0}' because it is sealed</source>
        <target state="translated">Zděděný člen {0} se nedá přepsat, protože je zapečetěný.</target>
        <note />
      </trans-unit>
      <trans-unit id="etProviderErrorWithContext">
        <source>The type provider '{0}' reported an error in the context of provided type '{1}', member '{2}'. The error: {3}</source>
        <target state="translated">Zprostředkovatel typu {0} oznámil chybu v kontextu poskytnutého typu {1} a člena {2}: {3}</target>
        <note />
      </trans-unit>
      <trans-unit id="etProvidedTypeWithNameException">
        <source>An exception occurred when accessing the '{0}' of a provided type: {1}</source>
        <target state="translated">Při přístupu k {0} poskytnutého typu došlo k výjimce: {1}</target>
        <note />
      </trans-unit>
      <trans-unit id="etProvidedTypeWithNullOrEmptyName">
        <source>The '{0}' of a provided type was null or empty.</source>
        <target state="translated">Název {0} poskytnutého typu má hodnotu null nebo je prázdný.</target>
        <note />
      </trans-unit>
      <trans-unit id="etIllegalCharactersInTypeName">
        <source>Character '{0}' is not allowed in provided type name '{1}'</source>
        <target state="translated">Znak {0} není v názvu poskytnutého typu {1} povolený.</target>
        <note />
      </trans-unit>
      <trans-unit id="tcJoinMustUseSimplePattern">
        <source>In queries, '{0}' must use a simple pattern</source>
        <target state="translated">V dotazech musí {0} použít jednoduchý vzor.</target>
        <note />
      </trans-unit>
      <trans-unit id="tcMissingCustomOperation">
        <source>A custom query operation for '{0}' is required but not specified</source>
        <target state="translated">Vyžaduje se operace vlastního dotazu pro {0}, která ale není zadaná.</target>
        <note />
      </trans-unit>
      <trans-unit id="etBadUnnamedStaticArgs">
        <source>Named static arguments must come after all unnamed static arguments</source>
        <target state="translated">Pojmenované statické argumenty se musí umístit až za všechny nepojmenované statické argumenty.</target>
        <note />
      </trans-unit>
      <trans-unit id="etStaticParameterRequiresAValue">
        <source>The static parameter '{0}' of the provided type or method '{1}' requires a value. Static parameters to type providers may be optionally specified using named arguments, e.g. '{2}&lt;{3}=...&gt;'.</source>
        <target state="translated">Statický parametr {0} poskytnutého typu nebo metody {1} vyžaduje hodnotu. Statické parametry pro zprostředkovatele typů je případně možné zadat pomocí pojmenovaných argumentů, třeba {2}&lt;{3}=...&gt;.</target>
        <note />
      </trans-unit>
      <trans-unit id="etNoStaticParameterWithName">
        <source>No static parameter exists with name '{0}'</source>
        <target state="translated">Neexistuje žádný statický parametr s názvem {0}.</target>
        <note />
      </trans-unit>
      <trans-unit id="etStaticParameterAlreadyHasValue">
        <source>The static parameter '{0}' has already been given a value</source>
        <target state="translated">Statický parametr {0} už hodnotu převzal.</target>
        <note />
      </trans-unit>
      <trans-unit id="etMultipleStaticParameterWithName">
        <source>Multiple static parameters exist with name '{0}'</source>
        <target state="translated">Existuje víc statických parametrů s názvem {0}.</target>
        <note />
      </trans-unit>
      <trans-unit id="tcCustomOperationMayNotBeUsedInConjunctionWithNonSimpleLetBindings">
        <source>A custom operation may not be used in conjunction with a non-value or recursive 'let' binding in another part of this computation expression</source>
        <target state="translated">Vlastní operace se nedají použít ve spojení s vazbou let, která je bez hodnoty nebo rekurzivní a nachází se v jiné části tohoto výrazu výpočtu.</target>
        <note />
      </trans-unit>
      <trans-unit id="tcCustomOperationMayNotBeUsedHere">
        <source>A custom operation may not be used in conjunction with 'use', 'try/with', 'try/finally', 'if/then/else' or 'match' operators within this computation expression</source>
        <target state="translated">Vlastní operace se ve spojení s operátory use, try/with, try/finally, if/then/else nebo match v tomto výrazu výpočtu použít nedají.</target>
        <note />
      </trans-unit>
      <trans-unit id="tcCustomOperationMayNotBeOverloaded">
        <source>The custom operation '{0}' refers to a method which is overloaded. The implementations of custom operations may not be overloaded.</source>
        <target state="translated">Vlastní operace {0} odkazuje na metodu, která je přetěžovaná. Implementace vlastních operací se nemůžou přetěžovat.</target>
        <note />
      </trans-unit>
      <trans-unit id="tcIfThenElseMayNotBeUsedWithinQueries">
        <source>An if/then/else expression may not be used within queries. Consider using either an if/then expression, or use a sequence expression instead.</source>
        <target state="translated">Výraz if/then/else se nedá použít v dotazech. Zvažte možnost použít místo toho výraz if/then nebo výraz pořadí.</target>
        <note />
      </trans-unit>
      <trans-unit id="ilxgenUnexpectedArgumentToMethodHandleOfDuringCodegen">
        <source>Invalid argument to 'methodhandleof' during codegen</source>
        <target state="translated">Neplatný argument pro methodhandleof při generování kódu</target>
        <note />
      </trans-unit>
      <trans-unit id="etProvidedTypeReferenceMissingArgument">
        <source>A reference to a provided type was missing a value for the static parameter '{0}'. You may need to recompile one or more referenced assemblies.</source>
        <target state="translated">U odkazu na poskytnutý typ chybí hodnota pro statický parametr {0}. Možná bude potřeba znovu zkompilovat jedno nebo víc odkazovaných sestavení.</target>
        <note />
      </trans-unit>
      <trans-unit id="etProvidedTypeReferenceInvalidText">
        <source>A reference to a provided type had an invalid value '{0}' for a static parameter. You may need to recompile one or more referenced assemblies.</source>
        <target state="translated">U odkazu na poskytnutý typ je hodnota {0} pro statický parametr neplatná. Možná bude potřeba znovu zkompilovat jedno nebo víc odkazovaných sestavení.</target>
        <note />
      </trans-unit>
      <trans-unit id="tcCustomOperationNotUsedCorrectly">
        <source>'{0}' is not used correctly. This is a custom operation in this query or computation expression.</source>
        <target state="translated">{0} se nepoužívá správně. Toto je vlastní operace v tomto výrazu dotazu nebo výpočtu.</target>
        <note />
      </trans-unit>
      <trans-unit id="tcCustomOperationNotUsedCorrectly2">
        <source>'{0}' is not used correctly. Usage: {1}. This is a custom operation in this query or computation expression.</source>
        <target state="translated">{0} se nepoužívá správně. Použití: {1}. Toto je vlastní operace v tomto výrazu dotazu nebo výpočtu.</target>
        <note />
      </trans-unit>
      <trans-unit id="customOperationTextLikeJoin">
        <source>{0} var in collection {1} (outerKey = innerKey). Note that parentheses are required after '{2}'</source>
        <target state="translated">{0} proměnná v kolekci {1} (outerKey = innerKey). Poznámka: Za {2} se vyžadují závorky.</target>
        <note />
      </trans-unit>
      <trans-unit id="customOperationTextLikeGroupJoin">
        <source>{0} var in collection {1} (outerKey = innerKey) into group. Note that parentheses are required after '{2}'</source>
        <target state="translated">{0} proměnná v kolekci {1} (outerKey = innerKey) do skupiny. Poznámka: Za {2} se vyžadují závorky.</target>
        <note />
      </trans-unit>
      <trans-unit id="customOperationTextLikeZip">
        <source>{0} var in collection</source>
        <target state="translated">{0} proměnná v kolekci</target>
        <note />
      </trans-unit>
      <trans-unit id="tcBinaryOperatorRequiresVariable">
        <source>'{0}' must be followed by a variable name. Usage: {1}.</source>
        <target state="translated">Po {0} musí následovat název proměnné. Použití: {1}.</target>
        <note />
      </trans-unit>
      <trans-unit id="tcOperatorIncorrectSyntax">
        <source>Incorrect syntax for '{0}'. Usage: {1}.</source>
        <target state="translated">Neplatná syntaxe pro {0}. Použití: {1}.</target>
        <note />
      </trans-unit>
      <trans-unit id="tcBinaryOperatorRequiresBody">
        <source>'{0}' must come after a 'for' selection clause and be followed by the rest of the query. Syntax: ... {1} ...</source>
        <target state="translated">{0} se musí umístit za klauzuli výběru for a pak musí následovat zbytek dotazu. Syntaxe: ... {1} ...</target>
        <note />
      </trans-unit>
      <trans-unit id="tcCustomOperationHasIncorrectArgCount">
        <source>'{0}' is used with an incorrect number of arguments. This is a custom operation in this query or computation expression. Expected {1} argument(s), but given {2}.</source>
        <target state="translated">{0} se používá s nesprávným počtem argumentů. Toto je vlastní operace v tomto výrazu dotazu nebo výpočtu. Očekávaný počet argumentů je {1}, ale počet předávaných je {2}.</target>
        <note />
      </trans-unit>
      <trans-unit id="parsExpectedExpressionAfterToken">
        <source>Expected an expression after this point</source>
        <target state="translated">Za touto pozicí se očekává výraz.</target>
        <note />
      </trans-unit>
      <trans-unit id="parsExpectedTypeAfterToken">
        <source>Expected a type after this point</source>
        <target state="translated">Za touto pozicí se očekával typ.</target>
        <note />
      </trans-unit>
      <trans-unit id="parsUnmatchedLBrackLess">
        <source>Unmatched '[&lt;'. Expected closing '&gt;]'</source>
        <target state="translated">Nespárovaný výraz [&lt;. Očekává se výraz &gt;].</target>
        <note />
      </trans-unit>
      <trans-unit id="parsUnexpectedEndOfFileMatch">
        <source>Unexpected end of input in 'match' expression. Expected 'match &lt;expr&gt; with | &lt;pat&gt; -&gt; &lt;expr&gt; | &lt;pat&gt; -&gt; &lt;expr&gt; ...'.</source>
        <target state="translated">Neočekávaný konec vstupu ve výrazu match. Očekávaná notace je match &lt;výraz&gt; with | &lt;cesta&gt; -&gt; &lt;výraz&gt; | &lt;cesta&gt; -&gt; &lt;výraz&gt; </target>
        <note />
      </trans-unit>
      <trans-unit id="parsUnexpectedEndOfFileTry">
        <source>Unexpected end of input in 'try' expression. Expected 'try &lt;expr&gt; with &lt;rules&gt;' or 'try &lt;expr&gt; finally &lt;expr&gt;'.</source>
        <target state="translated">Neočekávaný konec vstupu ve výrazu try. Očekávaná notace je try &lt;výraz&gt; with &lt;pravidla&gt; nebo try &lt;výraz&gt; finally &lt;výraz&gt;.</target>
        <note />
      </trans-unit>
      <trans-unit id="parsUnexpectedEndOfFileWhile">
        <source>Unexpected end of input in 'while' expression. Expected 'while &lt;expr&gt; do &lt;expr&gt;'.</source>
        <target state="translated">Neočekávaný konec vstupu ve výrazu while. Očekávaná notace je while &lt;výraz&gt; do &lt;výraz&gt;.</target>
        <note />
      </trans-unit>
      <trans-unit id="parsUnexpectedEndOfFileFor">
        <source>Unexpected end of input in 'for' expression. Expected 'for &lt;pat&gt; in &lt;expr&gt; do &lt;expr&gt;'.</source>
        <target state="translated">Neočekávaný konec vstupu ve výrazu for. Očekávaná notace je for &lt;vzor&gt; in &lt;výraz&gt; do &lt;výraz&gt;.</target>
        <note />
      </trans-unit>
      <trans-unit id="parsUnexpectedEndOfFileWith">
        <source>Unexpected end of input in 'match' or 'try' expression</source>
        <target state="translated">Neočekávaný konec vstupu ve výrazu match nebo try</target>
        <note />
      </trans-unit>
      <trans-unit id="parsUnexpectedEndOfFileThen">
        <source>Unexpected end of input in 'then' branch of conditional expression. Expected 'if &lt;expr&gt; then &lt;expr&gt;' or 'if &lt;expr&gt; then &lt;expr&gt; else &lt;expr&gt;'.</source>
        <target state="translated">Neočekávaný konec vstupu ve větvi then podmínky. Očekávaná notace je if &lt;výraz&gt; then &lt;výraz&gt; nebo if &lt;výraz&gt; then &lt;výraz&gt; else &lt;výraz&gt;.</target>
        <note />
      </trans-unit>
      <trans-unit id="parsUnexpectedEndOfFileElse">
        <source>Unexpected end of input in 'else' branch of conditional expression. Expected 'if &lt;expr&gt; then &lt;expr&gt;' or 'if &lt;expr&gt; then &lt;expr&gt; else &lt;expr&gt;'.</source>
        <target state="translated">Neočekávaný konec vstupu ve větvi else podmínky. Očekávaná notace je if &lt;výraz&gt; then &lt;výraz&gt; nebo if &lt;výraz&gt; then &lt;výraz&gt; else &lt;výraz&gt;.</target>
        <note />
      </trans-unit>
      <trans-unit id="parsUnexpectedEndOfFileFunBody">
        <source>Unexpected end of input in body of lambda expression. Expected 'fun &lt;pat&gt; ... &lt;pat&gt; -&gt; &lt;expr&gt;'.</source>
        <target state="translated">Neočekávaný konec vstupu v těle výrazu lambda. Očekávaná notace je fun &lt;cesta&gt; ... &lt;cesta&gt; -&gt; &lt;výraz&gt;.</target>
        <note />
      </trans-unit>
      <trans-unit id="parsUnexpectedEndOfFileTypeArgs">
        <source>Unexpected end of input in type arguments</source>
        <target state="translated">Neočekávaný konec vstupu v argumentech typu</target>
        <note />
      </trans-unit>
      <trans-unit id="parsUnexpectedEndOfFileTypeSignature">
        <source>Unexpected end of input in type signature</source>
        <target state="translated">Neočekávaný konec vstupu v signatuře typu</target>
        <note />
      </trans-unit>
      <trans-unit id="parsUnexpectedEndOfFileTypeDefinition">
        <source>Unexpected end of input in type definition</source>
        <target state="translated">Neočekávaný konec vstupu v definici typu</target>
        <note />
      </trans-unit>
      <trans-unit id="parsUnexpectedEndOfFileObjectMembers">
        <source>Unexpected end of input in object members</source>
        <target state="translated">Neočekávaný konec vstupu u členů objektu</target>
        <note />
      </trans-unit>
      <trans-unit id="parsUnexpectedEndOfFileDefinition">
        <source>Unexpected end of input in value, function or member definition</source>
        <target state="translated">Neočekávaný konec vstupu v definici hodnoty, funkce nebo člena</target>
        <note />
      </trans-unit>
      <trans-unit id="parsUnexpectedEndOfFileExpression">
        <source>Unexpected end of input in expression</source>
        <target state="translated">Neočekávaný konec vstupu ve výrazu</target>
        <note />
      </trans-unit>
      <trans-unit id="parsExpectedNameAfterToken">
        <source>Unexpected end of type. Expected a name after this point.</source>
        <target state="translated">Neočekávaný konec typu. Za touto pozicí se očekává název.</target>
        <note />
      </trans-unit>
      <trans-unit id="parsUnmatchedLet">
        <source>Incomplete value or function definition. If this is in an expression, the body of the expression must be indented to the same column as the 'let' keyword.</source>
        <target state="translated">Neúplná definice hodnoty nebo funkce. Pokud je tato definice ve výrazu, musí být tělo tohoto výrazu odsazené na stejnou úroveň jako klíčové slovo let.</target>
        <note />
      </trans-unit>
      <trans-unit id="parsUnmatchedLetBang">
        <source>Incomplete value definition. If this is in an expression, the body of the expression must be indented to the same column as the 'let!' keyword.</source>
        <target state="translated">Neúplná definice hodnoty. Pokud je tato definice ve výrazu, musí být tělo tohoto výrazu odsazené na stejnou úroveň jako klíčové slovo let!.</target>
        <note />
      </trans-unit>
      <trans-unit id="parsUnmatchedUseBang">
        <source>Incomplete value definition. If this is in an expression, the body of the expression must be indented to the same column as the 'use!' keyword.</source>
        <target state="translated">Neúplná definice hodnoty. Pokud je tato definice ve výrazu, musí být tělo tohoto výrazu odsazené na stejnou úroveň jako klíčové slovo use!.</target>
        <note />
      </trans-unit>
      <trans-unit id="parsUnmatchedUse">
        <source>Incomplete value definition. If this is in an expression, the body of the expression must be indented to the same column as the 'use' keyword.</source>
        <target state="translated">Neúplná definice hodnoty. Pokud je tato definice ve výrazu, musí být tělo tohoto výrazu odsazené na stejnou úroveň jako klíčové slovo use.</target>
        <note />
      </trans-unit>
      <trans-unit id="parsWhileDoExpected">
        <source>Missing 'do' in 'while' expression. Expected 'while &lt;expr&gt; do &lt;expr&gt;'.</source>
        <target state="translated">Ve výrazu while chybí do. Očekávaná notace je while &lt;výraz&gt; do &lt;výraz&gt;.</target>
        <note />
      </trans-unit>
      <trans-unit id="parsForDoExpected">
        <source>Missing 'do' in 'for' expression. Expected 'for &lt;pat&gt; in &lt;expr&gt; do &lt;expr&gt;'.</source>
        <target state="translated">Ve výrazu for chybí klíčové slovo do. Očekávaná notace je for &lt;cesta&gt; in &lt;výraz&gt; do &lt;výraz&gt;.</target>
        <note />
      </trans-unit>
      <trans-unit id="tcInvalidRelationInJoin">
        <source>Invalid join relation in '{0}'. Expected 'expr &lt;op&gt; expr', where &lt;op&gt; is =, =?, ?= or ?=?.</source>
        <target state="translated">Neplatná relace spojení v {0}. Očekávaná notace je expr &lt;op&gt; expr, kde &lt;op&gt; je =, =?, ?= nebo ?=?.</target>
        <note />
      </trans-unit>
      <trans-unit id="typeInfoCallsWord">
        <source>Calls</source>
        <target state="translated">Počet volání</target>
        <note />
      </trans-unit>
      <trans-unit id="impInvalidNumberOfGenericArguments">
        <source>Invalid number of generic arguments to type '{0}' in provided type. Expected '{1}' arguments, given '{2}'.</source>
        <target state="translated">Neplatný počet obecných argumentů pro typ {0} u poskytnutého typu. Očekávaný počet argumentů je: {1}, počet předaných je: {2}.</target>
        <note />
      </trans-unit>
      <trans-unit id="impInvalidMeasureArgument1">
        <source>Invalid value '{0}' for unit-of-measure parameter '{1}'</source>
        <target state="translated">Neplatná hodnota {0} pro parametr měrné jednotky {1}</target>
        <note />
      </trans-unit>
      <trans-unit id="impInvalidMeasureArgument2">
        <source>Invalid value unit-of-measure parameter '{0}'</source>
        <target state="translated">Neplatná hodnota parametru měrné jednotky {0}</target>
        <note />
      </trans-unit>
      <trans-unit id="etPropertyNeedsCanWriteOrCanRead">
        <source>Property '{0}' on provided type '{1}' is neither readable nor writable as it has CanRead=false and CanWrite=false</source>
        <target state="translated">Vlastnost {0} u poskytnutého typu {1} není ani čitelná ani zapisovatelná, protože má CanRead s hodnotou false a CanWrite s hodnotou false.</target>
        <note />
      </trans-unit>
      <trans-unit id="tcIntoNeedsRestOfQuery">
        <source>A use of 'into' must be followed by the remainder of the computation</source>
        <target state="translated">Za použitím into musí následovat zbytek výpočtu.</target>
        <note />
      </trans-unit>
      <trans-unit id="tcOperatorDoesntAcceptInto">
        <source>The operator '{0}' does not accept the use of 'into'</source>
        <target state="translated">Operátor {0} nepodporuje použití klíčového slova into.</target>
        <note />
      </trans-unit>
      <trans-unit id="tcCustomOperationInvalid">
        <source>The definition of the custom operator '{0}' does not use a valid combination of attribute flags</source>
        <target state="translated">Definice vlastního operátoru {0} nepoužívá platnou kombinaci příznaků atributu.</target>
        <note />
      </trans-unit>
      <trans-unit id="tcThisTypeMayNotHaveACLIMutableAttribute">
        <source>This type definition may not have the 'CLIMutable' attribute. Only record types may have this attribute.</source>
        <target state="translated">Tato definice typu nemůže mít atribut CLIMutable. Ten můžou mít jenom typy záznamu.</target>
        <note />
      </trans-unit>
      <trans-unit id="tcAutoPropertyRequiresImplicitConstructionSequence">
        <source>'member val' definitions are only permitted in types with a primary constructor. Consider adding arguments to your type definition, e.g. 'type X(args) = ...'.</source>
        <target state="translated">Definice member val jsou povolené jenom u typů s primárním konstruktorem. Zvažte možnost přidat do definice typu argumenty, třeba type X(args) = ...</target>
        <note />
      </trans-unit>
      <trans-unit id="parsMutableOnAutoPropertyShouldBeGetSet">
        <source>Property definitions may not be declared mutable. To indicate that this property can be set, use 'member val PropertyName = expr with get,set'.</source>
        <target state="translated">Definice vlastností se nedají deklarovat jako měnitelné. Pokud chcete tuto vlastnost definovat jako nastavitelnou, použijte syntaxi member val PropertyName = expr with get,set.</target>
        <note />
      </trans-unit>
      <trans-unit id="parsMutableOnAutoPropertyShouldBeGetSetNotJustSet">
        <source>To indicate that this property can be set, use 'member val PropertyName = expr with get,set'.</source>
        <target state="translated">Pokud chcete tuto vlastnost definovat jako nastavitelnou, použijte syntaxi member val PropertyName = expr with get,set.</target>
        <note />
      </trans-unit>
      <trans-unit id="chkNoByrefsOfByrefs">
        <source>Type '{0}' is illegal because in byref&lt;T&gt;, T cannot contain byref types.</source>
        <target state="translated">Typ {0} je neplatný, protože T v byref&lt;T&gt; nemůže obsahovat typy ByRef.</target>
        <note />
      </trans-unit>
      <trans-unit id="tastopsMaxArrayThirtyTwo">
        <source>F# supports array ranks between 1 and 32. The value {0} is not allowed.</source>
        <target state="translated">F# podporuje rozměry polí od 1 do 32. Hodnota {0} není povolená.</target>
        <note />
      </trans-unit>
      <trans-unit id="tcNoIntegerForLoopInQuery">
        <source>In queries, use the form 'for x in n .. m do ...' for ranging over integers</source>
        <target state="translated">V dotazech použijte notaci for x in n ... m do ..., která zajistí rozsah napříč celočíselnými typy.</target>
        <note />
      </trans-unit>
      <trans-unit id="tcNoWhileInQuery">
        <source>'while' expressions may not be used in queries</source>
        <target state="translated">Výraz while se v dotazu použít nedá.</target>
        <note />
      </trans-unit>
      <trans-unit id="tcNoTryFinallyInQuery">
        <source>'try/finally' expressions may not be used in queries</source>
        <target state="translated">Výraz try/finally se nedá použít v dotazech.</target>
        <note />
      </trans-unit>
      <trans-unit id="tcUseMayNotBeUsedInQueries">
        <source>'use' expressions may not be used in queries</source>
        <target state="translated">Výrazy use se v dotazech použít nedají.</target>
        <note />
      </trans-unit>
      <trans-unit id="tcBindMayNotBeUsedInQueries">
        <source>'let!', 'use!' and 'do!' expressions may not be used in queries</source>
        <target state="translated">Výrazy let!, use! a do! se v dotazech použít nedají.</target>
        <note />
      </trans-unit>
      <trans-unit id="tcReturnMayNotBeUsedInQueries">
        <source>'return' and 'return!' may not be used in queries</source>
        <target state="translated">V dotazech se nedá použít return! ani return.</target>
        <note />
      </trans-unit>
      <trans-unit id="tcUnrecognizedQueryOperator">
        <source>This is not a known query operator. Query operators are identifiers such as 'select', 'where', 'sortBy', 'thenBy', 'groupBy', 'groupValBy', 'join', 'groupJoin', 'sumBy' and 'averageBy', defined using corresponding methods on the 'QueryBuilder' type.</source>
        <target state="translated">Toto je neznámý operátor dotazu. Operátory dotazu jsou identifikátory jako třeba select, where, sortBy, thenBy, groupBy, groupValBy, join, groupJoin, sumBy nebo averageBy, které jsou definované pomocí odpovídajících metod v typu QueryBuilder.</target>
        <note />
      </trans-unit>
      <trans-unit id="tcTryWithMayNotBeUsedInQueries">
        <source>'try/with' expressions may not be used in queries</source>
        <target state="translated">Výrazy try/with se u dotazů použít nedají.</target>
        <note />
      </trans-unit>
      <trans-unit id="tcNonSimpleLetBindingInQuery">
        <source>This 'let' definition may not be used in a query. Only simple value definitions may be used in queries.</source>
        <target state="translated">Tato definice let se v dotazu použít nedá. V dotazech je možné použít jenom definice jednoduchých hodnot.</target>
        <note />
      </trans-unit>
      <trans-unit id="etTooManyStaticParameters">
        <source>Too many static parameters. Expected at most {0} parameters, but got {1} unnamed and {2} named parameters.</source>
        <target state="translated">Příliš mnoho statických parametrů. Maximální očekávaný počet parametrů je {0}, ale počet přijatých parametrů je {1} (nepojmenované) a {2} (pojmenované).</target>
        <note />
      </trans-unit>
      <trans-unit id="infosInvalidProvidedLiteralValue">
        <source>Invalid provided literal value '{0}'</source>
        <target state="translated">Neplatná hodnota poskytnutého literálu {0}</target>
        <note />
      </trans-unit>
      <trans-unit id="invalidPlatformTarget">
        <source>The 'anycpu32bitpreferred' platform can only be used with EXE targets. You must use 'anycpu' instead.</source>
        <target state="translated">Platforma anycpu32bitpreferred se dá použít jenom s cíli EXE. Místo ní je potřeba použít anycpu.</target>
        <note />
      </trans-unit>
      <trans-unit id="tcThisValueMayNotBeInlined">
        <source>This member, function or value declaration may not be declared 'inline'</source>
        <target state="translated">Člen, funkce nebo hodnota se nedá deklarovat jako inline.</target>
        <note />
      </trans-unit>
      <trans-unit id="etErasedTypeUsedInGeneration">
        <source>The provider '{0}' returned a non-generated type '{1}' in the context of a set of generated types. Consider adjusting the type provider to only return generated types.</source>
        <target state="translated">Poskytovatel {0} vrátil negenerovaný typ {1} v kontextu sady generovaných typů. Zvažte možnost upravit zprostředkovatele typu tak, aby vracel jenom generované typy.</target>
        <note />
      </trans-unit>
      <trans-unit id="tcUnrecognizedQueryBinaryOperator">
        <source>Arguments to query operators may require parentheses, e.g. 'where (x &gt; y)' or 'groupBy (x.Length / 10)'</source>
        <target state="translated">Argumenty operátorů dotazu můžou vyžadovat použití závorek, třeba where (x &gt; y) nebo groupBy (x.Length / 10).</target>
        <note />
      </trans-unit>
      <trans-unit id="crefNoSetOfHole">
        <source>A quotation may not involve an assignment to or taking the address of a captured local variable</source>
        <target state="translated">Citace nemůže zahrnovat přiřazení k adrese zachycené lokální proměnné nebo její přebírání.</target>
        <note />
      </trans-unit>
      <trans-unit id="nicePrintOtherOverloads1">
        <source>+ 1 overload</source>
        <target state="translated">+ 1 přetížení</target>
        <note />
      </trans-unit>
      <trans-unit id="nicePrintOtherOverloadsN">
        <source>+ {0} overloads</source>
        <target state="translated">+ {0} přetížení</target>
        <note />
      </trans-unit>
      <trans-unit id="erasedTo">
        <source>Erased to</source>
        <target state="translated">Vymazáno</target>
        <note />
      </trans-unit>
      <trans-unit id="parsUnfinishedExpression">
        <source>Unexpected token '{0}' or incomplete expression</source>
        <target state="translated">Neočekávaný token {0} nebo neúplný výraz</target>
        <note />
      </trans-unit>
      <trans-unit id="parsAttributeOnIncompleteCode">
        <source>Cannot find code target for this attribute, possibly because the code after the attribute is incomplete.</source>
        <target state="translated">Nedá se najít cíl kódu pro tento atribut. Možná je to proto, že kód za tímto atributem je neúplný.</target>
        <note />
      </trans-unit>
      <trans-unit id="parsTypeNameCannotBeEmpty">
        <source>Type name cannot be empty.</source>
        <target state="translated">Název typu nemůže být prázdný.</target>
        <note />
      </trans-unit>
      <trans-unit id="buildProblemReadingAssembly">
        <source>Problem reading assembly '{0}': {1}</source>
        <target state="translated">Problém při čtení sestavení {0}: {1}</target>
        <note />
      </trans-unit>
      <trans-unit id="tcTPFieldMustBeLiteral">
        <source>Invalid provided field. Provided fields of erased provided types must be literals.</source>
        <target state="translated">Neplatné poskytnuté pole. Poskytnutá pole vymazaných poskytnutých typů musí být literálová.</target>
        <note />
      </trans-unit>
      <trans-unit id="loadingDescription">
        <source>(loading description...)</source>
        <target state="translated">(Načítá se popis...)</target>
        <note />
      </trans-unit>
      <trans-unit id="descriptionUnavailable">
        <source>(description unavailable...)</source>
        <target state="translated">(popis není dostupný...)</target>
        <note />
      </trans-unit>
      <trans-unit id="chkTyparMultipleClassConstraints">
        <source>A type variable has been constrained by multiple different class types. A type variable may only have one class constraint.</source>
        <target state="translated">Proměnná typu je omezená více různými typy tříd. Proměnná typu může mít jenom jedno omezení třídy.</target>
        <note />
      </trans-unit>
      <trans-unit id="tcMatchMayNotBeUsedWithQuery">
        <source>'match' expressions may not be used in queries</source>
        <target state="translated">Výrazy match se nedají v dotazech použít.</target>
        <note />
      </trans-unit>
      <trans-unit id="memberOperatorDefinitionWithNonTripleArgument">
        <source>Infix operator member '{0}' has {1} initial argument(s). Expected a tuple of 3 arguments</source>
        <target state="translated">Člen operátoru vpony {0} má počáteční argumenty v počtu {1}. Očekávala se řazená kolekce členů se třemi argumenty.</target>
        <note />
      </trans-unit>
      <trans-unit id="cannotResolveNullableOperators">
        <source>The operator '{0}' cannot be resolved. Consider opening the module 'Microsoft.FSharp.Linq.NullableOperators'.</source>
        <target state="translated">Operátor {0} se nedá přeložit. Zvažte možnost otevření modulu Microsoft.FSharp.Linq.NullableOperators.</target>
        <note />
      </trans-unit>
      <trans-unit id="tcOperatorRequiresIn">
        <source>'{0}' must be followed by 'in'. Usage: {1}.</source>
        <target state="translated">Po {0} musí následovat in. Použití: {1}.</target>
        <note />
      </trans-unit>
      <trans-unit id="parsIllegalMemberVarInObjectImplementation">
        <source>Neither 'member val' nor 'override val' definitions are permitted in object expressions.</source>
        <target state="translated">U objektových výrazů se nepovolují definice member val ani override val.</target>
        <note />
      </trans-unit>
      <trans-unit id="tcEmptyCopyAndUpdateRecordInvalid">
        <source>Copy-and-update record expressions must include at least one field.</source>
        <target state="translated">Výrazy záznamu zkopírování a aktualizace musí zahrnovat aspoň jedno pole.</target>
        <note />
      </trans-unit>
      <trans-unit id="parsUnderscoreInvalidFieldName">
        <source>'_' cannot be used as field name</source>
        <target state="translated">Podtržítko se pro název pole použít nedá.</target>
        <note />
      </trans-unit>
      <trans-unit id="tcGeneratedTypesShouldBeInternalOrPrivate">
        <source>The provided types generated by this use of a type provider may not be used from other F# assemblies and should be marked internal or private. Consider using 'type internal TypeName = ...' or 'type private TypeName = ...'.</source>
        <target state="translated">Poskytnuté typy generované tímto použitím zprostředkovatele typu možná nepůjde použít v jiných sestaveních F# a měly by se označit jako interní nebo privátní. Zvažte použití notace type internal TypeName = ... nebo type private TypeName = ...</target>
        <note />
      </trans-unit>
      <trans-unit id="chkGetterAndSetterHaveSamePropertyType">
        <source>A property's getter and setter must have the same type. Property '{0}' has getter of type '{1}' but setter of type '{2}'.</source>
        <target state="translated">Metody getter a setter vlastnosti musí být stejného typu. Vlastnost {0} má metodu get typu {1}, ale metodu set typu {2}.</target>
        <note />
      </trans-unit>
      <trans-unit id="tcRuntimeSuppliedMethodCannotBeUsedInUserCode">
        <source>Array method '{0}' is supplied by the runtime and cannot be directly used in code. For operations with array elements consider using family of GetArray/SetArray functions from LanguagePrimitives.IntrinsicFunctions module.</source>
        <target state="translated">Metodu pole {0} poskytuje modul runtime a nedá se v kódu použít přímo. U operací s prvky polí zvažte možnost použití skupiny funkcí GetArray/SetArray z modulu LanguagePrimitives.IntrinsicFunctions.</target>
        <note />
      </trans-unit>
      <trans-unit id="tcUnionCaseConstructorDoesNotHaveFieldWithGivenName">
        <source>Union case/exception '{0}' does not have field named '{1}'.</source>
        <target state="translated">Výjimka nebo případ typu union {0} nemá pole s názvem {1}.</target>
        <note />
      </trans-unit>
      <trans-unit id="tcUnionCaseFieldCannotBeUsedMoreThanOnce">
        <source>Union case/exception field '{0}' cannot be used more than once.</source>
        <target state="translated">Pole {0} výjimky nebo případu typu union se nedá použít víc než jednou.</target>
        <note />
      </trans-unit>
      <trans-unit id="tcFieldNameIsUsedModeThanOnce">
        <source>Named field '{0}' is used more than once.</source>
        <target state="translated">Pojmenované pole {0} se používá víc než jednou.</target>
        <note />
      </trans-unit>
      <trans-unit id="tcFieldNameConflictsWithGeneratedNameForAnonymousField">
        <source>Named field '{0}' conflicts with autogenerated name for anonymous field.</source>
        <target state="translated">Pojmenované pole {0} koliduje s automaticky generovaným názvem anonymního pole.</target>
        <note />
      </trans-unit>
      <trans-unit id="tastConstantExpressionOverflow">
        <source>This literal expression or attribute argument results in an arithmetic overflow.</source>
        <target state="translated">Tento literálový výraz nebo argument atributu má za následek přetečení aritmetické operace.</target>
        <note />
      </trans-unit>
      <trans-unit id="tcIllegalStructTypeForConstantExpression">
        <source>This is not valid literal expression. The [&lt;Literal&gt;] attribute will be ignored.</source>
        <target state="translated">Toto není platný literálový výraz. Atribut [&lt;Literal&gt;] se bude ignorovat.</target>
        <note />
      </trans-unit>
      <trans-unit id="fscSystemRuntimeInteropServicesIsRequired">
        <source>System.Runtime.InteropServices assembly is required to use UnknownWrapper\DispatchWrapper classes.</source>
        <target state="translated">Aby bylo možné použít třídy UnknownWrapper\DispatchWrapper, vyžaduje se sestavení System.Runtime.InteropServices.</target>
        <note />
      </trans-unit>
      <trans-unit id="abImplicitHeapAllocation">
        <source>The mutable local '{0}' is implicitly allocated as a reference cell because it has been captured by a closure. This warning is for informational purposes only to indicate where implicit allocations are performed.</source>
        <target state="translated">Místní proměnná {0} se implicitně přiděluje jako odkazovaná buňka, protože ji zachytilo zavření. Toto upozornění slouží jenom k informativním účelům a ukazuje, kde k implicitním přidělením dochází.</target>
        <note />
      </trans-unit>
      <trans-unit id="estApplyStaticArgumentsForMethodNotImplemented">
        <source>A type provider implemented GetStaticParametersForMethod, but ApplyStaticArgumentsForMethod was not implemented or invalid</source>
        <target state="translated">Zprostředkovatel typu implementuje metodu GetStaticParametersForMethod, ale metoda ApplyStaticArgumentsForMethod se neimplementovala nebo je neplatná.</target>
        <note />
      </trans-unit>
      <trans-unit id="etErrorApplyingStaticArgumentsToMethod">
        <source>An error occured applying the static arguments to a provided method</source>
        <target state="translated">Při použití statických argumentů u poskytnuté metody došlo k chybě.</target>
        <note />
      </trans-unit>
      <trans-unit id="pplexUnexpectedChar">
        <source>Unexpected character '{0}' in preprocessor expression</source>
        <target state="translated">Neočekávaný znak {0} ve výrazu preprocesoru</target>
        <note />
      </trans-unit>
      <trans-unit id="ppparsUnexpectedToken">
        <source>Unexpected token '{0}' in preprocessor expression</source>
        <target state="translated">Neočekávaný token {0} ve výrazu preprocesoru</target>
        <note />
      </trans-unit>
      <trans-unit id="ppparsIncompleteExpression">
        <source>Incomplete preprocessor expression</source>
        <target state="translated">Neúplný výraz preprocesoru</target>
        <note />
      </trans-unit>
      <trans-unit id="ppparsMissingToken">
        <source>Missing token '{0}' in preprocessor expression</source>
        <target state="translated">Chybějící token {0} ve výrazu preprocesoru</target>
        <note />
      </trans-unit>
      <trans-unit id="pickleMissingDefinition">
        <source>An error occurred while reading the F# metadata node at position {0} in table '{1}' of assembly '{2}'. The node had no matching declaration. Please report this warning. You may need to recompile the F# assembly you are using.</source>
        <target state="translated">Nastala chyba při čtení uzlu metadat F# na pozici {0} v tabulce {1} sestavení {2}. Tento uzel nemá žádnou odpovídající deklaraci. Předejte toto upozornění dál. Sestavení F#, které používáte, může být potřeba znovu kompilovat.</target>
        <note />
      </trans-unit>
      <trans-unit id="checkNotSufficientlyGenericBecauseOfScope">
        <source>Type inference caused the type variable {0} to escape its scope. Consider adding an explicit type parameter declaration or adjusting your code to be less generic.</source>
        <target state="translated">Odvození typu proměnné způsobilo, že se proměnná typu {0} dostala mimo svůj rozsah. Zvažte přidání explicitní deklarace parametru typu nebo upravení kódu, aby byl méně obecný.</target>
        <note />
      </trans-unit>
      <trans-unit id="checkNotSufficientlyGenericBecauseOfScopeAnon">
        <source>Type inference caused an inference type variable to escape its scope. Consider adding type annotations to make your code less generic.</source>
        <target state="translated">Odvození typu proměnné způsobilo, že se proměnná typu odvození dostala mimo svůj rozsah. Zvažte přidání anotací typu, aby byl kód méně obecný.</target>
        <note />
      </trans-unit>
      <trans-unit id="checkRaiseFamilyFunctionArgumentCount">
        <source>Redundant arguments are being ignored in function '{0}'. Expected {1} but got {2} arguments.</source>
        <target state="translated">Redundantní argumenty se ve funkci {0} ignorují. Očekávalo se tolik argumentů: {1}, ale bylo jich {2}.</target>
        <note />
      </trans-unit>
      <trans-unit id="checkLowercaseLiteralBindingInPattern">
        <source>Lowercase literal '{0}' is being shadowed by a new pattern with the same name. Only uppercase and module-prefixed literals can be used as named patterns.</source>
        <target state="translated">Literál malými písmeny {0} je zastíněný novým vzorem se stejným názvem. Jako pojmenované vzory se dají používat literály velkými písmeny, kterým předchází modul.</target>
        <note />
      </trans-unit>
      <trans-unit id="tcLiteralDoesNotTakeArguments">
        <source>This literal pattern does not take arguments</source>
        <target state="translated">V tomto vzoru literálu se nedají zadat argumenty.</target>
        <note />
      </trans-unit>
      <trans-unit id="tcConstructorsIllegalInAugmentation">
        <source>Constructors are not permitted as extension members - they must be defined as part of the original definition of the type</source>
        <target state="translated">Konstruktory nejsou povolené jako členy rozšíření – musí být definované v rámci původní definice typu.</target>
        <note />
      </trans-unit>
      <trans-unit id="optsInvalidResponseFile">
        <source>Invalid response file '{0}' ( '{1}' )</source>
        <target state="translated">Neplatný soubor odpovědi {0} ({1})</target>
        <note />
      </trans-unit>
      <trans-unit id="optsResponseFileNotFound">
        <source>Response file '{0}' not found in '{1}'</source>
        <target state="translated">Soubor odpovědi {0} se nenašel v {1}.</target>
        <note />
      </trans-unit>
      <trans-unit id="optsResponseFileNameInvalid">
        <source>Response file name '{0}' is empty, contains invalid characters, has a drive specification without an absolute path, or is too long</source>
        <target state="translated">Název souboru odpovědi {0} je prázdný, obsahuje neplatné znaky, má jednotku zadanou bez absolutní cesty nebo je moc dlouhý.</target>
        <note />
      </trans-unit>
      <trans-unit id="fsharpCoreNotFoundToBeCopied">
        <source>Cannot find FSharp.Core.dll in compiler's directory</source>
        <target state="translated">Nepovedlo se najít FSharp.Core.dll v adresáři kompilátoru.</target>
        <note />
      </trans-unit>
      <trans-unit id="tcTupleStructMismatch">
        <source>One tuple type is a struct tuple, the other is a reference tuple</source>
        <target state="translated">Jeden typ řazené kolekce členů je struktura, ten druhý je řazená kolekce členů odkazu.</target>
        <note />
      </trans-unit>
      <trans-unit id="etMissingStaticArgumentsToMethod">
        <source>This provided method requires static parameters</source>
        <target state="translated">Tato zadaná metoda vyžaduje statické parametry.</target>
        <note />
      </trans-unit>
      <trans-unit id="considerUpcast">
        <source>The conversion from {0} to {1} is a compile-time safe upcast, not a downcast. Consider using 'upcast' instead of 'downcast'.</source>
        <target state="translated">Převod z {0} na {1} je přetypování nahoru bezpečné v době kompilace, ne přetypování dolů. Zvažte použití parametru upcast namísto downcast.</target>
        <note />
      </trans-unit>
      <trans-unit id="considerUpcastOperator">
        <source>The conversion from {0} to {1} is a compile-time safe upcast, not a downcast. Consider using the :&gt; (upcast) operator instead of the :?&gt; (downcast) operator.</source>
        <target state="translated">Převod z {0} na {1} je přetypování nahoru bezpečné v době kompilace, ne přetypování dolů. Zvažte použití operátoru :&gt; (upcast) namísto :?&gt; (downcast).</target>
        <note />
      </trans-unit>
      <trans-unit id="tcRecImplied">
        <source>The 'rec' on this module is implied by an outer 'rec' declaration and is being ignored</source>
        <target state="translated">Klíčové slovo rec je v tomto modulu odvozené od vnější deklarace rec a ignoruje se.</target>
        <note />
      </trans-unit>
      <trans-unit id="tcOpenFirstInMutRec">
        <source>In a recursive declaration group, 'open' declarations must come first in each module</source>
        <target state="translated">Ve skupině rekurzivních deklarací musí být deklarace open v každém modulu první.</target>
        <note />
      </trans-unit>
      <trans-unit id="tcModuleAbbrevFirstInMutRec">
        <source>In a recursive declaration group, module abbreviations must come after all 'open' declarations and before other declarations</source>
        <target state="translated">Ve skupině rekurzivních deklarací se musí zkratky modulu nacházet za deklaracemi open a před ostatními deklaracemi.</target>
        <note />
      </trans-unit>
      <trans-unit id="tcUnsupportedMutRecDecl">
        <source>This declaration is not supported in recursive declaration groups</source>
        <target state="translated">Tato deklarace se ve skupinách rekurzivních deklarací nepodporuje.</target>
        <note />
      </trans-unit>
      <trans-unit id="parsInvalidUseOfRec">
        <source>Invalid use of 'rec' keyword</source>
        <target state="translated">Neplatné použití klíčového slova rec</target>
        <note />
      </trans-unit>
      <trans-unit id="tcStructUnionMultiCaseDistinctFields">
        <source>If a union type has more than one case and is a struct, then all fields within the union type must be given unique names.</source>
        <target state="translated">Pokud je typ sjednocení struktura a obsahuje více než jeden případ, všem polím v tomto typu sjednocení se musí přiřadit jedinečný název.</target>
        <note />
      </trans-unit>
      <trans-unit id="CallerMemberNameIsOverriden">
        <source>The CallerMemberNameAttribute applied to parameter '{0}' will have no effect. It is overridden by the CallerFilePathAttribute.</source>
        <target state="translated">Atribut CallerMemberNameAttribute použitý pro parametr {0} nebude mít žádný účinek. Přepisuje ho atribut CallerFilePathAttribute.</target>
        <note />
      </trans-unit>
      <trans-unit id="tcFixedNotAllowed">
        <source>Invalid use of 'fixed'. 'fixed' may only be used in a declaration of the form 'use x = fixed expr' where the expression is an array, the address of a field, the address of an array element or a string'</source>
        <target state="translated">Neplatné použití fixed. fixed se dá použít jenom v deklaraci ve tvaru use x = fixed expr, kde výraz je pole, adresa pole nebo adresa prvku pole nebo řetězce.</target>
        <note />
      </trans-unit>
      <trans-unit id="tcCouldNotFindOffsetToStringData">
        <source>Could not find method System.Runtime.CompilerServices.OffsetToStringData in references when building 'fixed' expression.</source>
        <target state="translated">Při sestavování výrazu fixed se mezi odkazy nepovedlo najít metodu System.Runtime.CompilerServices.OffsetToStringData.</target>
        <note />
      </trans-unit>
      <trans-unit id="tcNamedActivePattern">
        <source>{0} is an active pattern and cannot be treated as a discriminated union case with named fields.</source>
        <target state="translated">{0} je aktivní vzorek a není možné s ním zacházet jako s rozlišeným případem typu union s pojmenovanými poli.</target>
        <note />
      </trans-unit>
      <trans-unit id="DefaultParameterValueNotAppropriateForArgument">
        <source>The default value does not have the same type as the argument. The DefaultParameterValue attribute and any Optional attribute will be ignored. Note: 'null' needs to be annotated with the correct type, e.g. 'DefaultParameterValue(null:obj)'.</source>
        <target state="translated">Výchozí hodnota má jiný typ než argument. Atribut DefaultParameterValue a případné volitelné atributy se budou ignorovat. Poznámka: null je potřeba anotovat správným typem, např. DefaultParameterValue(null:obj).</target>
        <note />
      </trans-unit>
      <trans-unit id="tcGlobalsSystemTypeNotFound">
        <source>The system type '{0}' was required but no referenced system DLL contained this type</source>
        <target state="translated">Požadoval se systémový typ {0}, ale žádná odkazovaná systémová knihovna DLL tento typ neobsahovala.</target>
        <note />
      </trans-unit>
      <trans-unit id="typrelMemberHasMultiplePossibleDispatchSlots">
        <source>The member '{0}' matches multiple overloads of the same method.\nPlease restrict it to one of the following:{1}.</source>
        <target state="translated">Člen {0} odpovídá více přetížením stejné metody.\nOmezte ho prosím na jedno z následujících: {1}.</target>
        <note />
      </trans-unit>
      <trans-unit id="methodIsNotStatic">
        <source>Method or object constructor '{0}' is not static</source>
        <target state="translated">Metoda nebo konstruktor objektu {0} nejsou statické.</target>
        <note />
      </trans-unit>
      <trans-unit id="parsUnexpectedSymbolEqualsInsteadOfIn">
        <source>Unexpected symbol '=' in expression. Did you intend to use 'for x in y .. z do' instead?</source>
        <target state="translated">Neočekávaný symbol = ve výrazu. Neměli jste v úmyslu použít místo toho for x in y ... z do?</target>
        <note />
      </trans-unit>
      <trans-unit id="keywordDescriptionAbstract">
        <source>Indicates a method that either has no implementation in the type in which it is declared or that is virtual and has a default implementation.</source>
        <target state="translated">Označuje metodu, která buď nemá implementaci v typu, ve kterém je deklarovaná, nebo která je virtuální a má výchozí implementaci.</target>
        <note />
      </trans-unit>
      <trans-unit id="keyworkDescriptionAnd">
        <source>Used in mutually recursive bindings, in property declarations, and with multiple constraints on generic parameters.</source>
        <target state="translated">Používá se ve vzájemně rekurzivních vazbách, v deklaracích vlastností a s několika omezeními u generických parametrů.</target>
        <note />
      </trans-unit>
      <trans-unit id="keywordDescriptionAs">
        <source>Used to give the current class object an object name. Also used to give a name to a whole pattern within a pattern match.</source>
        <target state="translated">Slouží k pojmenování objektu aktuální třídy. Používá se také k pojmenování celého vzoru v rámci porovnávání vzorů.</target>
        <note />
      </trans-unit>
      <trans-unit id="keywordDescriptionAssert">
        <source>Used to verify code during debugging.</source>
        <target state="translated">Slouží k ověření kódu během ladění.</target>
        <note />
      </trans-unit>
      <trans-unit id="keywordDescriptionBase">
        <source>Used as the name of the base class object.</source>
        <target state="translated">Používá se jako název objektu základní třídy.</target>
        <note />
      </trans-unit>
      <trans-unit id="keywordDescriptionBegin">
        <source>In verbose syntax, indicates the start of a code block.</source>
        <target state="translated">V podrobné syntaxi označuje začátek bloku kódu.</target>
        <note />
      </trans-unit>
      <trans-unit id="keywordDescriptionClass">
        <source>In verbose syntax, indicates the start of a class definition.</source>
        <target state="translated">V podrobné syntaxi označuje začátek definice třídy.</target>
        <note />
      </trans-unit>
      <trans-unit id="keywordDescriptionDefault">
        <source>Indicates an implementation of an abstract method; used together with an abstract method declaration to create a virtual method.</source>
        <target state="translated">Označuje implementaci abstraktní metody; společně s deklarací abstraktní metody se používá k vytvoření virtuální metody.</target>
        <note />
      </trans-unit>
      <trans-unit id="keywordDescriptionDelegate">
        <source>Used to declare a delegate.</source>
        <target state="translated">Slouží k deklaraci delegáta.</target>
        <note />
      </trans-unit>
      <trans-unit id="keywordDescriptionDo">
        <source>Used in looping constructs or to execute imperative code.</source>
        <target state="translated">Používá se v konstruktorech cyklů nebo k provádění imperativního kódu.</target>
        <note />
      </trans-unit>
      <trans-unit id="keywordDescriptionDone">
        <source>In verbose syntax, indicates the end of a block of code in a looping expression.</source>
        <target state="translated">V podrobné syntaxi označuje konec bloku kódu ve výrazu cyklu.</target>
        <note />
      </trans-unit>
      <trans-unit id="keywordDescriptionDowncast">
        <source>Used to convert to a type that is lower in the inheritance chain.</source>
        <target state="translated">Slouží k převodu na typ, který je na nižší pozici v řetězu dědičnosti.</target>
        <note />
      </trans-unit>
      <trans-unit id="keywordDescriptionDownto">
        <source>In a for expression, used when counting in reverse.</source>
        <target state="translated">Slouží k počítání pozpátku ve výrazu for.</target>
        <note />
      </trans-unit>
      <trans-unit id="keywordDescriptionElif">
        <source>Used in conditional branching. A short form of else if.</source>
        <target state="translated">Používá se v podmíněném větvení. Krátká forma výrazu else if.</target>
        <note />
      </trans-unit>
      <trans-unit id="keywordDescriptionElse">
        <source>Used in conditional branching.</source>
        <target state="translated">Používá se v podmíněném větvení.</target>
        <note />
      </trans-unit>
      <trans-unit id="keywordDescriptionEnd">
        <source>In type definitions and type extensions, indicates the end of a section of member definitions. In verbose syntax, used to specify the end of a code block that starts with the begin keyword.</source>
        <target state="translated">Označuje konec sekce definic členů v definicích typů a rozšířeních typů. V podrobné syntaxi se používá k určení konce bloku kódu, který začíná klíčovým slovem begin.</target>
        <note />
      </trans-unit>
      <trans-unit id="keywordDescriptionException">
        <source>Used to declare an exception type.</source>
        <target state="translated">Slouží k deklaraci typu výjimky.</target>
        <note />
      </trans-unit>
      <trans-unit id="keywordDescriptionExtern">
        <source>Indicates that a declared program element is defined in another binary or assembly.</source>
        <target state="translated">Označuje, že deklarovaný element programu je definovaný v jiném binárním souboru nebo sestavení.</target>
        <note />
      </trans-unit>
      <trans-unit id="keywordDescriptionTrueFalse">
        <source>Used as a Boolean literal.</source>
        <target state="translated">Používá se jako logický literál.</target>
        <note />
      </trans-unit>
      <trans-unit id="keywordDescriptionFinally">
        <source>Used together with try to introduce a block of code that executes regardless of whether an exception occurs.</source>
        <target state="translated">Používá se společně s try k uvození bloku kódu, který se provede bez ohledu na to, jestli dojde k výjimce.</target>
        <note />
      </trans-unit>
      <trans-unit id="keywordDescriptionFor">
        <source>Used in looping constructs.</source>
        <target state="translated">Používá se v konstruktorech cyklů.</target>
        <note />
      </trans-unit>
      <trans-unit id="keywordDescriptionFun">
        <source>Used in lambda expressions, also known as anonymous functions.</source>
        <target state="translated">Používá se ve výrazech lambda, známých také pod označením anonymní funkce.</target>
        <note />
      </trans-unit>
      <trans-unit id="keywordDescriptionFunction">
        <source>Used as a shorter alternative to the fun keyword and a match expression in a lambda expression that has pattern matching on a single argument.</source>
        <target state="translated">Používá se jako kratší alternativa klíčového slova fun a jako porovnávací výraz ve výrazu lambda s porovnáváním vzoru u jednoho argumentu.</target>
        <note />
      </trans-unit>
      <trans-unit id="keywordDescriptionGlobal">
        <source>Used to reference the top-level .NET namespace.</source>
        <target state="translated">Slouží k odkazu na obor názvů .NET na nejvyšší úrovni.</target>
        <note />
      </trans-unit>
      <trans-unit id="keywordDescriptionIf">
        <source>Used in conditional branching constructs.</source>
        <target state="translated">Používá se v konstruktorech podmíněného větvení.</target>
        <note />
      </trans-unit>
      <trans-unit id="keywordDescriptionIn">
        <source>Used for sequence expressions and, in verbose syntax, to separate expressions from bindings.</source>
        <target state="translated">Používá se ve výrazech pořadí a v podrobné syntaxi k oddělení výrazů od vazeb.</target>
        <note />
      </trans-unit>
      <trans-unit id="keywordDescriptionInherit">
        <source>Used to specify a base class or base interface.</source>
        <target state="translated">Slouží k určení základní třídy nebo základního rozhraní.</target>
        <note />
      </trans-unit>
      <trans-unit id="keywordDescriptionInline">
        <source>Used to indicate a function that should be integrated directly into the caller's code.</source>
        <target state="translated">Slouží k označení funkce, která se má integrovat přímo do kódu volajícího.</target>
        <note />
      </trans-unit>
      <trans-unit id="keywordDescriptionInterface">
        <source>Used to declare and implement interfaces.</source>
        <target state="translated">Slouží k deklaraci a implementaci rozhraní.</target>
        <note />
      </trans-unit>
      <trans-unit id="keywordDescriptionInternal">
        <source>Used to specify that a member is visible inside an assembly but not outside it.</source>
        <target state="translated">Umožňuje určit, že je člen viditelný uvnitř sestavení, ale ne mimo toto sestavení.</target>
        <note />
      </trans-unit>
      <trans-unit id="keywordDescriptionLazy">
        <source>Used to specify a computation that is to be performed only when a result is needed.</source>
        <target state="translated">Slouží k určení výpočtu, který se má provést jen v případě, kdy je zapotřebí výsledek.</target>
        <note />
      </trans-unit>
      <trans-unit id="keywordDescriptionLet">
        <source>Used to associate, or bind, a name to a value or function.</source>
        <target state="translated">Slouží k přidružení (neboli svázání) názvu k hodnotě nebo funkci.</target>
        <note />
      </trans-unit>
      <trans-unit id="keywordDescriptionLetBang">
        <source>Used in computation expressions to bind a name to the result of another computation expression.</source>
        <target state="review-required-translation">Slouží v asynchronních pracovních postupech k vytvoření vazby názvu s výsledkem asynchronního výpočtu. V jiných výrazech výpočtu se používá k vytvoření vazby názvu s výsledkem, který je výpočetního typu.</target>
        <note />
      </trans-unit>
      <trans-unit id="keywordDescriptionMatch">
        <source>Used to branch by comparing a value to a pattern.</source>
        <target state="translated">Používá se k větvení porovnáním hodnoty s určitým vzorem.</target>
        <note />
      </trans-unit>
      <trans-unit id="keywordDescriptionMember">
        <source>Used to declare a property or method in an object type.</source>
        <target state="translated">Slouží k deklaraci vlastnosti nebo metody v objektovém typu.</target>
        <note />
      </trans-unit>
      <trans-unit id="keywordDescriptionModule">
        <source>Used to associate a name with a group of related types, values, and functions, to logically separate it from other code.</source>
        <target state="translated">Slouží k přidružení názvu ke skupině souvisejících typů, hodnot a funkcí a jeho logickému oddělení od jiného kódu.</target>
        <note />
      </trans-unit>
      <trans-unit id="keywordDescriptionMutable">
        <source>Used to declare a variable, that is, a value that can be changed.</source>
        <target state="translated">Slouží k deklaraci proměnné, což je hodnota, která se může měnit.</target>
        <note />
      </trans-unit>
      <trans-unit id="keywordDescriptionNamespace">
        <source>Used to associate a name with a group of related types and modules, to logically separate it from other code.</source>
        <target state="translated">Slouží k přidružení názvu ke skupině souvisejících typů a modulů a jeho logickému oddělení od jiného kódu.</target>
        <note />
      </trans-unit>
      <trans-unit id="keywordDescriptionNew">
        <source>Used to declare, define, or invoke a constructor that creates or that can create an object. Also used in generic parameter constraints to indicate that a type must have a certain constructor.</source>
        <target state="translated">Slouží k deklaraci, definici nebo vyvolání konstruktoru, který vytvoří nebo dokáže vytvořit objekt. V omezeních obecných parametrů označuje, že nějaký typ musí mít určitý konstruktor.</target>
        <note />
      </trans-unit>
      <trans-unit id="keywordDescriptionNot">
        <source>Not actually a keyword. However, not struct in combination is used as a generic parameter constraint.</source>
        <target state="translated">Ve skutečnosti nejde o klíčové slovo. Kombinace not struct se ale používá jako omezení obecného parametru.</target>
        <note />
      </trans-unit>
      <trans-unit id="keywordDescriptionNull">
        <source>Indicates the absence of an object. Also used in generic parameter constraints.</source>
        <target state="translated">Označuje absenci objektu. Používá se také v omezeních obecných parametrů.</target>
        <note />
      </trans-unit>
      <trans-unit id="keywordDescriptionOf">
        <source>Used in discriminated unions to indicate the type of categories of values, and in delegate and exception declarations.</source>
        <target state="translated">Slouží k označení typu kategorií hodnot v rozlišených sjednoceních a v deklaracích delegování a výjimek.</target>
        <note />
      </trans-unit>
      <trans-unit id="keywordDescriptionOpen">
        <source>Used to make the contents of a namespace or module available without qualification.</source>
        <target state="translated">Slouží ke zpřístupnění obsahu oboru názvů nebo modulu bez kvalifikace.</target>
        <note />
      </trans-unit>
      <trans-unit id="keywordDescriptionOr">
        <source>Used with Boolean conditions as a Boolean or operator. Equivalent to ||. Also used in member constraints.</source>
        <target state="translated">Používá se v logických podmínkách jako logický operátor or. Ekvivalent ||. Používá se také v omezeních členů.</target>
        <note />
      </trans-unit>
      <trans-unit id="keywordDescriptionOverride">
        <source>Used to implement a version of an abstract or virtual method that differs from the base version.</source>
        <target state="translated">Slouží k implementaci verze abstraktní nebo virtuální metody, která se odlišuje od základní verze.</target>
        <note />
      </trans-unit>
      <trans-unit id="keywordDescriptionPrivate">
        <source>Restricts access to a member to code in the same type or module.</source>
        <target state="translated">Omezuje přístup k členovi na kód ve stejném typu nebo modulu.</target>
        <note />
      </trans-unit>
      <trans-unit id="keywordDescriptionPublic">
        <source>Allows access to a member from outside the type.</source>
        <target state="translated">Umožňuje přístup ke členovi zvnějška typu.</target>
        <note />
      </trans-unit>
      <trans-unit id="keywordDescriptionRec">
        <source>Used to indicate that a function is recursive.</source>
        <target state="translated">Slouží k označení toho, že funkce je rekurzivní.</target>
        <note />
      </trans-unit>
      <trans-unit id="keywordDescriptionReturn">
        <source>Used to provide a value for the result of the containing computation expression.</source>
        <target state="review-required-translation">Slouží k označení hodnoty, která vznikne jako výsledek výrazu výpočtu.</target>
        <note />
      </trans-unit>
      <trans-unit id="keywordDescriptionReturnBang">
        <source>Used to provide a value for the result of the containing computation expression, where that value itself comes from the result another computation expression.</source>
        <target state="review-required-translation">Slouží k označení výrazu výpočtu, který po vyhodnocení poskytne výsledek obsahujícího výrazu výpočtu.</target>
        <note />
      </trans-unit>
      <trans-unit id="keywordDescriptionSelect">
        <source>Used in query expressions to specify what fields or columns to extract. Note that this is a contextual keyword, which means that it is not actually a reserved word and it only acts like a keyword in appropriate context.</source>
        <target state="translated">Používá se ve výrazech dotazu k určení, která pole nebo sloupce se mají extrahovat. Toto klíčové slovo je kontextové, což znamená, že se ve skutečnosti nejedná o rezervované slovo a jako klíčové slovo funguje jen v příslušném kontextu.</target>
        <note />
      </trans-unit>
      <trans-unit id="keywordDescriptionStatic">
        <source>Used to indicate a method or property that can be called without an instance of a type, or a value member that is shared among all instances of a type.</source>
        <target state="translated">Slouží k označení metody nebo vlastnosti, kterou lze volat bez instance typu, nebo člena hodnoty, který se sdílí mezi všemi instancemi typu.</target>
        <note />
      </trans-unit>
      <trans-unit id="keywordDescriptionStruct">
        <source>Used to declare a structure type. Also used in generic parameter constraints. Used for OCaml compatibility in module definitions.</source>
        <target state="translated">Slouží k deklaraci typu struktury. Používá se také v omezeních obecných parametrů. V definicích modulů se používá kvůli kompatibilitě s OCaml.</target>
        <note />
      </trans-unit>
      <trans-unit id="keywordDescriptionThen">
        <source>Used in conditional expressions. Also used to perform side effects after object construction.</source>
        <target state="translated">Používá se podmíněných výrazech. Slouží rovněž k provedení vedlejších efektů po konstrukci objektu.</target>
        <note />
      </trans-unit>
      <trans-unit id="keywordDescriptionTo">
        <source>Used in for loops to indicate a range.</source>
        <target state="translated">Slouží k označení rozsahu v cyklech.</target>
        <note />
      </trans-unit>
      <trans-unit id="keywordDescriptionTry">
        <source>Used to introduce a block of code that might generate an exception. Used together with with or finally.</source>
        <target state="translated">Slouží k uvození bloku kódu, který může vygenerovat výjimku. Používá se společně s with nebo finally.</target>
        <note />
      </trans-unit>
      <trans-unit id="keywordDescriptionType">
        <source>Used to declare a class, record, structure, discriminated union, enumeration type, unit of measure, or type abbreviation.</source>
        <target state="translated">Slouží k deklaraci třídy, záznamu, struktury, rozlišeného sjednocení, výčtového typu, měrné jednotky nebo zkratky typu.</target>
        <note />
      </trans-unit>
      <trans-unit id="keywordDescriptionUpcast">
        <source>Used to convert to a type that is higher in the inheritance chain.</source>
        <target state="translated">Slouží k převodu na typ, který je na vyšší pozici v řetězu dědičnosti.</target>
        <note />
      </trans-unit>
      <trans-unit id="keywordDescriptionUse">
        <source>Used instead of let for values that implement IDisposable"</source>
        <target state="needs-review-translation">Používá se místo výrazu let u hodnot, které k uvolnění prostředků vyžadují volání funkce Dispose.</target>
        <note />
      </trans-unit>
      <trans-unit id="keywordDescriptionUseBang">
        <source>Used instead of let! in computation expressions for computation expression results that implement IDisposable.</source>
        <target state="review-required-translation">Používá se místo výrazu let! v asynchronních pracovních postupech a jiných výrazech výpočtu pro hodnoty, které k uvolnění prostředků vyžadují volání funkce Dispose.</target>
        <note />
      </trans-unit>
      <trans-unit id="keywordDescriptionVal">
        <source>Used in a signature to indicate a value, or in a type to declare a member, in limited situations.</source>
        <target state="translated">Slouží k označení hodnoty v signatuře nebo v určitých situacích k deklarování člena v daném typu.</target>
        <note />
      </trans-unit>
      <trans-unit id="keywordDescriptionVoid">
        <source>Indicates the .NET void type. Used when interoperating with other .NET languages.</source>
        <target state="translated">Označuje prázdný typ .NET. Používá se při vzájemné spolupráci s jinými jazyky .NET.</target>
        <note />
      </trans-unit>
      <trans-unit id="keywordDescriptionWhen">
        <source>Used for Boolean conditions (when guards) on pattern matches and to introduce a constraint clause for a generic type parameter.</source>
        <target state="translated">Používá se pro logické podmínky (klauzule when) u porovnávání vzorů a k uvození klauzule omezení parametru obecného typu.</target>
        <note />
      </trans-unit>
      <trans-unit id="keywordDescriptionWhile">
        <source>Introduces a looping construct.</source>
        <target state="translated">Uvozuje konstruktor cyklu.</target>
        <note />
      </trans-unit>
      <trans-unit id="keywordDescriptionWith">
        <source>Used together with the match keyword in pattern matching expressions. Also used in object expressions, record copying expressions, and type extensions to introduce member definitions, and to introduce exception handlers.</source>
        <target state="translated">Používá se společně s klíčovým slovem match ve výrazech porovnávání vzorů. Ve výrazech objektů, výrazech kopírování záznamů a rozšířeních typů slouží také k uvození definice člena a obslužných rutin výjimek.</target>
        <note />
      </trans-unit>
      <trans-unit id="keywordDescriptionYield">
        <source>Used in a sequence expression to produce a value for a sequence.</source>
        <target state="translated">Používá se ve výrazu pořadí k vytvoření hodnoty pořadí.</target>
        <note />
      </trans-unit>
      <trans-unit id="keywordDescriptionYieldBang">
        <source>Used in a computation expression to append the result of a given computation expression to a collection of results for the containing computation expression.</source>
        <target state="translated">Používá se ve výrazu výpočtu k připojení výsledku daného výpočetního výrazu ke kolekci výsledků obsahujícího výrazu výpočtu.</target>
        <note />
      </trans-unit>
      <trans-unit id="keywordDescriptionRightArrow">
        <source>In function types, delimits arguments and return values. Yields an expression (in sequence expressions); equivalent to the yield keyword. Used in match expressions</source>
        <target state="translated">Odděluje argumenty a návratové hodnoty v typech funkcí. Nabývá výrazu (ve výrazech pořadí); ekvivalent klíčového slova yield. Používá se v porovnávacích výrazech.</target>
        <note />
      </trans-unit>
      <trans-unit id="keywordDescriptionLeftArrow">
        <source>Assigns a value to a variable.</source>
        <target state="translated">Přiřadí hodnotu k proměnné.</target>
        <note />
      </trans-unit>
      <trans-unit id="keywordDescriptionCast">
        <source>Converts a type to type that is higher in the hierarchy.</source>
        <target state="translated">Převede daný typ na typ, který je výše v hierarchii.</target>
        <note />
      </trans-unit>
      <trans-unit id="keywordDescriptionDynamicCast">
        <source>Converts a type to a type that is lower in the hierarchy.</source>
        <target state="translated">Převede daný typ na typ, který je níže v hierarchii.</target>
        <note />
      </trans-unit>
      <trans-unit id="keywordDescriptionTypedQuotation">
        <source>Delimits a typed code quotation.</source>
        <target state="translated">Odděluje citaci typového kódu.</target>
        <note />
      </trans-unit>
      <trans-unit id="keywordDescriptionUntypedQuotation">
        <source>Delimits a untyped code quotation.</source>
        <target state="translated">Odděluje citaci netypového kódu</target>
        <note />
      </trans-unit>
      <trans-unit id="itemNotFoundDuringDynamicCodeGen">
        <source>{0} '{1}' not found in assembly '{2}'. A possible cause may be a version incompatibility. You may need to explicitly reference the correct version of this assembly to allow all referenced components to use the correct version.</source>
        <target state="translated">{0} {1} – nenašlo se v sestavení {2}. Možnou příčinou může být nekompatibilita verzí. Možná budete muset vytvořit explicitní odkaz na správnou verzi tohoto sestavení, abyste zajistili, že ji budou používat všechny odkazované součásti.</target>
        <note />
      </trans-unit>
      <trans-unit id="itemNotFoundInTypeDuringDynamicCodeGen">
        <source>{0} '{1}' not found in type '{2}' from assembly '{3}'. A possible cause may be a version incompatibility. You may need to explicitly reference the correct version of this assembly to allow all referenced components to use the correct version.</source>
        <target state="translated">{0} {1} – nenašlo se v typu {2} ze sestavení {3}. Možnou příčinou může být nekompatibilita verzí. Možná budete muset vytvořit explicitní odkaz na správnou verzi tohoto sestavení, abyste zajistili, že ji budou používat všechny odkazované součásti.</target>
        <note />
      </trans-unit>
      <trans-unit id="descriptionWordIs">
        <source>is</source>
        <target state="translated">je</target>
        <note />
      </trans-unit>
      <trans-unit id="notAFunction">
        <source>This value is not a function and cannot be applied.</source>
        <target state="translated">Tato hodnota není funkcí a nedá se použít.</target>
        <note />
      </trans-unit>
      <trans-unit id="notAFunctionButMaybeIndexerWithName">
        <source>This value is not a function and cannot be applied. Did you intend to access the indexer via {0}.[index] instead?</source>
        <target state="translated">Tato hodnota není funkcí a nedá se použít. Nechtěli jste místo toho získat k indexeru přístup přes {0}.[index]?</target>
        <note />
      </trans-unit>
      <trans-unit id="notAFunctionButMaybeIndexer">
        <source>This expression is not a function and cannot be applied. Did you intend to access the indexer via expr.[index] instead?</source>
        <target state="translated">Tento výraz není funkcí a nedá se použít. Nechtěli jste místo toho získat k indexeru přístup přes expr.[index]?</target>
        <note />
      </trans-unit>
      <trans-unit id="notAFunctionButMaybeDeclaration">
        <source>This value is not a function and cannot be applied. Did you forget to terminate a declaration?</source>
        <target state="translated">Tato hodnota není funkce a nedá se použít. Nezapomněli jste ukončit deklaraci?</target>
        <note />
      </trans-unit>
      <trans-unit id="ArgumentsInSigAndImplMismatch">
        <source>The argument names in the signature '{0}' and implementation '{1}' do not match. The argument name from the signature file will be used. This may cause problems when debugging or profiling.</source>
        <target state="translated">Názvy argumentů v signatuře {0} a implementaci {1} si neodpovídají. Použije se název argumentu ze souboru signatury. To může způsobit problémy při ladění nebo profilování.</target>
        <note />
      </trans-unit>
      <trans-unit id="pickleUnexpectedNonZero">
        <source>An error occurred while reading the F# metadata of assembly '{0}'. A reserved construct was utilized. You may need to upgrade your F# compiler or use an earlier version of the assembly that doesn't make use of a specific construct.</source>
        <target state="translated">Při čtení metadat jazyka F# sestavení {0} došlo k chybě. Byl použit rezervovaný konstruktor. Je možné, že budete muset upgradovat kompilátor jazyka F# nebo použít dřívější verzi sestavení, ve které se nevyužívá konkrétní konstruktor.</target>
        <note />
      </trans-unit>
      <trans-unit id="tcTupleMemberNotNormallyUsed">
        <source>This method or property is not normally used from F# code, use an explicit tuple pattern for deconstruction instead.</source>
        <target state="translated">Tato metoda nebo vlastnost se obvykle z kódu F# nepoužívá, použijte místo toho pro dekonstrukci explicitní vzor řazené kolekce členů.</target>
        <note />
      </trans-unit>
      <trans-unit id="implicitlyDiscardedInSequenceExpression">
        <source>This expression returns a value of type '{0}' but is implicitly discarded. Consider using 'let' to bind the result to a name, e.g. 'let result = expression'. If you intended to use the expression as a value in the sequence then use an explicit 'yield'.</source>
        <target state="translated">Tento výraz vrátí hodnotu typu {0}, ale implicitně se zahodí. Zvažte vytvoření vazby mezi výsledkem a názvem pomocí klíčového slova let, např. let výsledek = výraz. Pokud jste chtěli výraz použít jako hodnotu v sekvenci, použijte explicitní klíčové slovo yield.</target>
        <note />
      </trans-unit>
      <trans-unit id="implicitlyDiscardedSequenceInSequenceExpression">
        <source>This expression returns a value of type '{0}' but is implicitly discarded. Consider using 'let' to bind the result to a name, e.g. 'let result = expression'. If you intended to use the expression as a value in the sequence then use an explicit 'yield!'.</source>
        <target state="translated">Tento výraz vrátí hodnotu typu {0}, ale implicitně se zahodí. Zvažte vytvoření vazby mezi výsledkem a názvem pomocí klíčového slova let, např. let výsledek = výraz. Pokud jste chtěli výraz použít jako hodnotu v sekvenci, použijte explicitní klíčové slovo yield!.</target>
        <note />
      </trans-unit>
      <trans-unit id="keywordDescriptionMatchBang">
        <source>Used in computation expressions to pattern match directly over the result of another computation expression.</source>
        <target state="translated">Používá se ve výrazech výpočtu k přímému porovnání vzorů s výsledkem jiného výrazu výpočtu.</target>
        <note />
      </trans-unit>
      <trans-unit id="ilreadFileChanged">
        <source>The file '{0}' changed on disk unexpectedly, please reload.</source>
        <target state="translated">Soubor {0} se na disku neočekávaně změnil, opakujte prosím načtení.</target>
        <note />
      </trans-unit>
<<<<<<< HEAD
      <trans-unit id="parsUnmatchedBraceBar">
        <source>Unmatched '{{|'</source>
        <target state="new">Unmatched '{{|'</target>
        <note />
      </trans-unit>
      <trans-unit id="typeInfoAnonRecdField">
        <source>anonymous record field</source>
        <target state="new">anonymous record field</target>
        <note />
      </trans-unit>
      <trans-unit id="tcAnonRecdCcuMismatch">
        <source>Two anonymous record types are from different assemblies '{0}' and '{1}'</source>
        <target state="new">Two anonymous record types are from different assemblies '{0}' and '{1}'</target>
        <note />
      </trans-unit>
      <trans-unit id="tcAnonRecdFieldNameMismatch">
        <source>Two anonymous record types have mismatched sets of field names '{0}' and '{1}'</source>
        <target state="new">Two anonymous record types have mismatched sets of field names '{0}' and '{1}'</target>
        <note />
      </trans-unit>
      <trans-unit id="parsInvalidAnonRecdExpr">
        <source>Invalid anonymous record expression</source>
        <target state="new">Invalid anonymous record expression</target>
        <note />
      </trans-unit>
      <trans-unit id="parsInvalidAnonRecdType">
        <source>Invalid anonymous record type</source>
        <target state="new">Invalid anonymous record type</target>
        <note />
      </trans-unit>
      <trans-unit id="tcCopyAndUpdateNeedsRecordType">
        <source>The input to a copy-and-update expression that creates an anonymous record must be either an anonymous record or a record</source>
        <target state="new">The input to a copy-and-update expression that creates an anonymous record must be either an anonymous record or a record</target>
=======
      <trans-unit id="writeToReadOnlyByref">
        <source>The byref pointer is readonly, so this write is not permitted.</source>
        <target state="translated">Ukazatel byref je jen pro čtení, proto tento zápis není povolený.</target>
        <note />
      </trans-unit>
      <trans-unit id="tastValueMustBeMutable">
        <source>A value must be mutable in order to mutate the contents or take the address of a value type, e.g. 'let mutable x = ...'</source>
        <target state="translated">Hodnota musí být proměnlivá, aby se dal změnit obsah nebo aby se dala převzít adresa typu hodnoty, třeba let mutable x = ...</target>
        <note />
      </trans-unit>
      <trans-unit id="readOnlyAttributeOnStructWithMutableField">
        <source>A ReadOnly attribute has been applied to a struct type with a mutable field.</source>
        <target state="translated">Atribut ReadOnly byl použit na typ struktury s měnitelným (proměnlivým) polem.</target>
        <note />
      </trans-unit>
      <trans-unit id="tcByrefReturnImplicitlyDereferenced">
        <source>A byref pointer returned by a function or method is implicitly dereferenced as of F# 4.5. To acquire the return value as a pointer, use the address-of operator, e.g. '&amp;f(x)' or '&amp;obj.Method(arg1, arg2)'.</source>
        <target state="translated">Přes ukazatel byref vrácený funkcí nebo metodou se ve výchozím nastavení přistupuje od verze F# 4.5. Pokud chcete získat vrácenou hodnotu jako ukazatel, použijte operátor address-of, např. &amp;f(x) nebo &amp;obj.Method(arg1, arg2).</target>
        <note />
      </trans-unit>
      <trans-unit id="tcByRefLikeNotStruct">
        <source>A type annotated with IsByRefLike must also be a struct. Consider adding the [&lt;Struct&gt;] attribute to the type.</source>
        <target state="translated">Typ s přidanou poznámkou IsByRefLike musí být také struktura. Bylo by vhodné přidat do typu atribut [&lt;Struct&gt;].</target>
        <note />
      </trans-unit>
      <trans-unit id="chkNoByrefAddressOfLocal">
        <source>The address of the variable '{0}' or a related expression cannot be used at this point. This is to ensure the address of the local value does not escape its scope.</source>
        <target state="translated">Adresa proměnné {0} nebo související výraz nejde v tomto bodě použít. Je tím zajištěno, aby adresa lokální hodnoty neunikla ze svého rozsahu.</target>
        <note />
      </trans-unit>
      <trans-unit id="chkNoWriteToLimitedSpan">
        <source>This value can't be assigned because the target '{0}' may refer to non-stack-local memory, while the expression being assigned is assessed to potentially refer to stack-local memory. This is to help prevent pointers to stack-bound memory escaping their scope.</source>
        <target state="translated">Tuto hodnotu nejde přiřadit, protože cíl {0} může odkazovat na paměť, která nepoužívá lokální zásobník (non-stack-local), zatímco přiřazovaný výraz je vyhodnocený tak, že může případně odkazovat na paměť s lokálním zásobníkem (stack-local). Díky tomu se zabraňuje, aby ukazatele na paměť svázanou se zásobníkem (stack-bound) unikly ze svého rozsahu.</target>
        <note />
      </trans-unit>
      <trans-unit id="tastValueMustBeLocal">
        <source>A value defined in a module must be mutable in order to take its address, e.g. 'let mutable x = ...'</source>
        <target state="translated">Hodnot definovaná v modulu musí být měnitelná, aby se mohla převzít její adresa, např. let mutable x = ...</target>
        <note />
      </trans-unit>
      <trans-unit id="tcIsReadOnlyNotStruct">
        <source>A type annotated with IsReadOnly must also be a struct. Consider adding the [&lt;Struct&gt;] attribute to the type.</source>
        <target state="translated">Typ s přidanou poznámkou IsReadOnly musí být také struktura. Bylo by vhodné přidat do typu atribut [&lt;Struct&gt;].</target>
        <note />
      </trans-unit>
      <trans-unit id="chkStructsMayNotReturnAddressesOfContents">
        <source>Struct members cannot return the address of fields of the struct by reference</source>
        <target state="translated">Členové struktury nemůžou vrátit adresu polí struktury podle odkazu.</target>
        <note />
      </trans-unit>
      <trans-unit id="chkNoByrefLikeFunctionCall">
        <source>The function or method call cannot be used at this point, because one argument that is a byref of a non-stack-local Span or IsByRefLike type is used with another argument that is a stack-local Span or IsByRefLike type. This is to ensure the address of the local value does not escape its scope.</source>
        <target state="translated">Volání funkce nebo metody nejde v tomto bodě použít, protože jeden argument, který je byref typu Span nebo IsByRefLike, který nepoužívá lokální zásobník (non-stack-local), je použitý s jiným argumentem, který je typu Span nebo IsByRefLike, který používá lokální zásobník (stack-local). Je tím zajištěno, aby adresa lokální hodnoty neunikla ze svého rozsahu.</target>
        <note />
      </trans-unit>
      <trans-unit id="chkNoByrefAddressOfValueFromExpression">
        <source>The address of a value returned from the expression cannot be used at this point. This is to ensure the address of the local value does not escape its scope.</source>
        <target state="translated">Adresa hodnoty vrácené z výrazu nejde v tomto bodě použít. Je tím zajištěno, aby adresa lokální hodnoty neunikla ze svého rozsahu.</target>
        <note />
      </trans-unit>
      <trans-unit id="chkNoSpanLikeVariable">
        <source>The Span or IsByRefLike variable '{0}' cannot be used at this point. This is to ensure the address of the local value does not escape its scope.</source>
        <target state="translated">Proměnná Span nebo IsByRefLike {0} nejde v tomto bodě použít. Je tím zajištěno, aby adresa lokální hodnoty neunikla ze svého rozsahu.</target>
        <note />
      </trans-unit>
      <trans-unit id="chkNoSpanLikeValueFromExpression">
        <source>A Span or IsByRefLike value returned from the expression cannot be used at ths point. This is to ensure the address of the local value does not escape its scope.</source>
        <target state="translated">Hodnota Span nebo IsByRefLike vrácená z výrazu nejde v tomto bodě použít. Je tím zajištěno, aby adresa lokální hodnoty neunikla ze svého rozsahu.</target>
        <note />
      </trans-unit>
      <trans-unit id="tastCantTakeAddressOfExpression">
        <source>Cannot take the address of the value returned from the expression. Assign the returned value to a let-bound value before taking the address.</source>
        <target state="translated">Adresa hodnoty vrácená výrazem nejde převzít. Před převzetím adresy přiřaďte vrácenou hodnotu hodnotě s vazbou na klauzuli Let.</target>
        <note />
      </trans-unit>
      <trans-unit id="chkNoReturnOfLimitedSpan">
        <source>The Span or IsByRefLike expression cannot be returned from this function or method, because it is composed using elements that may escape their scope.</source>
        <target state="new">The Span or IsByRefLike expression cannot be returned from this function or method, because it is composed using elements that may escape their scope.</target>
        <note />
      </trans-unit>
      <trans-unit id="tcTypeDoesNotInheritAttribute">
        <source>This type does not inherit Attribute, it will not work correctly with other .NET languages.</source>
        <target state="new">This type does not inherit Attribute, it will not work correctly with other .NET languages.</target>
>>>>>>> 4529c8fd
        <note />
      </trans-unit>
    </body>
  </file>
</xliff><|MERGE_RESOLUTION|>--- conflicted
+++ resolved
@@ -6982,7 +6982,91 @@
         <target state="translated">Soubor {0} se na disku neočekávaně změnil, opakujte prosím načtení.</target>
         <note />
       </trans-unit>
-<<<<<<< HEAD
+      <trans-unit id="writeToReadOnlyByref">
+        <source>The byref pointer is readonly, so this write is not permitted.</source>
+        <target state="translated">Ukazatel byref je jen pro čtení, proto tento zápis není povolený.</target>
+        <note />
+      </trans-unit>
+      <trans-unit id="tastValueMustBeMutable">
+        <source>A value must be mutable in order to mutate the contents or take the address of a value type, e.g. 'let mutable x = ...'</source>
+        <target state="translated">Hodnota musí být proměnlivá, aby se dal změnit obsah nebo aby se dala převzít adresa typu hodnoty, třeba let mutable x = ...</target>
+        <note />
+      </trans-unit>
+      <trans-unit id="readOnlyAttributeOnStructWithMutableField">
+        <source>A ReadOnly attribute has been applied to a struct type with a mutable field.</source>
+        <target state="translated">Atribut ReadOnly byl použit na typ struktury s měnitelným (proměnlivým) polem.</target>
+        <note />
+      </trans-unit>
+      <trans-unit id="tcByrefReturnImplicitlyDereferenced">
+        <source>A byref pointer returned by a function or method is implicitly dereferenced as of F# 4.5. To acquire the return value as a pointer, use the address-of operator, e.g. '&amp;f(x)' or '&amp;obj.Method(arg1, arg2)'.</source>
+        <target state="translated">Přes ukazatel byref vrácený funkcí nebo metodou se ve výchozím nastavení přistupuje od verze F# 4.5. Pokud chcete získat vrácenou hodnotu jako ukazatel, použijte operátor address-of, např. &amp;f(x) nebo &amp;obj.Method(arg1, arg2).</target>
+        <note />
+      </trans-unit>
+      <trans-unit id="tcByRefLikeNotStruct">
+        <source>A type annotated with IsByRefLike must also be a struct. Consider adding the [&lt;Struct&gt;] attribute to the type.</source>
+        <target state="translated">Typ s přidanou poznámkou IsByRefLike musí být také struktura. Bylo by vhodné přidat do typu atribut [&lt;Struct&gt;].</target>
+        <note />
+      </trans-unit>
+      <trans-unit id="chkNoByrefAddressOfLocal">
+        <source>The address of the variable '{0}' or a related expression cannot be used at this point. This is to ensure the address of the local value does not escape its scope.</source>
+        <target state="translated">Adresa proměnné {0} nebo související výraz nejde v tomto bodě použít. Je tím zajištěno, aby adresa lokální hodnoty neunikla ze svého rozsahu.</target>
+        <note />
+      </trans-unit>
+      <trans-unit id="chkNoWriteToLimitedSpan">
+        <source>This value can't be assigned because the target '{0}' may refer to non-stack-local memory, while the expression being assigned is assessed to potentially refer to stack-local memory. This is to help prevent pointers to stack-bound memory escaping their scope.</source>
+        <target state="translated">Tuto hodnotu nejde přiřadit, protože cíl {0} může odkazovat na paměť, která nepoužívá lokální zásobník (non-stack-local), zatímco přiřazovaný výraz je vyhodnocený tak, že může případně odkazovat na paměť s lokálním zásobníkem (stack-local). Díky tomu se zabraňuje, aby ukazatele na paměť svázanou se zásobníkem (stack-bound) unikly ze svého rozsahu.</target>
+        <note />
+      </trans-unit>
+      <trans-unit id="tastValueMustBeLocal">
+        <source>A value defined in a module must be mutable in order to take its address, e.g. 'let mutable x = ...'</source>
+        <target state="translated">Hodnot definovaná v modulu musí být měnitelná, aby se mohla převzít její adresa, např. let mutable x = ...</target>
+        <note />
+      </trans-unit>
+      <trans-unit id="tcIsReadOnlyNotStruct">
+        <source>A type annotated with IsReadOnly must also be a struct. Consider adding the [&lt;Struct&gt;] attribute to the type.</source>
+        <target state="translated">Typ s přidanou poznámkou IsReadOnly musí být také struktura. Bylo by vhodné přidat do typu atribut [&lt;Struct&gt;].</target>
+        <note />
+      </trans-unit>
+      <trans-unit id="chkStructsMayNotReturnAddressesOfContents">
+        <source>Struct members cannot return the address of fields of the struct by reference</source>
+        <target state="translated">Členové struktury nemůžou vrátit adresu polí struktury podle odkazu.</target>
+        <note />
+      </trans-unit>
+      <trans-unit id="chkNoByrefLikeFunctionCall">
+        <source>The function or method call cannot be used at this point, because one argument that is a byref of a non-stack-local Span or IsByRefLike type is used with another argument that is a stack-local Span or IsByRefLike type. This is to ensure the address of the local value does not escape its scope.</source>
+        <target state="translated">Volání funkce nebo metody nejde v tomto bodě použít, protože jeden argument, který je byref typu Span nebo IsByRefLike, který nepoužívá lokální zásobník (non-stack-local), je použitý s jiným argumentem, který je typu Span nebo IsByRefLike, který používá lokální zásobník (stack-local). Je tím zajištěno, aby adresa lokální hodnoty neunikla ze svého rozsahu.</target>
+        <note />
+      </trans-unit>
+      <trans-unit id="chkNoByrefAddressOfValueFromExpression">
+        <source>The address of a value returned from the expression cannot be used at this point. This is to ensure the address of the local value does not escape its scope.</source>
+        <target state="translated">Adresa hodnoty vrácené z výrazu nejde v tomto bodě použít. Je tím zajištěno, aby adresa lokální hodnoty neunikla ze svého rozsahu.</target>
+        <note />
+      </trans-unit>
+      <trans-unit id="chkNoSpanLikeVariable">
+        <source>The Span or IsByRefLike variable '{0}' cannot be used at this point. This is to ensure the address of the local value does not escape its scope.</source>
+        <target state="translated">Proměnná Span nebo IsByRefLike {0} nejde v tomto bodě použít. Je tím zajištěno, aby adresa lokální hodnoty neunikla ze svého rozsahu.</target>
+        <note />
+      </trans-unit>
+      <trans-unit id="chkNoSpanLikeValueFromExpression">
+        <source>A Span or IsByRefLike value returned from the expression cannot be used at ths point. This is to ensure the address of the local value does not escape its scope.</source>
+        <target state="translated">Hodnota Span nebo IsByRefLike vrácená z výrazu nejde v tomto bodě použít. Je tím zajištěno, aby adresa lokální hodnoty neunikla ze svého rozsahu.</target>
+        <note />
+      </trans-unit>
+      <trans-unit id="tastCantTakeAddressOfExpression">
+        <source>Cannot take the address of the value returned from the expression. Assign the returned value to a let-bound value before taking the address.</source>
+        <target state="translated">Adresa hodnoty vrácená výrazem nejde převzít. Před převzetím adresy přiřaďte vrácenou hodnotu hodnotě s vazbou na klauzuli Let.</target>
+        <note />
+      </trans-unit>
+      <trans-unit id="chkNoReturnOfLimitedSpan">
+        <source>The Span or IsByRefLike expression cannot be returned from this function or method, because it is composed using elements that may escape their scope.</source>
+        <target state="new">The Span or IsByRefLike expression cannot be returned from this function or method, because it is composed using elements that may escape their scope.</target>
+        <note />
+      </trans-unit>
+      <trans-unit id="tcTypeDoesNotInheritAttribute">
+        <source>This type does not inherit Attribute, it will not work correctly with other .NET languages.</source>
+        <target state="new">This type does not inherit Attribute, it will not work correctly with other .NET languages.</target>
+        <note />
+      </trans-unit>
       <trans-unit id="parsUnmatchedBraceBar">
         <source>Unmatched '{{|'</source>
         <target state="new">Unmatched '{{|'</target>
@@ -7016,91 +7100,6 @@
       <trans-unit id="tcCopyAndUpdateNeedsRecordType">
         <source>The input to a copy-and-update expression that creates an anonymous record must be either an anonymous record or a record</source>
         <target state="new">The input to a copy-and-update expression that creates an anonymous record must be either an anonymous record or a record</target>
-=======
-      <trans-unit id="writeToReadOnlyByref">
-        <source>The byref pointer is readonly, so this write is not permitted.</source>
-        <target state="translated">Ukazatel byref je jen pro čtení, proto tento zápis není povolený.</target>
-        <note />
-      </trans-unit>
-      <trans-unit id="tastValueMustBeMutable">
-        <source>A value must be mutable in order to mutate the contents or take the address of a value type, e.g. 'let mutable x = ...'</source>
-        <target state="translated">Hodnota musí být proměnlivá, aby se dal změnit obsah nebo aby se dala převzít adresa typu hodnoty, třeba let mutable x = ...</target>
-        <note />
-      </trans-unit>
-      <trans-unit id="readOnlyAttributeOnStructWithMutableField">
-        <source>A ReadOnly attribute has been applied to a struct type with a mutable field.</source>
-        <target state="translated">Atribut ReadOnly byl použit na typ struktury s měnitelným (proměnlivým) polem.</target>
-        <note />
-      </trans-unit>
-      <trans-unit id="tcByrefReturnImplicitlyDereferenced">
-        <source>A byref pointer returned by a function or method is implicitly dereferenced as of F# 4.5. To acquire the return value as a pointer, use the address-of operator, e.g. '&amp;f(x)' or '&amp;obj.Method(arg1, arg2)'.</source>
-        <target state="translated">Přes ukazatel byref vrácený funkcí nebo metodou se ve výchozím nastavení přistupuje od verze F# 4.5. Pokud chcete získat vrácenou hodnotu jako ukazatel, použijte operátor address-of, např. &amp;f(x) nebo &amp;obj.Method(arg1, arg2).</target>
-        <note />
-      </trans-unit>
-      <trans-unit id="tcByRefLikeNotStruct">
-        <source>A type annotated with IsByRefLike must also be a struct. Consider adding the [&lt;Struct&gt;] attribute to the type.</source>
-        <target state="translated">Typ s přidanou poznámkou IsByRefLike musí být také struktura. Bylo by vhodné přidat do typu atribut [&lt;Struct&gt;].</target>
-        <note />
-      </trans-unit>
-      <trans-unit id="chkNoByrefAddressOfLocal">
-        <source>The address of the variable '{0}' or a related expression cannot be used at this point. This is to ensure the address of the local value does not escape its scope.</source>
-        <target state="translated">Adresa proměnné {0} nebo související výraz nejde v tomto bodě použít. Je tím zajištěno, aby adresa lokální hodnoty neunikla ze svého rozsahu.</target>
-        <note />
-      </trans-unit>
-      <trans-unit id="chkNoWriteToLimitedSpan">
-        <source>This value can't be assigned because the target '{0}' may refer to non-stack-local memory, while the expression being assigned is assessed to potentially refer to stack-local memory. This is to help prevent pointers to stack-bound memory escaping their scope.</source>
-        <target state="translated">Tuto hodnotu nejde přiřadit, protože cíl {0} může odkazovat na paměť, která nepoužívá lokální zásobník (non-stack-local), zatímco přiřazovaný výraz je vyhodnocený tak, že může případně odkazovat na paměť s lokálním zásobníkem (stack-local). Díky tomu se zabraňuje, aby ukazatele na paměť svázanou se zásobníkem (stack-bound) unikly ze svého rozsahu.</target>
-        <note />
-      </trans-unit>
-      <trans-unit id="tastValueMustBeLocal">
-        <source>A value defined in a module must be mutable in order to take its address, e.g. 'let mutable x = ...'</source>
-        <target state="translated">Hodnot definovaná v modulu musí být měnitelná, aby se mohla převzít její adresa, např. let mutable x = ...</target>
-        <note />
-      </trans-unit>
-      <trans-unit id="tcIsReadOnlyNotStruct">
-        <source>A type annotated with IsReadOnly must also be a struct. Consider adding the [&lt;Struct&gt;] attribute to the type.</source>
-        <target state="translated">Typ s přidanou poznámkou IsReadOnly musí být také struktura. Bylo by vhodné přidat do typu atribut [&lt;Struct&gt;].</target>
-        <note />
-      </trans-unit>
-      <trans-unit id="chkStructsMayNotReturnAddressesOfContents">
-        <source>Struct members cannot return the address of fields of the struct by reference</source>
-        <target state="translated">Členové struktury nemůžou vrátit adresu polí struktury podle odkazu.</target>
-        <note />
-      </trans-unit>
-      <trans-unit id="chkNoByrefLikeFunctionCall">
-        <source>The function or method call cannot be used at this point, because one argument that is a byref of a non-stack-local Span or IsByRefLike type is used with another argument that is a stack-local Span or IsByRefLike type. This is to ensure the address of the local value does not escape its scope.</source>
-        <target state="translated">Volání funkce nebo metody nejde v tomto bodě použít, protože jeden argument, který je byref typu Span nebo IsByRefLike, který nepoužívá lokální zásobník (non-stack-local), je použitý s jiným argumentem, který je typu Span nebo IsByRefLike, který používá lokální zásobník (stack-local). Je tím zajištěno, aby adresa lokální hodnoty neunikla ze svého rozsahu.</target>
-        <note />
-      </trans-unit>
-      <trans-unit id="chkNoByrefAddressOfValueFromExpression">
-        <source>The address of a value returned from the expression cannot be used at this point. This is to ensure the address of the local value does not escape its scope.</source>
-        <target state="translated">Adresa hodnoty vrácené z výrazu nejde v tomto bodě použít. Je tím zajištěno, aby adresa lokální hodnoty neunikla ze svého rozsahu.</target>
-        <note />
-      </trans-unit>
-      <trans-unit id="chkNoSpanLikeVariable">
-        <source>The Span or IsByRefLike variable '{0}' cannot be used at this point. This is to ensure the address of the local value does not escape its scope.</source>
-        <target state="translated">Proměnná Span nebo IsByRefLike {0} nejde v tomto bodě použít. Je tím zajištěno, aby adresa lokální hodnoty neunikla ze svého rozsahu.</target>
-        <note />
-      </trans-unit>
-      <trans-unit id="chkNoSpanLikeValueFromExpression">
-        <source>A Span or IsByRefLike value returned from the expression cannot be used at ths point. This is to ensure the address of the local value does not escape its scope.</source>
-        <target state="translated">Hodnota Span nebo IsByRefLike vrácená z výrazu nejde v tomto bodě použít. Je tím zajištěno, aby adresa lokální hodnoty neunikla ze svého rozsahu.</target>
-        <note />
-      </trans-unit>
-      <trans-unit id="tastCantTakeAddressOfExpression">
-        <source>Cannot take the address of the value returned from the expression. Assign the returned value to a let-bound value before taking the address.</source>
-        <target state="translated">Adresa hodnoty vrácená výrazem nejde převzít. Před převzetím adresy přiřaďte vrácenou hodnotu hodnotě s vazbou na klauzuli Let.</target>
-        <note />
-      </trans-unit>
-      <trans-unit id="chkNoReturnOfLimitedSpan">
-        <source>The Span or IsByRefLike expression cannot be returned from this function or method, because it is composed using elements that may escape their scope.</source>
-        <target state="new">The Span or IsByRefLike expression cannot be returned from this function or method, because it is composed using elements that may escape their scope.</target>
-        <note />
-      </trans-unit>
-      <trans-unit id="tcTypeDoesNotInheritAttribute">
-        <source>This type does not inherit Attribute, it will not work correctly with other .NET languages.</source>
-        <target state="new">This type does not inherit Attribute, it will not work correctly with other .NET languages.</target>
->>>>>>> 4529c8fd
         <note />
       </trans-unit>
     </body>
