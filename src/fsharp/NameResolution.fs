// Copyright (c) Microsoft Corporation.  All Rights Reserved.  See License.txt in the project root for license information.


/// Name environment and name resolution
module internal FSharp.Compiler.NameResolution

open Internal.Utilities
open FSharp.Compiler
open FSharp.Compiler.Range
open FSharp.Compiler.Ast
open FSharp.Compiler.ErrorLogger
open FSharp.Compiler.Tast
open FSharp.Compiler.Tastops
open FSharp.Compiler.TcGlobals
open FSharp.Compiler.Lib
open FSharp.Compiler.AbstractIL.Internal
open FSharp.Compiler.AbstractIL.Internal.Library
open FSharp.Compiler.AbstractIL.Internal.Library.ResultOrException
open FSharp.Compiler.AbstractIL.Diagnostics
open FSharp.Compiler.AbstractIL.IL
open FSharp.Compiler.Infos
open FSharp.Compiler.AccessibilityLogic
open FSharp.Compiler.AttributeChecking
open FSharp.Compiler.InfoReader
open FSharp.Compiler.PrettyNaming
open FSharp.Compiler.Text
open System.Collections.Generic

#if !NO_EXTENSIONTYPING
open FSharp.Compiler.ExtensionTyping
#endif

/// An object that captures the logical context for name resolution.
type NameResolver(g: TcGlobals,
                  amap: Import.ImportMap,
                  infoReader: InfoReader,
                  instantiationGenerator: (range -> Typars -> TypeInst)) =
    /// Used to transform typars into new inference typars
    // instantiationGenerator is a function to help us create the
    // type parameters by copying them from type parameter specifications read
    // from IL code.
    //
    // When looking up items in generic types we create a fresh instantiation
    // of the type, i.e. instantiate the type with inference variables.
    // This means the item is returned ready for use by the type inference engine
    // without further freshening. However it does mean we end up plumbing 'instantiationGenerator'
    // around a bit more than we would like to, which is a bit annoying.
    member nr.InstantiationGenerator = instantiationGenerator
    member nr.g = g
    member nr.amap = amap
    member nr.InfoReader = infoReader

//-------------------------------------------------------------------------
// Helpers for unionconstrs and recdfields
//-------------------------------------------------------------------------

/// Get references to all the union cases in the type definition
let UnionCaseRefsInTycon (modref: ModuleOrNamespaceRef) (tycon: Tycon) =
    tycon.UnionCasesAsList |> List.map (mkModuleUnionCaseRef modref tycon)

/// Get references to all the union cases defined in the module
let UnionCaseRefsInModuleOrNamespace (modref: ModuleOrNamespaceRef) =
    [ for x in modref.ModuleOrNamespaceType.AllEntities do yield! UnionCaseRefsInTycon modref x ]

/// Try to find a type with a union case of the given name
let TryFindTypeWithUnionCase (modref: ModuleOrNamespaceRef) (id: Ident) =
    modref.ModuleOrNamespaceType.AllEntities
    |> QueueList.tryFind (fun tycon -> tycon.GetUnionCaseByName id.idText |> Option.isSome)

/// Try to find a type with a record field of the given name
let TryFindTypeWithRecdField (modref: ModuleOrNamespaceRef) (id: Ident) =
    modref.ModuleOrNamespaceType.AllEntities
    |> QueueList.tryFind (fun tycon -> tycon.GetFieldByName id.idText |> Option.isSome)

/// Get the active pattern elements defined by a given value, if any
let ActivePatternElemsOfValRef vref =
    match TryGetActivePatternInfo vref with
    | Some apinfo -> apinfo.ActiveTags |> List.mapi (fun i _ -> APElemRef(apinfo, vref, i))
    | None -> []


/// Try to make a reference to a value in a module.
//
// mkNestedValRef may fail if the assembly load set is
// incomplete and the value is an extension member of a type that is not
// available. In some cases we can reasonably recover from this, e.g. by simply not adding
// an entry to a table. Callsites have to cope with the error (None) condition
// sensibly, e.g. in a way that won't change the way things are compiled as the
// assembly set is completed.
let TryMkValRefInModRef modref vspec =
    protectAssemblyExploration
        None
        (fun () -> Some (mkNestedValRef modref vspec))

/// Get the active pattern elements defined by a given value, if any
let ActivePatternElemsOfVal modref vspec =
    // If the assembly load set is incomplete then don't add anything to the table
    match TryMkValRefInModRef modref vspec with
    | None -> []
    | Some vref -> ActivePatternElemsOfValRef vref


/// Get the active pattern elements defined in a module, if any. Cache in the slot in the module type.
let ActivePatternElemsOfModuleOrNamespace (modref: ModuleOrNamespaceRef) : NameMap<ActivePatternElemRef> =
    let mtyp = modref.ModuleOrNamespaceType
    cacheOptRef mtyp.ActivePatternElemRefLookupTable (fun () ->
        mtyp.AllValsAndMembers
        |> Seq.collect (ActivePatternElemsOfVal modref)
        |> Seq.fold (fun acc apref -> NameMap.add apref.Name apref acc) Map.empty)

//---------------------------------------------------------------------------
// Name Resolution Items
//-------------------------------------------------------------------------

/// Detect a use of a nominal type, including type abbreviations.
///
/// When reporting symbols, we care about abbreviations, e.g. 'int' and 'int32' count as two separate symbols
let (|AbbrevOrAppTy|_|) (ty: TType) =
    match stripTyparEqns ty with
    | TType_app (tcref, _) -> Some tcref
    | _ -> None

[<NoEquality; NoComparison; RequireQualifiedAccess>]
/// Represents the item with which a named argument is associated.
type ArgumentContainer =
    /// The named argument is an argument of a method
    | Method of MethInfo
    /// The named argument is a static parameter to a provided type or a parameter to an F# exception constructor
    | Type of TyconRef
    /// The named argument is a static parameter to a union case constructor
    | UnionCase of UnionCaseInfo

// Note: Active patterns are encoded like this:
//   let (|A|B|) x = if x < 0 then A else B    // A and B are reported as results using 'Item.ActivePatternResult'
//   match () with | A | B -> ()               // A and B are reported using 'Item.ActivePatternCase'

[<NoEquality; NoComparison; RequireQualifiedAccess>]
/// Represents an item that results from name resolution
type Item =

    /// Represents the resolution of a name to an F# value or function.
    | Value of  ValRef

    /// Represents the resolution of a name to an F# union case.
    | UnionCase of UnionCaseInfo * bool

    /// Represents the resolution of a name to an F# active pattern result.
    | ActivePatternResult of ActivePatternInfo * TType * int  * range

    /// Represents the resolution of a name to an F# active pattern case within the body of an active pattern.
    | ActivePatternCase of ActivePatternElemRef

    /// Represents the resolution of a name to an F# exception definition.
    | ExnCase of TyconRef

    /// Represents the resolution of a name to an F# record field.
    | RecdField of RecdFieldInfo

    /// Represents the resolution of a name to a field of an anonymous record type.
    | AnonRecdField of AnonRecdTypeInfo * TTypes * int * range

    // The following are never in the items table but are valid results of binding
    // an identifier in different circumstances.

    /// Represents the resolution of a name at the point of its own definition.
    | NewDef of Ident

    /// Represents the resolution of a name to a .NET field
    | ILField of ILFieldInfo

    /// Represents the resolution of a name to an event
    | Event of EventInfo

    /// Represents the resolution of a name to a property
    | Property of string * PropInfo list

    /// Represents the resolution of a name to a group of methods.
    | MethodGroup of displayName: string * methods: MethInfo list * uninstantiatedMethodOpt: MethInfo option

    /// Represents the resolution of a name to a constructor
    | CtorGroup of string * MethInfo list

    /// Represents the resolution of a name to the fake constructor simulated for an interface type.
    | FakeInterfaceCtor of TType

    /// Represents the resolution of a name to a delegate
    | DelegateCtor of TType

    /// Represents the resolution of a name to a group of types
    | Types of string * TType list

    /// CustomOperation(nm, helpText, methInfo)
    ///
    /// Used to indicate the availability or resolution of a custom query operation such as 'sortBy' or 'where' in computation expression syntax
    | CustomOperation of string * (unit -> string option) * MethInfo option

    /// Represents the resolution of a name to a custom builder in the F# computation expression syntax
    | CustomBuilder of string * ValRef

    /// Represents the resolution of a name to a type variable
    | TypeVar of string * Typar

    /// Represents the resolution of a name to a module or namespace
    | ModuleOrNamespaces of Tast.ModuleOrNamespaceRef list

    /// Represents the resolution of a name to an operator
    | ImplicitOp of Ident * TraitConstraintSln option ref

    /// Represents the resolution of a name to a named argument
    | ArgName of Ident * TType * ArgumentContainer option

    /// Represents the resolution of a name to a named property setter
    | SetterArg of Ident * Item

    /// Represents the potential resolution of an unqualified name to a type.
    | UnqualifiedType of TyconRef list

    static member MakeMethGroup (nm, minfos: MethInfo list) =
        let minfos = minfos |> List.sortBy (fun minfo -> minfo.NumArgs |> List.sum)
        Item.MethodGroup (nm, minfos, None)

    static member MakeCtorGroup (nm, minfos: MethInfo list) =
        let minfos = minfos |> List.sortBy (fun minfo -> minfo.NumArgs |> List.sum)
        Item.CtorGroup (nm, minfos)

    member d.DisplayName =
        match d with
        | Item.Value v -> v.DisplayName
        | Item.ActivePatternCase apref -> apref.Name
        | Item.UnionCase(uinfo, _) -> DecompileOpName uinfo.UnionCase.DisplayName
        | Item.ExnCase tcref -> tcref.LogicalName
        | Item.RecdField rfinfo -> DecompileOpName rfinfo.RecdField.Name
        | Item.AnonRecdField (anonInfo, _tys, i, _m) -> anonInfo.SortedNames.[i]
        | Item.NewDef id -> id.idText
        | Item.ILField finfo -> finfo.FieldName
        | Item.Event einfo -> einfo.EventName
        | Item.Property(_, FSProp(_, _, Some v, _) :: _)
        | Item.Property(_, FSProp(_, _, _, Some v) :: _) -> v.DisplayName
        | Item.Property(nm, _) -> PrettyNaming.DemangleOperatorName nm
        | Item.MethodGroup(_, (FSMeth(_, _, v, _) :: _), _) -> v.DisplayName
        | Item.MethodGroup(nm, _, _) -> PrettyNaming.DemangleOperatorName nm
        | Item.CtorGroup(nm, _) -> DemangleGenericTypeName nm
        | Item.FakeInterfaceCtor (AbbrevOrAppTy tcref)
        | Item.DelegateCtor (AbbrevOrAppTy tcref) -> DemangleGenericTypeName tcref.DisplayName
        | Item.Types(nm, _) -> DemangleGenericTypeName nm
        | Item.UnqualifiedType(tcref :: _) -> tcref.DisplayName
        | Item.TypeVar (nm, _) -> nm
        | Item.ModuleOrNamespaces(modref :: _) -> modref.DemangledModuleOrNamespaceName
        | Item.ArgName (id, _, _)  -> id.idText
        | Item.SetterArg (id, _) -> id.idText
        | Item.CustomOperation (customOpName, _, _) -> customOpName
        | Item.CustomBuilder (nm, _) -> nm
        | _ ->  ""

let valRefHash (vref: ValRef) =
    match vref.TryDeref with
    | ValueNone -> 0
    | ValueSome v -> LanguagePrimitives.PhysicalHash v

[<RequireQualifiedAccess>]
/// Pairs an Item with a TyparInst showing how generic type variables of the item are instantiated at
/// a particular usage point.
type ItemWithInst =
    { Item: Item
      TyparInst: TyparInst }

let ItemWithNoInst item = ({ Item = item; TyparInst = emptyTyparInst } : ItemWithInst)

let (|ItemWithInst|) (x: ItemWithInst) = (x.Item, x.TyparInst)

/// Represents a record field resolution and the information if the usage is deprecated.
type FieldResolution = FieldResolution of RecdFieldRef * bool

/// Information about an extension member held in the name resolution environment
type ExtensionMember =

   /// F#-style Extrinsic extension member, defined in F# code
   | FSExtMem of ValRef * ExtensionMethodPriority

   /// ILExtMem(declaringTyconRef, ilMetadata, pri)
   ///
   /// IL-style extension member, backed by some kind of method with an [<Extension>] attribute
   | ILExtMem of TyconRef * MethInfo * ExtensionMethodPriority

   /// Check if two extension members refer to the same definition
   static member Equality g e1 e2 =
       match e1, e2 with
       | FSExtMem (vref1, _), FSExtMem (vref2, _) -> valRefEq g vref1 vref2
       | ILExtMem (_, md1, _), ILExtMem (_, md2, _) -> MethInfo.MethInfosUseIdenticalDefinitions md1 md2
       | _ -> false

   static member Hash e1 =
       match e1 with
       | FSExtMem(vref, _) -> valRefHash vref
       | ILExtMem(_, m, _) ->
           match m with
           | ILMeth(_, ilmeth, _) -> LanguagePrimitives.PhysicalHash ilmeth.RawMetadata
           | FSMeth(_, _, vref, _) -> valRefHash vref
           | _ -> 0

   static member Comparer g = HashIdentity.FromFunctions ExtensionMember.Hash (ExtensionMember.Equality g)

   /// Describes the sequence order of the introduction of an extension method. Extension methods that are introduced
   /// later through 'open' get priority in overload resolution.
   member x.Priority =
       match x with
       | FSExtMem (_, pri) -> pri
       | ILExtMem (_, _, pri) -> pri

type FullyQualifiedFlag =
    /// Only resolve full paths
    | FullyQualified
    /// Resolve any paths accessible via 'open'
    | OpenQualified



[<NoEquality; NoComparison>]
/// The environment of information used to resolve names
type NameResolutionEnv =
    { /// Display environment information for output
      eDisplayEnv: DisplayEnv

      /// Values and Data Tags available by unqualified name
      eUnqualifiedItems: LayeredMap<string, Item>

      /// Data Tags and Active Pattern Tags available by unqualified name
      ePatItems: NameMap<Item>

      /// Modules accessible via "." notation. Note this is a multi-map.
      /// Adding a module abbreviation adds it a local entry to this List.map.
      /// Likewise adding a ccu or opening a path adds entries to this List.map.


      /// REVIEW (old comment)
      /// "The boolean flag is means the namespace or module entry shouldn't 'really' be in the
      ///  map, and if it is ever used to resolve a name then we give a warning.
      ///  This is used to give warnings on unqualified namespace accesses, e.g.
      ///    open System
      ///    open Collections                            <--- give a warning
      ///    let v = new Collections.Generic.List<int>() <--- give a warning"

      eModulesAndNamespaces:  NameMultiMap<Tast.ModuleOrNamespaceRef>

      /// Fully qualified modules and namespaces. 'open' does not change this.
      eFullyQualifiedModulesAndNamespaces:  NameMultiMap<Tast.ModuleOrNamespaceRef>

      /// RecdField labels in scope.  RecdField labels are those where type are inferred
      /// by label rather than by known type annotation.
      /// Bools indicate if from a record, where no warning is given on indeterminate lookup
      eFieldLabels: NameMultiMap<Tast.RecdFieldRef>

      /// Tycons indexed by the various names that may be used to access them, e.g.
      ///     "List" --> multiple TyconRef's for the various tycons accessible by this name.
      ///     "List`1" --> TyconRef
      eTyconsByAccessNames: LayeredMultiMap<string, TyconRef>

      eFullyQualifiedTyconsByAccessNames: LayeredMultiMap<string, TyconRef>

      /// Tycons available by unqualified, demangled names (i.e. (List, 1) --> TyconRef)
      eTyconsByDemangledNameAndArity: LayeredMap<NameArityPair, TyconRef>

      /// Tycons available by unqualified, demangled names (i.e. (List, 1) --> TyconRef)
      eFullyQualifiedTyconsByDemangledNameAndArity: LayeredMap<NameArityPair, TyconRef>

      /// Extension members by type and name
      eIndexedExtensionMembers: TyconRefMultiMap<ExtensionMember>

      /// Other extension members unindexed by type
      eUnindexedExtensionMembers: ExtensionMember list

      /// Typars (always available by unqualified names). Further typars can be
      /// in the tpenv, a structure folded through each top-level definition.
      eTypars: NameMap<Typar>

    }

    /// The initial, empty name resolution environment. The mother of all things.
    static member Empty g =
        { eDisplayEnv = DisplayEnv.Empty g
          eModulesAndNamespaces = Map.empty
          eFullyQualifiedModulesAndNamespaces = Map.empty
          eFieldLabels = Map.empty
          eUnqualifiedItems = LayeredMap.Empty
          ePatItems = Map.empty
          eTyconsByAccessNames = LayeredMultiMap.Empty
          eTyconsByDemangledNameAndArity = LayeredMap.Empty
          eFullyQualifiedTyconsByAccessNames = LayeredMultiMap.Empty
          eFullyQualifiedTyconsByDemangledNameAndArity = LayeredMap.Empty
          eIndexedExtensionMembers = TyconRefMultiMap<_>.Empty
          eUnindexedExtensionMembers = []
          eTypars = Map.empty }

    member nenv.DisplayEnv = nenv.eDisplayEnv

    member nenv.FindUnqualifiedItem nm = nenv.eUnqualifiedItems.[nm]

    /// Get the table of types, indexed by name and arity
    member nenv.TyconsByDemangledNameAndArity fq =
        match fq with
        | FullyQualified -> nenv.eFullyQualifiedTyconsByDemangledNameAndArity
        | OpenQualified  -> nenv.eTyconsByDemangledNameAndArity

    /// Get the table of types, indexed by name
    member nenv.TyconsByAccessNames fq =
        match fq with
        | FullyQualified -> nenv.eFullyQualifiedTyconsByAccessNames
        | OpenQualified  -> nenv.eTyconsByAccessNames

    /// Get the table of modules and namespaces
    member nenv.ModulesAndNamespaces fq =
        match fq with
        | FullyQualified -> nenv.eFullyQualifiedModulesAndNamespaces
        | OpenQualified -> nenv.eModulesAndNamespaces

//-------------------------------------------------------------------------
// Helpers to do with extension members
//-------------------------------------------------------------------------

/// Allocate the next extension method priority. This is an incrementing sequence of integers
/// during type checking.
let NextExtensionMethodPriority() = uint64 (newStamp())

/// Get the info for all the .NET-style extension members listed as static members in the type.
let private GetCSharpStyleIndexedExtensionMembersForTyconRef (amap: Import.ImportMap) m  (tcrefOfStaticClass: TyconRef) =
    let g = amap.g
    // Type must be non-generic and have 'Extension' attribute
    if isNil(tcrefOfStaticClass.Typars(m)) && TyconRefHasAttribute g m g.attrib_ExtensionAttribute tcrefOfStaticClass then
        let pri = NextExtensionMethodPriority()
        let ty = generalizedTyconRef tcrefOfStaticClass

        // Get the 'plain' methods, not interpreted as extension methods
        let minfos = GetImmediateIntrinsicMethInfosOfType (None, AccessorDomain.AccessibleFromSomeFSharpCode) g amap m ty
        [ for minfo in minfos do
            // Method must be static, have 'Extension' attribute, must not be curried, must have at least one argument
            if not minfo.IsInstance &&
               not minfo.IsExtensionMember &&
               (match minfo.NumArgs with [x] when x >= 1 -> true | _ -> false) &&
               MethInfoHasAttribute g m g.attrib_ExtensionAttribute minfo
            then
                let ilExtMem = ILExtMem (tcrefOfStaticClass, minfo, pri)

                // The results are indexed by the TyconRef of the first 'this' argument, if any.
                // So we need to go and crack the type of the 'this' argument.
                //
                // This is convoluted because we only need the ILTypeRef of the first argument, and we don't
                // want to read any other metadata as it can trigger missing-assembly errors. It turns out ImportILTypeRef
                // is less eager in reading metadata than GetParamTypes.
                //
                // We don't use the index for the IL extension method for tuple of F# function types (e.g. if extension
                // methods for tuple occur in C# code)
                let thisTyconRef =
                 try
                    let rs =
                        match metadataOfTycon tcrefOfStaticClass.Deref, minfo with
                        | ILTypeMetadata (TILObjectReprData(scoref, _, _)), ILMeth(_, ILMethInfo(_, _, _, ilMethod, _), _) ->
                            match ilMethod.ParameterTypes with
                            | firstTy :: _ ->
                                match firstTy with
                                | ILType.Boxed  tspec | ILType.Value tspec ->
                                    let tref = (tspec |> rescopeILTypeSpec scoref).TypeRef
                                    if Import.CanImportILTypeRef amap m tref then
                                        let tcref = tref |> Import.ImportILTypeRef amap m
                                        if isCompiledTupleTyconRef g tcref || tyconRefEq g tcref g.fastFunc_tcr then None
                                        else Some tcref
                                    else None
                                | _ -> None
                            | _ -> None
                        | _ ->
                            // The results are indexed by the TyconRef of the first 'this' argument, if any.
                            // So we need to go and crack the type of the 'this' argument.
                            let thisTy = minfo.GetParamTypes(amap, m, generalizeTypars minfo.FormalMethodTypars).Head.Head
                            match thisTy with
                            | AppTy g (tcrefOfTypeExtended, _) when not (isByrefTy g thisTy) -> Some tcrefOfTypeExtended
                            | _ -> None

                    Some rs

                  with e -> // Import of the ILType may fail, if so report the error and skip on
                    errorRecovery e m
                    None

                match thisTyconRef with
                | None -> ()
                | Some (Some tcref) -> yield Choice1Of2(tcref, ilExtMem)
                | Some None -> yield Choice2Of2 ilExtMem ]
    else
        []


//-------------------------------------------------------------------------
// Helpers to do with building environments
//-------------------------------------------------------------------------

/// For the operations that build the overall name resolution
/// tables, BulkAdd.Yes is set to true when "opening" a
/// namespace. If BulkAdd is true then add-and-collapse
/// is used for the backing maps.Multiple "open" operations are
/// thus coalesced, and the first subsequent lookup after a sequence
/// of opens will collapse the maps and build the backing dictionary.
[<RequireQualifiedAccess>]
type BulkAdd = Yes | No


/// bulkAddMode: true when adding the values from the 'open' of a namespace
/// or module, when we collapse the value table down to a dictionary.
let AddValRefsToItems (bulkAddMode: BulkAdd) (eUnqualifiedItems: LayeredMap<_, _>) (vrefs: ValRef[]) =
    // Object model members are not added to the unqualified name resolution environment
    let vrefs = vrefs |> Array.filter (fun vref -> not vref.IsMember)

    if vrefs.Length = 0 then eUnqualifiedItems else

    match bulkAddMode with
    | BulkAdd.Yes ->
        eUnqualifiedItems.AddAndMarkAsCollapsible(vrefs |> Array.map (fun vref -> KeyValuePair(vref.LogicalName, Item.Value vref)))
    | BulkAdd.No ->
        assert (vrefs.Length = 1)
        let vref = vrefs.[0]
        eUnqualifiedItems.Add (vref.LogicalName, Item.Value vref)

/// Add an F# value to the table of available extension members, if necessary, as an FSharp-style extension member
let AddValRefToExtensionMembers pri (eIndexedExtensionMembers: TyconRefMultiMap<_>) (vref: ValRef) =
    if vref.IsMember && vref.IsExtensionMember then
        eIndexedExtensionMembers.Add (vref.MemberApparentEntity, FSExtMem (vref, pri))
    else
        eIndexedExtensionMembers


/// This entrypoint is used to add some extra items to the environment for Visual Studio, e.g. static members
let AddFakeNamedValRefToNameEnv nm nenv vref =
    {nenv with eUnqualifiedItems = nenv.eUnqualifiedItems.Add (nm, Item.Value vref) }

/// This entrypoint is used to add some extra items to the environment for Visual Studio, e.g. record members
let AddFakeNameToNameEnv nm nenv item =
    {nenv with eUnqualifiedItems = nenv.eUnqualifiedItems.Add (nm, item) }

/// Add an F# value to the table of available active patterns
let AddValRefsToActivePatternsNameEnv ePatItems (vref: ValRef) =
    let ePatItems =
        (ActivePatternElemsOfValRef vref, ePatItems)
        ||> List.foldBack (fun apref tab ->
            NameMap.add apref.Name (Item.ActivePatternCase apref) tab)

    // Add literal constants to the environment available for resolving items in patterns
    let ePatItems =
        match vref.LiteralValue with
        | None -> ePatItems
        | Some _ -> NameMap.add vref.LogicalName (Item.Value vref) ePatItems

    ePatItems

/// Add a set of F# values to the environment.
let AddValRefsToNameEnvWithPriority bulkAddMode pri nenv (vrefs: ValRef []) =
    if vrefs.Length = 0 then nenv else
    { nenv with
        eUnqualifiedItems = AddValRefsToItems bulkAddMode nenv.eUnqualifiedItems vrefs
        eIndexedExtensionMembers = (nenv.eIndexedExtensionMembers, vrefs) ||> Array.fold (AddValRefToExtensionMembers pri)
        ePatItems = (nenv.ePatItems, vrefs) ||> Array.fold AddValRefsToActivePatternsNameEnv }

/// Add a single F# value to the environment.
let AddValRefToNameEnv nenv (vref: ValRef) =
    let pri = NextExtensionMethodPriority()
    { nenv with
        eUnqualifiedItems =
            if not vref.IsMember then
                nenv.eUnqualifiedItems.Add (vref.LogicalName, Item.Value vref)
            else
                nenv.eUnqualifiedItems
        eIndexedExtensionMembers = AddValRefToExtensionMembers pri nenv.eIndexedExtensionMembers vref
        ePatItems = AddValRefsToActivePatternsNameEnv nenv.ePatItems vref }


/// Add a set of active pattern result tags to the environment.
let AddActivePatternResultTagsToNameEnv (apinfo: PrettyNaming.ActivePatternInfo) nenv ty m =
    if List.isEmpty apinfo.Names then nenv else
    let apresl = List.indexed apinfo.Names
    { nenv with
        eUnqualifiedItems =
            (apresl, nenv.eUnqualifiedItems)
            ||> List.foldBack (fun (j, nm) acc -> acc.Add(nm, Item.ActivePatternResult(apinfo, ty, j, m))) }

/// Generalize a union case, from Cons --> List<T>.Cons
let GeneralizeUnionCaseRef (ucref: UnionCaseRef) =
    UnionCaseInfo (fst (generalizeTyconRef ucref.TyconRef), ucref)


/// Add type definitions to the sub-table of the environment indexed by name and arity
let AddTyconsByDemangledNameAndArity (bulkAddMode: BulkAdd) (tcrefs: TyconRef[]) (tab: LayeredMap<NameArityPair, TyconRef>) =
    if tcrefs.Length = 0 then tab else
    let entries =
        tcrefs
        |> Array.map (fun tcref -> KeyTyconByDemangledNameAndArity tcref.LogicalName tcref.TyparsNoRange tcref)

    match bulkAddMode with
    | BulkAdd.Yes -> tab.AddAndMarkAsCollapsible entries
    | BulkAdd.No -> (tab, entries) ||> Array.fold (fun tab (KeyValue(k, v)) -> tab.Add(k, v))

/// Add type definitions to the sub-table of the environment indexed by access name
let AddTyconByAccessNames bulkAddMode (tcrefs: TyconRef[]) (tab: LayeredMultiMap<string, _>) =
    if tcrefs.Length = 0 then tab else
    let entries =
        tcrefs
        |> Array.collect (fun tcref -> KeyTyconByAccessNames tcref.LogicalName tcref)

    match bulkAddMode with
    | BulkAdd.Yes -> tab.AddAndMarkAsCollapsible entries
    | BulkAdd.No -> (tab, entries) ||> Array.fold (fun tab (KeyValue(k, v)) -> tab.Add (k, v))

/// Add a record field to the corresponding sub-table of the name resolution environment
let AddRecdField (rfref: RecdFieldRef) tab = NameMultiMap.add rfref.FieldName rfref tab

/// Add a set of union cases to the corresponding sub-table of the environment
let AddUnionCases1 (tab: Map<_, _>) (ucrefs: UnionCaseRef list) =
    (tab, ucrefs) ||> List.fold (fun acc ucref ->
        let item = Item.UnionCase(GeneralizeUnionCaseRef ucref, false)
        acc.Add (ucref.CaseName, item))

/// Add a set of union cases to the corresponding sub-table of the environment
let AddUnionCases2 bulkAddMode (eUnqualifiedItems: LayeredMap<_, _>) (ucrefs: UnionCaseRef list) =
    match bulkAddMode with
    | BulkAdd.Yes ->
        let items =
            ucrefs |> Array.ofList |> Array.map (fun ucref ->
                let item = Item.UnionCase(GeneralizeUnionCaseRef ucref, false)
                KeyValuePair(ucref.CaseName, item))
        eUnqualifiedItems.AddAndMarkAsCollapsible items

    | BulkAdd.No ->
        (eUnqualifiedItems, ucrefs) ||> List.fold (fun acc ucref ->
            let item = Item.UnionCase(GeneralizeUnionCaseRef ucref, false)
            acc.Add (ucref.CaseName, item))

/// Add any implied contents of a type definition to the environment.
let private AddPartsOfTyconRefToNameEnv bulkAddMode ownDefinition (g: TcGlobals) amap m  nenv (tcref: TyconRef) =

    let isIL = tcref.IsILTycon
    let ucrefs = if isIL then [] else tcref.UnionCasesAsList |> List.map tcref.MakeNestedUnionCaseRef
    let flds =  if isIL then [| |] else tcref.AllFieldsArray

    let eIndexedExtensionMembers, eUnindexedExtensionMembers =
        let ilStyleExtensionMeths = GetCSharpStyleIndexedExtensionMembersForTyconRef amap m  tcref
        ((nenv.eIndexedExtensionMembers, nenv.eUnindexedExtensionMembers), ilStyleExtensionMeths) ||> List.fold (fun (tab1, tab2) extMemInfo ->
            match extMemInfo with
            | Choice1Of2 (tcref, extMemInfo) -> tab1.Add (tcref, extMemInfo), tab2
            | Choice2Of2 extMemInfo -> tab1, extMemInfo :: tab2)

    let isILOrRequiredQualifiedAccess = isIL || (not ownDefinition && HasFSharpAttribute g g.attrib_RequireQualifiedAccessAttribute tcref.Attribs)
    let eFieldLabels =
        if isILOrRequiredQualifiedAccess || not tcref.IsRecordTycon || flds.Length = 0 then
            nenv.eFieldLabels
        else
            (nenv.eFieldLabels, flds) ||> Array.fold (fun acc f ->
                   if f.IsStatic || f.IsCompilerGenerated then acc
                   else AddRecdField (tcref.MakeNestedRecdFieldRef f) acc)

    let eUnqualifiedItems =
        let tab = nenv.eUnqualifiedItems
        // add the type name for potential use as a constructor
        // The rules are
        // - The unqualified lookup table in the environment can contain map names to a set of type names (the set of type names is a new kind of "item").
        // - When the contents of a type definition is added to the environment, an entry is added in this table for all class and struct types.
        // - When opening a module, types are added first to the environment, then values, then auto-opened sub-modules.
        // - When a value is added by an "open" previously available type names will become inaccessible by this table.
        let tab =
            // This may explore into an unreferenced assembly if the name
            // is a type abbreviation. If it does, assume the name does not
            // have a constructor.
            let mayHaveConstruction =
                protectAssemblyExploration
                    false
                    (fun () ->
                        let ty = generalizedTyconRef tcref
                        isClassTy g ty || isStructTy g ty)

            if mayHaveConstruction then
                tab.LinearTryModifyThenLaterFlatten (tcref.DisplayName, (fun prev ->
                    match prev with
                    | Some (Item.UnqualifiedType tcrefs) -> Item.UnqualifiedType (tcref::tcrefs)
                    | _ -> Item.UnqualifiedType [tcref]))
            else
                tab
        if isILOrRequiredQualifiedAccess || List.isEmpty ucrefs then
            tab
        else
            AddUnionCases2 bulkAddMode tab ucrefs

    let ePatItems =
        if isILOrRequiredQualifiedAccess || List.isEmpty ucrefs then
            nenv.ePatItems
        else
            AddUnionCases1 nenv.ePatItems ucrefs

    { nenv with
        eFieldLabels = eFieldLabels
        eUnqualifiedItems = eUnqualifiedItems
        ePatItems = ePatItems
        eIndexedExtensionMembers = eIndexedExtensionMembers
        eUnindexedExtensionMembers = eUnindexedExtensionMembers }

/// Add a set of type definitions to the name resolution environment
let AddTyconRefsToNameEnv bulkAddMode ownDefinition g amap m root nenv tcrefs =
    if isNil tcrefs then nenv else
    let env = List.fold (AddPartsOfTyconRefToNameEnv bulkAddMode ownDefinition g amap m) nenv tcrefs
    // Add most of the contents of the tycons en-masse, then flatten the tables if we're opening a module or namespace
    let tcrefs = Array.ofList tcrefs
    { env with
        eFullyQualifiedTyconsByDemangledNameAndArity =
            if root then
                AddTyconsByDemangledNameAndArity bulkAddMode tcrefs nenv.eFullyQualifiedTyconsByDemangledNameAndArity
            else
                nenv.eFullyQualifiedTyconsByDemangledNameAndArity
        eFullyQualifiedTyconsByAccessNames =
            if root then
                AddTyconByAccessNames bulkAddMode tcrefs nenv.eFullyQualifiedTyconsByAccessNames
            else
                nenv.eFullyQualifiedTyconsByAccessNames
        eTyconsByDemangledNameAndArity =
            AddTyconsByDemangledNameAndArity bulkAddMode tcrefs nenv.eTyconsByDemangledNameAndArity
        eTyconsByAccessNames =
            AddTyconByAccessNames bulkAddMode tcrefs nenv.eTyconsByAccessNames }

/// Add an F# exception definition to the name resolution environment
let AddExceptionDeclsToNameEnv bulkAddMode nenv (ecref: TyconRef) =
    assert ecref.IsExceptionDecl
    let item = Item.ExnCase ecref
    {nenv with
       eUnqualifiedItems =
            match bulkAddMode with
            | BulkAdd.Yes ->
                nenv.eUnqualifiedItems.AddAndMarkAsCollapsible [| KeyValuePair(ecref.LogicalName, item) |]
            | BulkAdd.No ->
                nenv.eUnqualifiedItems.Add (ecref.LogicalName, item)

       ePatItems = nenv.ePatItems.Add (ecref.LogicalName, item) }

/// Add a module abbreviation to the name resolution environment
let AddModuleAbbrevToNameEnv (id: Ident) nenv modrefs =
    {nenv with
       eModulesAndNamespaces =
         let add old nw = nw @ old
         NameMap.layerAdditive add (Map.add id.idText modrefs Map.empty) nenv.eModulesAndNamespaces }


//-------------------------------------------------------------------------
// Open a structure or an IL namespace
//-------------------------------------------------------------------------

let MakeNestedModuleRefs (modref: ModuleOrNamespaceRef) =
  modref.ModuleOrNamespaceType.ModuleAndNamespaceDefinitions
     |> List.map modref.NestedTyconRef

/// Add a set of module or namespace to the name resolution environment, including any sub-modules marked 'AutoOpen'
//
// Recursive because of "AutoOpen", i.e. adding a module reference may automatically open further modules
let rec AddModuleOrNamespaceRefsToNameEnv g amap m root ad nenv (modrefs: ModuleOrNamespaceRef list) =
    if isNil modrefs then nenv else
    let modrefsMap = modrefs |> NameMap.ofKeyedList (fun modref -> modref.DemangledModuleOrNamespaceName)
    let addModrefs tab =
         let add old nw =
             if IsEntityAccessible amap m ad nw then
                 nw :: old
             else
                 old
         NameMap.layerAdditive add modrefsMap tab
    let nenv =
        {nenv with
           eModulesAndNamespaces = addModrefs nenv.eModulesAndNamespaces
           eFullyQualifiedModulesAndNamespaces =
              if root then
                  addModrefs nenv.eFullyQualifiedModulesAndNamespaces
              else
                  nenv.eFullyQualifiedModulesAndNamespaces }
    let nenv =
        (nenv, modrefs) ||> List.fold (fun nenv modref ->
            if modref.IsModule && TryFindFSharpBoolAttribute g g.attrib_AutoOpenAttribute modref.Attribs = Some true then
                AddModuleOrNamespaceContentsToNameEnv g amap ad m false nenv modref
            else
                nenv)
    nenv

/// Add the contents of a module or namespace to the name resolution environment
and AddModuleOrNamespaceContentsToNameEnv (g: TcGlobals) amap (ad: AccessorDomain) m root nenv (modref: ModuleOrNamespaceRef) =
    let pri = NextExtensionMethodPriority()
    let mty = modref.ModuleOrNamespaceType

    let nenv =
        let mutable state = { nenv with eDisplayEnv = nenv.eDisplayEnv.AddOpenModuleOrNamespace modref }

        for exnc in mty.ExceptionDefinitions do
           let tcref = modref.NestedTyconRef exnc
           if IsEntityAccessible amap m ad tcref then
               state <- AddExceptionDeclsToNameEnv BulkAdd.Yes state tcref

        state

    let tcrefs =
       mty.TypeAndExceptionDefinitions
       |> List.choose (fun tycon ->
           let tcref = modref.NestedTyconRef tycon
           if IsEntityAccessible amap m ad tcref then Some(tcref) else None)

    let nenv = (nenv, tcrefs) ||> AddTyconRefsToNameEnv BulkAdd.Yes false g amap m false
    let vrefs =
        mty.AllValsAndMembers.ToList()
        |> List.choose (fun x -> if IsAccessible ad x.Accessibility then TryMkValRefInModRef modref x else None)
        |> List.toArray
    let nenv = AddValRefsToNameEnvWithPriority BulkAdd.Yes pri nenv vrefs
    let nestedModules = MakeNestedModuleRefs modref
    let nenv = (nenv, nestedModules) ||> AddModuleOrNamespaceRefsToNameEnv g amap m root ad
    nenv

/// Add a set of modules or namespaces to the name resolution environment
//
// Note this is a 'foldBack' - the most recently added modules come first in the list, e.g.
//    module M1 = ... // M1a
//    module M1 = ... // M1b
//    open M1
//
// The list contains [M1b; M1a]
and AddModulesAndNamespacesContentsToNameEnv g amap ad m root nenv modrefs =
   (modrefs, nenv) ||> List.foldBack (fun modref acc -> AddModuleOrNamespaceContentsToNameEnv g amap ad m root acc modref)

/// Add a single modules or namespace to the name resolution environment
let AddModuleOrNamespaceRefToNameEnv g amap m root ad nenv (modref: EntityRef) =
    AddModuleOrNamespaceRefsToNameEnv g amap m root ad nenv [modref]


/// A flag which indicates if it is an error to have two declared type parameters with identical names
/// in the name resolution environment.
type CheckForDuplicateTyparFlag =
    | CheckForDuplicateTypars
    | NoCheckForDuplicateTypars

/// Add some declared type parameters to the name resolution environment
let AddDeclaredTyparsToNameEnv check nenv typars =
    let typarmap =
      List.foldBack
        (fun (tp: Typar) sofar ->
          match check with
          | CheckForDuplicateTypars ->
              if Map.containsKey tp.Name sofar then
                errorR (Duplicate("type parameter", tp.DisplayName, tp.Range))
          | NoCheckForDuplicateTypars -> ()

          Map.add tp.Name tp sofar) typars Map.empty
    {nenv with eTypars = NameMap.layer typarmap nenv.eTypars }


//-------------------------------------------------------------------------
// Generating fresh instantiations for type inference.
//-------------------------------------------------------------------------

/// Convert a reference to a named type into a type that includes
/// a fresh set of inference type variables for the type parameters of the union type.
let FreshenTycon (ncenv: NameResolver) m (tcref: TyconRef) =
    let tinst = ncenv.InstantiationGenerator m (tcref.Typars m)
    let improvedTy = ncenv.g.decompileType tcref tinst
    improvedTy

/// Convert a reference to a union case into a UnionCaseInfo that includes
/// a fresh set of inference type variables for the type parameters of the union type.
let FreshenUnionCaseRef (ncenv: NameResolver) m (ucref: UnionCaseRef) =
    let tinst = ncenv.InstantiationGenerator m (ucref.TyconRef.Typars m)
    UnionCaseInfo(tinst, ucref)

/// This must be called after fetching unqualified items that may need to be freshened
let FreshenUnqualifiedItem (ncenv: NameResolver) m res =
    match res with
    | Item.UnionCase(UnionCaseInfo(_, ucref), _) -> Item.UnionCase(FreshenUnionCaseRef ncenv m ucref, false)
    | _ -> res


//-------------------------------------------------------------------------
// Resolve module paths, value, field etc. lookups.  Doing this involves
// searching through many possibilities and disambiguating.  Hence first
// define some ways of combining multiple results and for carrying
// error information.  Errors are generally undefined names and are
// reported by returning the error that occurs at greatest depth in the
// sequence of Identifiers.
//-------------------------------------------------------------------------

// Accumulate a set of possible results.
// If neither operations succeed, return an approximate error.
// If one succeeds, return that one.
// Prefer the error associated with the first argument.
let OneResult res =
    match res with
    | Result x -> Result [x]
    | Exception e -> Exception e

let OneSuccess x = Result [x]

let AddResults res1 res2 =
    match res1, res2 with
    | Result [], _ -> res2
    | _, Result [] -> res1
    | Result x, Result l -> Result (x @ l)
    | Exception _, Result l -> Result l
    | Result x, Exception _ -> Result x
    // If we have error messages for the same symbol, then we can merge suggestions.
    | Exception (UndefinedName(n1, f, id1, suggestions1)), Exception (UndefinedName(n2, _, id2, suggestions2)) when n1 = n2 && id1.idText = id2.idText && Range.equals id1.idRange id2.idRange ->
        let suggestions = HashSet(suggestions1())
        suggestions.UnionWith(suggestions2())
        Exception(UndefinedName(n1, f, id1, fun () -> suggestions))
    // This prefers error messages coming from deeper failing long identifier paths
    | Exception (UndefinedName(n1, _, _, _) as e1), Exception (UndefinedName(n2, _, _, _) as e2) ->
        if n1 < n2 then Exception e2 else Exception e1
    // Prefer more concrete errors about things being undefined
    | Exception (UndefinedName _ as e1), Exception (Error _) -> Exception e1
    | Exception (Error _), Exception (UndefinedName _ as e2) -> Exception e2
    | Exception e1, Exception _ -> Exception e1

let NoResultsOrUsefulErrors = Result []

/// Indicates if we only need one result or all possible results from a resolution.
[<RequireQualifiedAccess>]
type ResultCollectionSettings =
| AllResults
| AtMostOneResult

let rec CollectResults f = function
    | [] -> NoResultsOrUsefulErrors
    | [h] -> OneResult (f h)
    | h :: t -> AddResults (OneResult (f h)) (CollectResults f t)

let rec CollectAtMostOneResult f = function
    | [] -> NoResultsOrUsefulErrors
    | [h] -> OneResult (f h)
    | h :: t ->
        match f h with
        | Result r -> Result [r]
        | Exception e -> AddResults (Exception e) (CollectAtMostOneResult f t)

let CollectResults2 resultCollectionSettings f =
    match resultCollectionSettings with
    | ResultCollectionSettings.AtMostOneResult -> CollectAtMostOneResult f
    | _ -> CollectResults f

let MapResults f = function
    | Result xs -> Result (List.map f xs)
    | Exception err -> Exception err

let AtMostOneResult m res =
    match res with
    | Exception err -> raze err
    | Result [] -> raze (Error(FSComp.SR.nrInvalidModuleExprType(), m))
    | Result (res :: _) -> success res

let AtMostOneResultQuery query2 res1 =
    match res1 with
    | Exception _ -> AddResults res1 (query2())
    | Result [] -> query2()
    | _ -> res1

let inline (+++) res1 query2 = AtMostOneResultQuery query2 res1

//-------------------------------------------------------------------------
// TypeNameResolutionInfo
//-------------------------------------------------------------------------

/// Indicates whether we are resolving type names to type definitions or to constructor methods.
type TypeNameResolutionFlag =
    | ResolveTypeNamesToCtors
    | ResolveTypeNamesToTypeRefs

[<RequireQualifiedAccess>]
[<NoEquality; NoComparison>]
/// Represents information about the generic argument count of a type name when resolving it.
///
/// In some situations we resolve "List" to any type definition with that name regardless of the number
/// of generic arguments. In others, we know precisely how many generic arguments are needed.
type TypeNameResolutionStaticArgsInfo =
    /// Indicates indefinite knowledge of type arguments
    | Indefinite
    /// Indicates definite knowledge of type arguments
    | Definite of int

    /// Indicates definite knowledge of empty type arguments
    static member DefiniteEmpty = TypeNameResolutionStaticArgsInfo.Definite 0

    static member FromTyArgs (numTyArgs: int) = TypeNameResolutionStaticArgsInfo.Definite numTyArgs

    member x.HasNoStaticArgsInfo = match x with TypeNameResolutionStaticArgsInfo.Indefinite -> true | _-> false

    member x.NumStaticArgs = match x with TypeNameResolutionStaticArgsInfo.Indefinite -> 0 | TypeNameResolutionStaticArgsInfo.Definite n -> n

    // Get the first possible mangled name of the type, assuming the args are generic args
    member x.MangledNameForType nm =
        if x.NumStaticArgs = 0 || TryDemangleGenericNameAndPos nm <> ValueNone then nm
        else nm + "`" + string x.NumStaticArgs

[<NoEquality; NoComparison>]
/// Represents information which guides name resolution of types.
type TypeNameResolutionInfo =
    | TypeNameResolutionInfo of TypeNameResolutionFlag * TypeNameResolutionStaticArgsInfo

    static member Default = TypeNameResolutionInfo (ResolveTypeNamesToCtors, TypeNameResolutionStaticArgsInfo.Indefinite)
    static member ResolveToTypeRefs statResInfo = TypeNameResolutionInfo (ResolveTypeNamesToTypeRefs, statResInfo)
    member x.StaticArgsInfo = match x with TypeNameResolutionInfo(_, staticResInfo) -> staticResInfo
    member x.ResolutionFlag = match x with TypeNameResolutionInfo(flag, _) -> flag
    member x.DropStaticArgsInfo = match x with TypeNameResolutionInfo(flag2, _) -> TypeNameResolutionInfo(flag2, TypeNameResolutionStaticArgsInfo.Indefinite)


//-------------------------------------------------------------------------
// Resolve (possibly mangled) type names
//-------------------------------------------------------------------------

/// Qualified lookups of type names where the number of generic arguments is known
/// from context, e.g. Module.Type<args>.  The full names suh as ``List`1`` can
/// be used to qualify access if needed
let LookupTypeNameInEntityHaveArity nm (staticResInfo: TypeNameResolutionStaticArgsInfo) (mty: ModuleOrNamespaceType) =
    let attempt1 = mty.TypesByMangledName.TryFind (staticResInfo.MangledNameForType nm)
    match attempt1 with
    | None -> mty.TypesByMangledName.TryFind nm
    | _ -> attempt1

/// Unqualified lookups of type names where the number of generic arguments is known
/// from context, e.g. List<arg>.  Rebindings due to 'open' may have rebound identifiers.
let LookupTypeNameInEnvHaveArity fq nm numTyArgs (nenv: NameResolutionEnv) =
    let key =
        match TryDemangleGenericNameAndPos nm with
        | ValueSome pos -> DecodeGenericTypeName pos nm
        | _ -> NameArityPair(nm, numTyArgs)

    match nenv.TyconsByDemangledNameAndArity(fq).TryFind key with
    | None -> nenv.TyconsByAccessNames(fq).TryFind nm |> Option.map List.head
    | res -> res

/// Implements unqualified lookups of type names where the number of generic arguments is NOT known
/// from context.
//
// This is used in five places:
//     -  static member lookups, e.g. MyType.StaticMember(3)
//     -                         e.g. MyModule.MyType.StaticMember(3)
//     -  type-qualified field names, e.g. { RecordType.field = 3 }
//     -  type-qualified constructor names, e.g. match x with UnionType.A -> 3
//     -  identifiers to constructors for better error messages, e.g. 'String(3)' after 'open System'
//     -  the special single-constructor rule in TcTyconCores
//
// Because of the potential ambiguity multiple results can be returned.
// Explicit type annotations can be added where needed to specify the generic arity.
//
// In theory the full names such as ``RecordType`1`` can
// also be used to qualify access if needed, though this is almost never needed.

let LookupTypeNameNoArity nm (byDemangledNameAndArity: LayeredMap<NameArityPair, _>) (byAccessNames: LayeredMultiMap<string, _>) =
    match TryDemangleGenericNameAndPos nm with
    | ValueSome pos ->
        let demangled = DecodeGenericTypeName pos nm
        match byDemangledNameAndArity.TryGetValue demangled with
        | true, res -> [res]
        | _ ->
            match byAccessNames.TryGetValue nm with
            | true, res -> res
            | _ -> []
    | _ ->
        byAccessNames.[nm]

/// Qualified lookup of type names in the environment
let LookupTypeNameInEnvNoArity fq nm (nenv: NameResolutionEnv) =
    LookupTypeNameNoArity nm (nenv.TyconsByDemangledNameAndArity fq) (nenv.TyconsByAccessNames fq)

/// Qualified lookup of type names in an entity
let LookupTypeNameInEntityNoArity m nm (mtyp: ModuleOrNamespaceType) =
    LookupTypeNameNoArity nm (mtyp.TypesByDemangledNameAndArity m) mtyp.TypesByAccessNames

/// Qualified lookup of type names in an entity where we may know a generic argument count
let LookupTypeNameInEnvMaybeHaveArity fq nm (typeNameResInfo: TypeNameResolutionInfo) nenv =
    if typeNameResInfo.StaticArgsInfo.HasNoStaticArgsInfo then
        LookupTypeNameInEnvNoArity fq nm nenv
    else
        LookupTypeNameInEnvHaveArity fq nm typeNameResInfo.StaticArgsInfo.NumStaticArgs nenv |> Option.toList

/// A flag which indicates if direct references to generated provided types are allowed. Normally these
/// are disallowed.
[<RequireQualifiedAccess>]
type PermitDirectReferenceToGeneratedType =
    | Yes
    | No


#if !NO_EXTENSIONTYPING

/// Check for direct references to generated provided types.
let CheckForDirectReferenceToGeneratedType (tcref: TyconRef, genOk, m) =
  match genOk with
  | PermitDirectReferenceToGeneratedType.Yes -> ()
  | PermitDirectReferenceToGeneratedType.No ->
    match tcref.TypeReprInfo with
    | TProvidedTypeExtensionPoint info when not info.IsErased ->
         //printfn "checking direct reference to generated type '%s'" tcref.DisplayName
        if ExtensionTyping.IsGeneratedTypeDirectReference (info.ProvidedType, m) then
            error (Error(FSComp.SR.etDirectReferenceToGeneratedTypeNotAllowed(tcref.DisplayName), m))
    |  _ -> ()


/// This adds a new entity for a lazily discovered provided type into the TAST structure.
let AddEntityForProvidedType (amap: Import.ImportMap, modref: ModuleOrNamespaceRef, resolutionEnvironment, st: Tainted<ProvidedType>, m) =
    let importProvidedType t = Import.ImportProvidedType amap m t
    let isSuppressRelocate = amap.g.isInteractive || st.PUntaint((fun st -> st.IsSuppressRelocate), m)
    let tycon = Construct.NewProvidedTycon(resolutionEnvironment, st, importProvidedType, isSuppressRelocate, m)
    modref.ModuleOrNamespaceType.AddProvidedTypeEntity(tycon)
    let tcref = modref.NestedTyconRef tycon
    System.Diagnostics.Debug.Assert(modref.TryDeref.IsSome)
    tcref


/// Given a provided type or provided namespace, resolve the type name using the type provider API.
/// If necessary, incorporate the provided type or namespace into the entity.
let ResolveProvidedTypeNameInEntity (amap, m, typeName, modref: ModuleOrNamespaceRef) =
    match modref.TypeReprInfo with
    | TProvidedNamespaceExtensionPoint(resolutionEnvironment, resolvers) ->
        match modref.Deref.PublicPath with
        | Some(PubPath path) ->
            resolvers
            |> List.choose (fun r-> ExtensionTyping.TryResolveProvidedType(r, m, path, typeName))
            |> List.map (fun st -> AddEntityForProvidedType (amap, modref, resolutionEnvironment, st, m))
        | None -> []

    // We have a provided type, look up its nested types (populating them on-demand if necessary)
    | TProvidedTypeExtensionPoint info ->
        let sty = info.ProvidedType
        let resolutionEnvironment = info.ResolutionEnvironment

#if DEBUG
        if resolutionEnvironment.showResolutionMessages then
            dprintfn "resolving name '%s' in TProvidedTypeExtensionPoint '%s'" typeName (sty.PUntaint((fun sty -> sty.FullName), m))
#endif

        match sty.PApply((fun sty -> sty.GetNestedType(typeName)), m) with
        | Tainted.Null ->
            //if staticResInfo.NumStaticArgs > 0 then
            //    error(Error(FSComp.SR.etNestedProvidedTypesDoNotTakeStaticArgumentsOrGenericParameters(), m))
            []
        | nestedSty ->
            [AddEntityForProvidedType (amap, modref, resolutionEnvironment, nestedSty, m) ]
    | _ -> []
#endif

/// Lookup a type name in an entity.
let LookupTypeNameInEntityMaybeHaveArity (amap, m, ad, nm, staticResInfo: TypeNameResolutionStaticArgsInfo, modref: ModuleOrNamespaceRef) =
    let mtyp = modref.ModuleOrNamespaceType
    let tcrefs =
        match staticResInfo with
        | TypeNameResolutionStaticArgsInfo.Indefinite ->
            LookupTypeNameInEntityNoArity m nm mtyp
            |> List.map modref.NestedTyconRef
        | TypeNameResolutionStaticArgsInfo.Definite _ ->
            match LookupTypeNameInEntityHaveArity nm staticResInfo mtyp with
            | Some tycon -> [modref.NestedTyconRef tycon]
            | None -> []
#if !NO_EXTENSIONTYPING
    let tcrefs =
        match tcrefs with
        | [] -> ResolveProvidedTypeNameInEntity (amap, m, nm, modref)
        | _ -> tcrefs
#else
    amap |> ignore
#endif
    let tcrefs = tcrefs |> List.filter (IsEntityAccessible amap m ad)
    tcrefs


/// Make a type that refers to a nested type.
///
/// Handle the .NET/C# business where nested generic types implicitly accumulate the type parameters
/// from their enclosing types.
let MakeNestedType (ncenv: NameResolver) (tinst: TType list) m (tcrefNested: TyconRef) =
    let tps = List.drop tinst.Length (tcrefNested.Typars m)
    let tinstNested = ncenv.InstantiationGenerator m tps
    mkAppTy tcrefNested (tinst @ tinstNested)

/// Get all the accessible nested types of an existing type.
let GetNestedTypesOfType (ad, ncenv: NameResolver, optFilter, staticResInfo, checkForGenerated, m) ty =
    let g = ncenv.g
    ncenv.InfoReader.GetPrimaryTypeHierachy(AllowMultiIntfInstantiations.Yes, m, ty) |> List.collect (fun ty ->
        match ty with
        | AppTy g (tcref, tinst) ->
            let tycon = tcref.Deref
            let mty = tycon.ModuleOrNamespaceType
            // No dotting through type generators to get to a nested type!
#if !NO_EXTENSIONTYPING
            if checkForGenerated then
                CheckForDirectReferenceToGeneratedType (tcref, PermitDirectReferenceToGeneratedType.No, m)
#else
            checkForGenerated |> ignore
#endif

            match optFilter with
            | Some nm ->
                let tcrefs = LookupTypeNameInEntityMaybeHaveArity (ncenv.amap, m, ad, nm, staticResInfo, tcref)
                tcrefs |> List.map (MakeNestedType ncenv tinst m)
            | None ->
#if !NO_EXTENSIONTYPING
                match tycon.TypeReprInfo with
                | TProvidedTypeExtensionPoint info ->
                    [ for nestedType in info.ProvidedType.PApplyArray((fun sty -> sty.GetNestedTypes()), "GetNestedTypes", m) do
                        let nestedTypeName = nestedType.PUntaint((fun t -> t.Name), m)
                        for nestedTcref in LookupTypeNameInEntityMaybeHaveArity (ncenv.amap, m, ad, nestedTypeName, staticResInfo, tcref)  do
                             yield  MakeNestedType ncenv tinst m nestedTcref ]

                | _ ->
#endif
                    mty.TypesByAccessNames.Values
                    |> List.choose (fun entity ->
                        let ty = tcref.NestedTyconRef entity |> MakeNestedType ncenv tinst m
                        if IsTypeAccessible g ncenv.amap m ad ty then Some ty else None)
        | _ -> [])

//-------------------------------------------------------------------------
// Report environments to visual studio. We stuff intermediary results
// into a global variable. A little unpleasant.
//-------------------------------------------------------------------------

/// Represents the kind of the occurrence when reporting a name in name resolution
[<RequireQualifiedAccess; Struct>]
type ItemOccurence =
    /// This is a binding / declaration of the item
    | Binding
    /// This is a usage of the item
    | Use
    /// This is a usage of a type name in a type
    | UseInType
    /// This is a usage of a type name in an attribute
    | UseInAttribute
    /// Inside pattern matching
    | Pattern
    /// Abstract slot gets implemented
    | Implemented
    /// Result gets suppressed over this text range
    | RelatedText
    /// This is a usage of a module or namespace name in open statement
    | Open

type OpenDeclaration =
    { LongId: Ident list
      Range: range option
      Modules: ModuleOrNamespaceRef list
      AppliedScope: range
      IsOwnNamespace: bool }

    static member Create(longId: Ident list, modules: ModuleOrNamespaceRef list, appliedScope: range, isOwnNamespace: bool) =
        { LongId = longId
          Range =
            match longId with
            | [] -> None
            | first :: rest ->
                let last = rest |> List.tryLast |> Option.defaultValue first
                Some (mkRange appliedScope.FileName first.idRange.Start last.idRange.End)
          Modules = modules
          AppliedScope = appliedScope
          IsOwnNamespace = isOwnNamespace }

type FormatStringCheckContext =
    { SourceText: ISourceText
      LineStartPositions: int[] }

/// An abstract type for reporting the results of name resolution and type checking.
type ITypecheckResultsSink =
    abstract NotifyEnvWithScope: range * NameResolutionEnv * AccessorDomain -> unit
    abstract NotifyExprHasType: pos * TType * Tastops.DisplayEnv * NameResolutionEnv * AccessorDomain * range -> unit
    abstract NotifyNameResolution: pos * Item * Item * TyparInst * ItemOccurence * Tastops.DisplayEnv * NameResolutionEnv * AccessorDomain * range * bool -> unit
    abstract NotifyFormatSpecifierLocation: range * int -> unit
    abstract NotifyOpenDeclaration: OpenDeclaration -> unit
    abstract CurrentSourceText: ISourceText option
    abstract FormatStringCheckContext: FormatStringCheckContext option

let (|ValRefOfProp|_|) (pi: PropInfo) = pi.ArbitraryValRef
let (|ValRefOfMeth|_|) (mi: MethInfo) = mi.ArbitraryValRef
let (|ValRefOfEvent|_|) (evt: EventInfo) = evt.ArbitraryValRef

let rec (|RecordFieldUse|_|) (item: Item) =
    match item with
    | Item.RecdField(RecdFieldInfo(_, RFRef(tcref, name))) -> Some (name, tcref)
    | Item.SetterArg(_, RecordFieldUse(f)) -> Some(f)
    | _ -> None

let rec (|ILFieldUse|_|) (item: Item) =
    match item with
    | Item.ILField(finfo) -> Some(finfo)
    | Item.SetterArg(_, ILFieldUse(f)) -> Some(f)
    | _ -> None

let rec (|PropertyUse|_|) (item: Item) =
    match item with
    | Item.Property(_, pinfo::_) -> Some(pinfo)
    | Item.SetterArg(_, PropertyUse(pinfo)) -> Some(pinfo)
    | _ -> None

let rec (|FSharpPropertyUse|_|) (item: Item) =
    match item with
    | Item.Property(_, [ValRefOfProp vref]) -> Some(vref)
    | Item.SetterArg(_, FSharpPropertyUse(propDef)) -> Some(propDef)
    | _ -> None

let (|MethodUse|_|) (item: Item) =
    match item with
    | Item.MethodGroup(_, [minfo], _) -> Some(minfo)
    | _ -> None

let (|FSharpMethodUse|_|) (item: Item) =
    match item with
    | Item.MethodGroup(_, [ValRefOfMeth vref], _) -> Some(vref)
    | Item.Value(vref) when vref.IsMember -> Some(vref)
    | _ -> None

let (|EntityUse|_|) (item: Item) =
    match item with
    | Item.UnqualifiedType (tcref:: _) -> Some tcref
    | Item.ExnCase(tcref) -> Some tcref
    | Item.Types(_, [AbbrevOrAppTy tcref])
    | Item.DelegateCtor(AbbrevOrAppTy tcref)
    | Item.FakeInterfaceCtor(AbbrevOrAppTy tcref) -> Some tcref
    | Item.CtorGroup(_, ctor::_) ->
        match ctor.ApparentEnclosingType with
        | AbbrevOrAppTy tcref -> Some tcref
        | _ -> None
    | _ -> None

let (|EventUse|_|) (item: Item) =
    match item with
    | Item.Event(einfo) -> Some einfo
    | _ -> None

let (|FSharpEventUse|_|) (item: Item) =
    match item with
    | Item.Event(ValRefOfEvent vref) -> Some vref
    | _ -> None

let (|UnionCaseUse|_|) (item: Item) =
    match item with
    | Item.UnionCase(UnionCaseInfo(_, u1), _) -> Some u1
    | _ -> None

let (|ValUse|_|) (item: Item) =
    match item with
    | Item.Value vref
    | FSharpPropertyUse vref
    | FSharpMethodUse vref
    | FSharpEventUse vref
    | Item.CustomBuilder(_, vref) -> Some vref
    | _ -> None

let (|ActivePatternCaseUse|_|) (item: Item) =
    match item with
    | Item.ActivePatternCase(APElemRef(_, vref, idx)) -> Some (vref.SigRange, vref.DefinitionRange, idx)
    | Item.ActivePatternResult(ap, _, idx, _) -> Some (ap.Range, ap.Range, idx)
    | _ -> None

let tyconRefDefnHash (_g: TcGlobals) (eref1: EntityRef) =
    hash eref1.LogicalName

let tyconRefDefnEq g (eref1: EntityRef) (eref2: EntityRef) =
    tyconRefEq g eref1 eref2 ||

    // Signature items considered equal to implementation items
    not (Range.equals eref1.DefinitionRange Range.rangeStartup) &&
    not (Range.equals eref1.DefinitionRange Range.range0) &&
    not (Range.equals eref1.DefinitionRange Range.rangeCmdArgs) &&
    (Range.equals eref1.DefinitionRange eref2.DefinitionRange || Range.equals eref1.SigRange eref2.SigRange) &&
    eref1.LogicalName = eref2.LogicalName

let valRefDefnHash (_g: TcGlobals) (vref1: ValRef) =
    hash vref1.DisplayName

let valRefDefnEq g (vref1: ValRef) (vref2: ValRef) =
    valRefEq g vref1 vref2 ||

    // Signature items considered equal to implementation items
    not (Range.equals vref1.DefinitionRange Range.rangeStartup) &&
    not (Range.equals vref1.DefinitionRange Range.range0) &&
    not (Range.equals vref1.DefinitionRange Range.rangeCmdArgs) &&
    (Range.equals vref1.DefinitionRange vref2.DefinitionRange || Range.equals vref1.SigRange vref2.SigRange) &&
    vref1.LogicalName = vref2.LogicalName

let unionCaseRefDefnEq g (uc1: UnionCaseRef) (uc2: UnionCaseRef) =
    uc1.CaseName = uc2.CaseName && tyconRefDefnEq g uc1.TyconRef uc2.TyconRef

/// Given the Item 'orig' - returns function 'other: Item -> bool', that will yield true if other and orig represents the same item and false - otherwise
let ItemsAreEffectivelyEqual g orig other =
    match orig, other  with
    | EntityUse ty1, EntityUse ty2 ->
        tyconRefDefnEq g ty1 ty2

    | Item.TypeVar (nm1, tp1), Item.TypeVar (nm2, tp2) ->
        nm1 = nm2 &&
        (typeEquiv g (mkTyparTy tp1) (mkTyparTy tp2) ||
         match stripTyparEqns (mkTyparTy tp1), stripTyparEqns (mkTyparTy tp2) with
         | TType_var tp1, TType_var tp2 ->
            not tp1.IsCompilerGenerated && not tp1.IsFromError &&
            not tp2.IsCompilerGenerated && not tp2.IsFromError &&
            Range.equals tp1.Range tp2.Range
         | AbbrevOrAppTy tcref1, AbbrevOrAppTy tcref2 ->
            tyconRefDefnEq g tcref1 tcref2
         | _ -> false)

    | ValUse vref1, ValUse vref2 ->
        valRefDefnEq g vref1 vref2

    | ActivePatternCaseUse (range1, range1i, idx1), ActivePatternCaseUse (range2, range2i, idx2) ->
        (idx1 = idx2) && (Range.equals range1 range2 || Range.equals range1i range2i)

    | MethodUse minfo1, MethodUse minfo2 ->
        MethInfo.MethInfosUseIdenticalDefinitions minfo1 minfo2 ||
        // Allow for equality up to signature matching
        match minfo1.ArbitraryValRef, minfo2.ArbitraryValRef with
        | Some vref1, Some vref2 -> valRefDefnEq g vref1 vref2
        | _ -> false

    | PropertyUse(pinfo1), PropertyUse(pinfo2) ->
        PropInfo.PropInfosUseIdenticalDefinitions pinfo1 pinfo2 ||
        // Allow for equality up to signature matching
        match pinfo1.ArbitraryValRef, pinfo2.ArbitraryValRef with
        | Some vref1, Some vref2 -> valRefDefnEq g vref1 vref2
        | _ -> false

    | Item.ArgName (id1, _, _), Item.ArgName (id2, _, _) ->
        (id1.idText = id2.idText && Range.equals id1.idRange id2.idRange)

    | (Item.ArgName (id, _, _), ValUse vref) | (ValUse vref, Item.ArgName (id, _, _)) ->
        ((Range.equals id.idRange vref.DefinitionRange || Range.equals id.idRange vref.SigRange) && id.idText = vref.DisplayName)

    | Item.AnonRecdField(anon1, _, i1, _), Item.AnonRecdField(anon2, _, i2, _) -> Tastops.anonInfoEquiv anon1 anon2 && i1 = i2

    | ILFieldUse f1, ILFieldUse f2 ->
        ILFieldInfo.ILFieldInfosUseIdenticalDefinitions f1 f2

    | UnionCaseUse u1, UnionCaseUse u2 ->
        unionCaseRefDefnEq g u1 u2

    | RecordFieldUse(name1, tcref1), RecordFieldUse(name2, tcref2) ->
        name1 = name2 && tyconRefDefnEq g tcref1 tcref2

    | EventUse evt1, EventUse evt2 ->
        EventInfo.EventInfosUseIdenticalDefintions evt1 evt2  ||
        // Allow for equality up to signature matching
        match evt1.ArbitraryValRef, evt2.ArbitraryValRef with
        | Some vref1, Some vref2 -> valRefDefnEq g vref1 vref2
        | _ -> false

    | Item.ModuleOrNamespaces modrefs1, Item.ModuleOrNamespaces modrefs2 ->
        modrefs1 |> List.exists (fun modref1 -> modrefs2 |> List.exists (fun r -> tyconRefDefnEq g modref1 r || fullDisplayTextOfModRef modref1 = fullDisplayTextOfModRef r))

    | _ -> false

/// Given the Item 'orig' - returns function 'other: Item -> bool', that will yield true if other and orig represents the same item and false - otherwise
let ItemsAreEffectivelyEqualHash (g: TcGlobals) orig =
    match orig with
    | EntityUse tcref -> tyconRefDefnHash g tcref
    | Item.TypeVar (nm, _)-> hash nm
    | ValUse vref -> valRefDefnHash g vref
    | ActivePatternCaseUse (_, _, idx)-> hash idx
    | MethodUse minfo -> minfo.ComputeHashCode()
    | PropertyUse pinfo -> pinfo.ComputeHashCode()
    | Item.ArgName (id, _, _) -> hash id.idText
    | ILFieldUse ilfinfo -> ilfinfo.ComputeHashCode()
    | UnionCaseUse ucase ->  hash ucase.CaseName
    | RecordFieldUse (name, _) -> hash name
    | EventUse einfo -> einfo.ComputeHashCode()
    | Item.ModuleOrNamespaces (mref :: _) -> hash mref.DefinitionRange
    | _ -> 389329

[<System.Diagnostics.DebuggerDisplay("{DebugToString()}")>]
type CapturedNameResolution(p: pos, i: Item, tpinst, io: ItemOccurence, de: DisplayEnv, nre: NameResolutionEnv, ad: AccessorDomain, m: range) =
    member this.Pos = p
    member this.Item = i
    member this.ItemWithInst = ({ Item = i; TyparInst = tpinst } : ItemWithInst)
    member this.ItemOccurence = io
    member this.DisplayEnv = de
    member this.NameResolutionEnv = nre
    member this.AccessorDomain = ad
    member this.Range = m
    member this.DebugToString() =
        sprintf "%A: %+A" (p.Line, p.Column) i

/// Represents container for all name resolutions that were met so far when typechecking some particular file
type TcResolutions
    (capturedEnvs: ResizeArray<range * NameResolutionEnv * AccessorDomain>,
     capturedExprTypes: ResizeArray<pos * TType * DisplayEnv * NameResolutionEnv * AccessorDomain * range>,
     capturedNameResolutions: ResizeArray<CapturedNameResolution>,
     capturedMethodGroupResolutions: ResizeArray<CapturedNameResolution>) =

    static let empty = TcResolutions(ResizeArray(0), ResizeArray(0), ResizeArray(0), ResizeArray(0))

    member this.CapturedEnvs = capturedEnvs
    member this.CapturedExpressionTypings = capturedExprTypes
    member this.CapturedNameResolutions = capturedNameResolutions
    member this.CapturedMethodGroupResolutions = capturedMethodGroupResolutions

    static member Empty = empty

[<Struct>]
type TcSymbolUseData =
   { Item: Item
     ItemOccurence: ItemOccurence
     DisplayEnv: DisplayEnv
     Range: range }

/// Represents container for all name resolutions that were met so far when typechecking some particular file
///
/// This is a memory-critical data structure - allocations of this data structure and its immediate contents
/// is one of the highest memory long-lived data structures in typical uses of IDEs. Not many of these objects
/// are allocated (one per file), but they are large because the allUsesOfAllSymbols array is large.
type TcSymbolUses(g, capturedNameResolutions: ResizeArray<CapturedNameResolution>, formatSpecifierLocations: (range * int)[]) =

    // Make sure we only capture the information we really need to report symbol uses
    let allUsesOfSymbols =
        capturedNameResolutions
        |> ResizeArray.mapToSmallArrayChunks (fun cnr -> { Item=cnr.Item; ItemOccurence=cnr.ItemOccurence; DisplayEnv=cnr.DisplayEnv; Range=cnr.Range })

    let capturedNameResolutions = ()
    do ignore capturedNameResolutions // don't capture this!

    member this.GetUsesOfSymbol(item) =
        // This member returns what is potentially a very large array, which may approach the size constraints of the Large Object Heap.
        // This is unlikely in practice, though, because we filter down the set of all symbol uses to those specifically for the given `item`.
        // Consequently we have a much lesser chance of ending up with an array large enough to be promoted to the LOH.
        [| for symbolUseChunk in allUsesOfSymbols do
            for symbolUse in symbolUseChunk do
                if protectAssemblyExploration false (fun () -> ItemsAreEffectivelyEqual g item symbolUse.Item) then
                    yield symbolUse |]

    member this.AllUsesOfSymbols = allUsesOfSymbols

    member this.GetFormatSpecifierLocationsAndArity() = formatSpecifierLocations

/// An accumulator for the results being emitted into the tcSink.
type TcResultsSinkImpl(g, ?sourceText: ISourceText) =
    let capturedEnvs = ResizeArray<_>()
    let capturedExprTypings = ResizeArray<_>()
    let capturedNameResolutions = ResizeArray<_>()
    let capturedFormatSpecifierLocations = ResizeArray<_>()

    let capturedNameResolutionIdentifiers =
        new System.Collections.Generic.HashSet<pos * string>
            ( { new IEqualityComparer<_> with
                    member __.GetHashCode((p: pos, i)) = p.Line + 101 * p.Column + hash i
                    member __.Equals((p1, i1), (p2, i2)) = posEq p1 p2 && i1 =  i2 } )

    let capturedModulesAndNamespaces =
        new System.Collections.Generic.HashSet<range * Item>
            ( { new IEqualityComparer<range * Item> with
                    member __.GetHashCode ((m, _)) = hash m
                    member __.Equals ((m1, item1), (m2, item2)) = Range.equals m1 m2 && ItemsAreEffectivelyEqual g item1 item2 } )

    let capturedMethodGroupResolutions = ResizeArray<_>()
    let capturedOpenDeclarations = ResizeArray<OpenDeclaration>()
    let allowedRange (m: range) = not m.IsSynthetic

    let formatStringCheckContext =
        lazy
            sourceText |> Option.map (fun sourceText ->
                let positions =
                    [|
                        yield 0
                        for i in 1..sourceText.Length do
                            let c = sourceText.[i-1]
                            if c = '\r' && i < sourceText.Length && sourceText.[i] = '\n' then ()
                            elif c = '\r' then yield i
                            elif c = '\n' then yield i
                        yield sourceText.Length
                    |]
                { SourceText = sourceText
                  LineStartPositions = positions })

    member this.GetResolutions() =
        TcResolutions(capturedEnvs, capturedExprTypings, capturedNameResolutions, capturedMethodGroupResolutions)

    member this.GetSymbolUses() =
        TcSymbolUses(g, capturedNameResolutions, capturedFormatSpecifierLocations.ToArray())

    member this.GetOpenDeclarations() =
        capturedOpenDeclarations |> Seq.distinctBy (fun x -> x.Range, x.AppliedScope, x.IsOwnNamespace) |> Seq.toArray

    interface ITypecheckResultsSink with
        member sink.NotifyEnvWithScope(m, nenv, ad) =
            if allowedRange m then
                capturedEnvs.Add((m, nenv, ad))

        member sink.NotifyExprHasType(endPos, ty, denv, nenv, ad, m) =
            if allowedRange m then
                capturedExprTypings.Add((endPos, ty, denv, nenv, ad, m))

        member sink.NotifyNameResolution(endPos, item, itemMethodGroup, tpinst, occurenceType, denv, nenv, ad, m, replace) =
            // Desugaring some F# constructs (notably computation expressions with custom operators)
            // results in duplication of textual variables. So we ensure we never record two name resolutions
            // for the same identifier at the same location.
            if allowedRange m then
                if replace then 
                    capturedNameResolutions.RemoveAll(fun cnr -> Range.equals cnr.Range m) |> ignore
                    capturedMethodGroupResolutions.RemoveAll(fun cnr -> Range.equals cnr.Range m) |> ignore
                else
                    let alreadyDone =
                        match item with
                        | Item.ModuleOrNamespaces _ ->
                            not (capturedModulesAndNamespaces.Add (m, item))
                        | _ ->
                            let keyOpt =
                                match item with
                                | Item.Value vref -> Some (endPos, vref.DisplayName)
                                | Item.ArgName (id, _, _) -> Some (endPos, id.idText)
                                | _ -> None

                            match keyOpt with
                            | Some key -> not (capturedNameResolutionIdentifiers.Add key)
                            | _ -> false

                    if not alreadyDone then
                        capturedNameResolutions.Add(CapturedNameResolution(endPos, item, tpinst, occurenceType, denv, nenv, ad, m))
                        capturedMethodGroupResolutions.Add(CapturedNameResolution(endPos, itemMethodGroup, [], occurenceType, denv, nenv, ad, m))

        member sink.NotifyFormatSpecifierLocation(m, numArgs) =
            capturedFormatSpecifierLocations.Add((m, numArgs))

        member sink.NotifyOpenDeclaration(openDeclaration) =
            capturedOpenDeclarations.Add(openDeclaration)

        member sink.CurrentSourceText = sourceText

        member sink.FormatStringCheckContext = formatStringCheckContext.Value

/// An abstract type for reporting the results of name resolution and type checking, and which allows
/// temporary suspension and/or redirection of reporting.
type TcResultsSink =
    { mutable CurrentSink: ITypecheckResultsSink option }
    static member NoSink =  { CurrentSink = None }
    static member WithSink sink = { CurrentSink = Some sink }

/// Temporarily redirect reporting of name resolution and type checking results
let WithNewTypecheckResultsSink (newSink: ITypecheckResultsSink, sink: TcResultsSink) =
    let old = sink.CurrentSink
    sink.CurrentSink <- Some newSink
    { new System.IDisposable with member x.Dispose() = sink.CurrentSink <- old }

/// Temporarily suspend reporting of name resolution and type checking results
let TemporarilySuspendReportingTypecheckResultsToSink (sink: TcResultsSink) =
    let old = sink.CurrentSink
    sink.CurrentSink <- None
    { new System.IDisposable with member x.Dispose() = sink.CurrentSink <- old }


/// Report the active name resolution environment for a specific source range
let CallEnvSink (sink: TcResultsSink) (scopem, nenv, ad) =
    match sink.CurrentSink with
    | None -> ()
    | Some sink -> sink.NotifyEnvWithScope(scopem, nenv, ad)

/// Report a specific name resolution at a source range
let CallNameResolutionSink (sink: TcResultsSink) (m: range, nenv, item, itemMethodGroup, tpinst, occurenceType, denv, ad) =
    match sink.CurrentSink with
    | None -> ()
    | Some sink -> sink.NotifyNameResolution(m.End, item, itemMethodGroup, tpinst, occurenceType, denv, nenv, ad, m, false)

let CallNameResolutionSinkReplacing (sink: TcResultsSink) (m: range, nenv, item, itemMethodGroup, tpinst, occurenceType, denv, ad) =
    match sink.CurrentSink with
    | None -> ()
    | Some sink -> sink.NotifyNameResolution(m.End, item, itemMethodGroup, tpinst, occurenceType, denv, nenv, ad, m, true)

/// Report a specific expression typing at a source range
let CallExprHasTypeSink (sink: TcResultsSink) (m: range, nenv, ty, denv, ad) =
    match sink.CurrentSink with
    | None -> ()
    | Some sink -> sink.NotifyExprHasType(m.End, ty, denv, nenv, ad, m)

let CallOpenDeclarationSink (sink: TcResultsSink) (openDeclaration: OpenDeclaration) =
    match sink.CurrentSink with
    | None -> ()
    | Some sink -> sink.NotifyOpenDeclaration(openDeclaration)

//-------------------------------------------------------------------------
// Check inferability of type parameters in resolved items.
//-------------------------------------------------------------------------

/// Checks if the type variables associated with the result of a resolution are inferable,
/// i.e. occur in the arguments or return type of the resolution. If not give a warning
/// about a type instantiation being needed.
type ResultTyparChecker = ResultTyparChecker of (unit -> bool)

let CheckAllTyparsInferrable amap m item =
    match item with
    | Item.Property(_, pinfos) ->
        pinfos |> List.forall (fun pinfo ->
            pinfo.IsExtensionMember ||
            let freeInDeclaringType = freeInType CollectTyparsNoCaching pinfo.ApparentEnclosingType
            let freeInArgsAndRetType =
                accFreeInTypes CollectTyparsNoCaching (pinfo.GetParamTypes(amap, m))
                       (freeInType CollectTyparsNoCaching (pinfo.GetPropertyType(amap, m)))
            let free = Zset.diff freeInDeclaringType.FreeTypars  freeInArgsAndRetType.FreeTypars
            free.IsEmpty)

    | Item.MethodGroup(_, minfos, _) ->
        minfos |> List.forall (fun minfo ->
            minfo.IsExtensionMember ||
            let fminst = minfo.FormalMethodInst
            let freeInDeclaringType = freeInType CollectTyparsNoCaching minfo.ApparentEnclosingType
            let freeInArgsAndRetType =
                List.foldBack (accFreeInTypes CollectTyparsNoCaching) (minfo.GetParamTypes(amap, m, fminst))
                   (accFreeInTypes CollectTyparsNoCaching (minfo.GetObjArgTypes(amap, m, fminst))
                       (freeInType CollectTyparsNoCaching (minfo.GetFSharpReturnTy(amap, m, fminst))))
            let free = Zset.diff freeInDeclaringType.FreeTypars  freeInArgsAndRetType.FreeTypars
            free.IsEmpty)

    | Item.CtorGroup _
    | Item.FakeInterfaceCtor _
    | Item.DelegateCtor _
    | Item.Types _
    | Item.ModuleOrNamespaces _
    | Item.CustomOperation _
    | Item.CustomBuilder _
    | Item.TypeVar _
    | Item.ArgName _
    | Item.ActivePatternResult _
    | Item.Value _
    | Item.ActivePatternCase _
    | Item.UnionCase _
    | Item.ExnCase _
    | Item.RecdField _
    | Item.AnonRecdField _
    | Item.NewDef _
    | Item.ILField _
    | Item.Event _
    | Item.ImplicitOp _
    | Item.UnqualifiedType _
    | Item.SetterArg _ -> true

//-------------------------------------------------------------------------
// Check inferability of type parameters in resolved items.
//-------------------------------------------------------------------------

/// Keeps track of information relevant to the chosen resolution of a long identifier
///
/// When we resolve an item such as System.Console.In we
/// resolve it in one step to a property/val/method etc. item. However
/// Visual Studio needs to know about the exact resolutions of the names
/// System and Console, i.e. the 'entity path' of the resolution.
///
/// Each of the resolution routines keeps track of the entity path and
/// ultimately calls ResolutionInfo.Method to record it for
/// later use by Visual Studio.
type ResolutionInfo =
    | ResolutionInfo of (*entityPath, reversed*)(range * EntityRef) list * (*warnings/errors*)(ResultTyparChecker -> unit)

    static member SendEntityPathToSink(sink, ncenv: NameResolver, nenv, occ, ad, ResolutionInfo(entityPath, warnings), typarChecker) =
        entityPath |> List.iter (fun (m, eref: EntityRef) ->
            CheckEntityAttributes ncenv.g eref m |> CommitOperationResult
            CheckTyconAccessible ncenv.amap m ad eref |> ignore
            let item =
                if eref.IsModuleOrNamespace then
                    Item.ModuleOrNamespaces [eref]
                else
                    Item.Types(eref.DisplayName, [FreshenTycon ncenv m eref])
            CallNameResolutionSink sink (m, nenv, item, item, emptyTyparInst, occ, nenv.eDisplayEnv, ad))
        warnings(typarChecker)

    static member Empty =
        ResolutionInfo([], (fun _ -> ()))

    member x.AddEntity info =
        let (ResolutionInfo(entityPath, warnings)) = x
        ResolutionInfo(info::entityPath, warnings)

    member x.AddWarning f =
        let (ResolutionInfo(entityPath, warnings)) = x
        ResolutionInfo(entityPath, (fun typarChecker -> f typarChecker; warnings typarChecker))



/// Resolve ambiguities between types overloaded by generic arity, based on number of type arguments.
/// Also check that we're not returning direct references to generated provided types.
//
// Given ambiguous C<>, C<_>    we resolve the ambiguous 'C.M' to C<> without warning
// Given ambiguous C<_>, C<_, _> we resolve the ambiguous 'C.M' to C<_> with an ambiguity error
// Given C<_>                   we resolve the ambiguous 'C.M' to C<_> with a warning if the argument or return types can't be inferred

// Given ambiguous C<>, C<_>    we resolve the ambiguous 'C()' to C<> without warning
// Given ambiguous C<_>, C<_, _> we resolve the ambiguous 'C()' to C<_> with an ambiguity error
// Given C<_>                   we resolve the ambiguous 'C()' to C<_> with a warning if the argument or return types can't be inferred

let CheckForTypeLegitimacyAndMultipleGenericTypeAmbiguities
        (tcrefs:(ResolutionInfo * TyconRef) list,
         typeNameResInfo: TypeNameResolutionInfo,
         genOk: PermitDirectReferenceToGeneratedType,
         m) =

    let tcrefs =
        tcrefs
        // remove later duplicates (if we've opened the same module more than once)
        |> List.distinctBy (fun (_, tcref) -> tcref.Stamp)
        // List.sortBy is a STABLE sort (the order matters!)
        |> List.sortBy (fun (_, tcref) -> tcref.Typars(m).Length)

    let tcrefs =
        match tcrefs with
        | ((_resInfo, tcref) :: _) when
                // multiple types
                tcrefs.Length > 1 &&
                // no explicit type instantiation
                typeNameResInfo.StaticArgsInfo.HasNoStaticArgsInfo &&
                // some type arguments required on all types (note sorted by typar count above)
                not (List.isEmpty (tcref.Typars m)) &&
                // plausible types have different arities
                (tcrefs |> Seq.distinctBy (fun (_, tcref) -> tcref.Typars(m).Length) |> Seq.length > 1)  ->
            [ for (resInfo, tcref) in tcrefs do
                let resInfo = resInfo.AddWarning (fun _typarChecker -> errorR(Error(FSComp.SR.nrTypeInstantiationNeededToDisambiguateTypesWithSameName(tcref.DisplayName, tcref.DisplayNameWithStaticParametersAndUnderscoreTypars), m)))
                yield (resInfo, tcref) ]

        | [(resInfo, tcref)] when  typeNameResInfo.StaticArgsInfo.HasNoStaticArgsInfo && not (List.isEmpty (tcref.Typars m)) && typeNameResInfo.ResolutionFlag = ResolveTypeNamesToTypeRefs ->
            let resInfo =
                resInfo.AddWarning (fun (ResultTyparChecker typarChecker) ->
                    if not (typarChecker()) then
                        warning(Error(FSComp.SR.nrTypeInstantiationIsMissingAndCouldNotBeInferred(tcref.DisplayName, tcref.DisplayNameWithStaticParametersAndUnderscoreTypars), m)))
            [(resInfo, tcref)]

        | _ ->
            tcrefs

#if !NO_EXTENSIONTYPING
    for (_, tcref) in tcrefs do
        // Type generators can't be returned by name resolution, unless PermitDirectReferenceToGeneratedType.Yes
        CheckForDirectReferenceToGeneratedType (tcref, genOk, m)
#else
    genOk |> ignore
#endif

    tcrefs


//-------------------------------------------------------------------------
// Consume ids that refer to a namespace
//-------------------------------------------------------------------------

/// Perform name resolution for an identifier which must resolve to be a namespace or module.
let rec ResolveLongIndentAsModuleOrNamespace sink atMostOne amap m first fullyQualified (nenv: NameResolutionEnv) ad (id: Ident) (rest: Ident list) isOpenDecl =
    if first && id.idText = MangledGlobalName then
        match rest with
        | [] ->
            error (Error(FSComp.SR.nrGlobalUsedOnlyAsFirstName(), id.idRange))
        | id2::rest2 ->
            ResolveLongIndentAsModuleOrNamespace sink atMostOne amap m false FullyQualified nenv ad id2 rest2 isOpenDecl
    else
        let moduleOrNamespaces = nenv.ModulesAndNamespaces fullyQualified
        let namespaceNotFound = lazy(
            let suggestModulesAndNamespaces() =
                moduleOrNamespaces
                |> Seq.collect (fun kv -> kv.Value)
                |> Seq.filter (fun modref -> IsEntityAccessible amap m ad modref)
                |> Seq.collect (fun e -> [e.DisplayName; e.DemangledModuleOrNamespaceName])
                |> HashSet

            UndefinedName(0, FSComp.SR.undefinedNameNamespaceOrModule, id, suggestModulesAndNamespaces))

        let mutable moduleNotFoundErrorCache = None
        let moduleNotFound (modref: ModuleOrNamespaceRef) (mty: ModuleOrNamespaceType) (id: Ident) depth =
            match moduleNotFoundErrorCache with
            | Some (oldId, error) when Range.equals oldId id.idRange -> error
            | _ ->
                let suggestNames() =
                    mty.ModulesAndNamespacesByDemangledName
                    |> Seq.filter (fun kv -> IsEntityAccessible amap m ad (modref.NestedTyconRef kv.Value))
                    |> Seq.collect (fun e -> [e.Value.DisplayName; e.Value.DemangledModuleOrNamespaceName])
                    |> HashSet

                let error = raze (UndefinedName(depth, FSComp.SR.undefinedNameNamespace, id, suggestNames))
                moduleNotFoundErrorCache <- Some(id.idRange, error)
                error

        let notifyNameResolution (modref: ModuleOrNamespaceRef) m =
            let item = Item.ModuleOrNamespaces [modref]
            let occurence = if isOpenDecl then ItemOccurence.Open else ItemOccurence.Use
            CallNameResolutionSink sink (m, nenv, item, item, emptyTyparInst, occurence, nenv.DisplayEnv, ad)

        match moduleOrNamespaces.TryGetValue id.idText with
        | true, modrefs ->
            /// Look through the sub-namespaces and/or modules
            let rec look depth (modref: ModuleOrNamespaceRef) (mty: ModuleOrNamespaceType) (lid: Ident list) =
                match lid with
                | [] -> success (depth, modref, mty)
                | id :: rest ->
                    match mty.ModulesAndNamespacesByDemangledName.TryGetValue id.idText with
                    | true, mspec ->
                        let subref = modref.NestedTyconRef mspec
                        if IsEntityAccessible amap m ad subref then
                            notifyNameResolution subref id.idRange
                            look (depth+1) subref mspec.ModuleOrNamespaceType rest
                        else
                            moduleNotFound modref mty id depth
                    | _ -> moduleNotFound modref mty id depth


            modrefs |> CollectResults2 atMostOne (fun modref ->
                if IsEntityAccessible amap m ad modref then
                    notifyNameResolution modref id.idRange
                    look 1 modref modref.ModuleOrNamespaceType rest
                else
                    raze (namespaceNotFound.Force()))
        | _ -> raze (namespaceNotFound.Force())


let ResolveLongIndentAsModuleOrNamespaceThen sink atMostOne amap m fullyQualified (nenv: NameResolutionEnv) ad id rest isOpenDecl f =
    match ResolveLongIndentAsModuleOrNamespace sink ResultCollectionSettings.AllResults amap m true fullyQualified nenv ad id [] isOpenDecl with
    | Result modrefs ->
        match rest with
        | [] -> error(Error(FSComp.SR.nrUnexpectedEmptyLongId(), id.idRange))
        | id2::rest2 ->
            modrefs
            |> CollectResults2 atMostOne (fun (depth, modref, mty) ->
                let resInfo = ResolutionInfo.Empty.AddEntity(id.idRange, modref)
                f resInfo (depth+1) id.idRange modref mty id2 rest2)
    | Exception err -> Exception err

//-------------------------------------------------------------------------
// Bind name used in "new Foo.Bar(...)" constructs
//-------------------------------------------------------------------------

let private ResolveObjectConstructorPrim (ncenv: NameResolver) edenv resInfo m ad ty =
    let g = ncenv.g
    let amap = ncenv.amap
    if isDelegateTy g ty then
        success (resInfo, Item.DelegateCtor ty)
    else
        let ctorInfos = GetIntrinsicConstructorInfosOfType ncenv.InfoReader m ty
        if isNil ctorInfos && isInterfaceTy g ty then
            success (resInfo, Item.FakeInterfaceCtor ty)
        else
            let defaultStructCtorInfo =
                if (not (ctorInfos |> List.exists (fun x -> x.IsNullary)) &&
                    isStructTy g ty &&
                    not (isRecdTy g ty) &&
                    not (isUnionTy g ty))
                then
                    [DefaultStructCtor(g, ty)]
                else []
            if (isNil defaultStructCtorInfo && isNil ctorInfos) || (not (isAppTy g ty) && not (isAnyTupleTy g ty)) then
                raze (Error(FSComp.SR.nrNoConstructorsAvailableForType(NicePrint.minimalStringOfType edenv ty), m))
            else
                let ctorInfos = ctorInfos |> List.filter (IsMethInfoAccessible amap m ad)
                let metadataTy = convertToTypeWithMetadataIfPossible g ty
                success (resInfo, Item.MakeCtorGroup ((tcrefOfAppTy g metadataTy).LogicalName, (defaultStructCtorInfo@ctorInfos)))

/// Perform name resolution for an identifier which must resolve to be an object constructor.
let ResolveObjectConstructor (ncenv: NameResolver) edenv m ad ty =
    ResolveObjectConstructorPrim (ncenv: NameResolver) edenv [] m ad ty  |?> (fun (_resInfo, item) -> item)

//-------------------------------------------------------------------------
// Bind the "." notation (member lookup or lookup in a type)
//-------------------------------------------------------------------------

/// Query the declared properties of a type (including inherited properties)
<<<<<<< HEAD
let IntrinsicPropInfosOfTypeInScope (infoReader:InfoReader) optFilter ad findFlag m ty =
=======
let IntrinsicPropInfosOfTypeInScope (infoReader: InfoReader) (optFilter, ad) findFlag m ty =
>>>>>>> e4701dbb
    let g = infoReader.g
    let amap = infoReader.amap
    let pinfos = GetIntrinsicPropInfoSetsOfType infoReader optFilter ad AllowMultiIntfInstantiations.Yes findFlag m ty
    let pinfos = pinfos |> ExcludeHiddenOfPropInfos g amap m
    pinfos

/// Select from a list of extension properties
<<<<<<< HEAD
let SelectPropInfosFromExtMembers (infoReader:InfoReader) ad optFilter declaringTy m extMemInfos =
=======
let SelectPropInfosFromExtMembers (infoReader: InfoReader, ad, optFilter) declaringTy m extMemInfos =
>>>>>>> e4701dbb
    let g = infoReader.g
    let amap = infoReader.amap
    // NOTE: multiple "open"'s push multiple duplicate values into eIndexedExtensionMembers, hence setify.
    let seen = HashSet(ExtensionMember.Comparer g)
    let propCollector = new PropertyCollector(g, amap, m, declaringTy, optFilter, ad)
    for emem in extMemInfos do
        if seen.Add emem then
            match emem with
            | FSExtMem (vref, _pri) ->
                match vref.MemberInfo with
                | None -> ()
                | Some membInfo -> propCollector.Collect(membInfo, vref)
            | ILExtMem _ ->
                // No extension properties coming from .NET
                ()
    propCollector.Close()

/// Query the available extension properties of a type (including extension properties for inherited types)
<<<<<<< HEAD
let ExtensionPropInfosOfTypeInScope collectionSettings (infoReader:InfoReader) (nenv: NameResolutionEnv) optFilter ad m ty =
=======
let ExtensionPropInfosOfTypeInScope (infoReader: InfoReader) (nenv: NameResolutionEnv) (optFilter, ad) m ty =
>>>>>>> e4701dbb
    let g = infoReader.g

    let extMemsDangling = SelectPropInfosFromExtMembers infoReader ad optFilter ty m nenv.eUnindexedExtensionMembers 

    if collectionSettings = ResultCollectionSettings.AtMostOneResult && not (isNil extMemsDangling) then 
        extMemsDangling 
    else
        let extMemsFromHierarchy =
            infoReader.GetEntireTypeHierachy(AllowMultiIntfInstantiations.Yes,m,ty)
            |> List.collect (fun ty ->
                 if isAppTy g ty then
                    let tcref = tcrefOfAppTy g ty
                    let extMemInfos = nenv.eIndexedExtensionMembers.Find tcref
                    SelectPropInfosFromExtMembers infoReader ad optFilter ty m extMemInfos
                 else [])

        extMemsDangling @ extMemsFromHierarchy

/// Get all the available properties of a type (both intrinsic and extension)
let AllPropInfosOfTypeInScope collectionSettings infoReader nenv optFilter ad findFlag m ty =
    IntrinsicPropInfosOfTypeInScope infoReader optFilter ad findFlag m ty
    @ ExtensionPropInfosOfTypeInScope collectionSettings infoReader nenv optFilter ad m ty

/// Get the available methods of a type (both declared and inherited)
<<<<<<< HEAD
let IntrinsicMethInfosOfType (infoReader:InfoReader) optFilter ad allowMultiIntfInst findFlag m ty =
=======
let IntrinsicMethInfosOfType (infoReader: InfoReader) (optFilter, ad, allowMultiIntfInst) findFlag m ty =
>>>>>>> e4701dbb
    let g = infoReader.g
    let amap = infoReader.amap
    let minfos = GetIntrinsicMethInfoSetsOfType infoReader optFilter ad allowMultiIntfInst findFlag m ty
    let minfos = minfos |> ExcludeHiddenOfMethInfos g amap m
    minfos

/// Select from a list of extension methods
let SelectMethInfosFromExtMembers (infoReader: InfoReader) optFilter apparentTy m extMemInfos =
    let g = infoReader.g
    // NOTE: multiple "open"'s push multiple duplicate values into eIndexedExtensionMembers
    let seen = HashSet(ExtensionMember.Comparer g)
    [
        for emem in extMemInfos do
            if seen.Add emem then
                match emem with
                | FSExtMem (vref, pri) ->
                    match vref.MemberInfo with
                    | None -> ()
                    | Some membInfo ->
                        match TrySelectMemberVal g optFilter apparentTy (Some pri) membInfo vref with
                        | Some m -> yield m
                        | _ -> ()
                | ILExtMem (actualParent, minfo, pri) when (match optFilter with None -> true | Some nm -> nm = minfo.LogicalName) ->
                    // Make a reference to the type containing the extension members
                    match minfo with
                    | ILMeth(_, ilminfo, _) ->
                         yield (MethInfo.CreateILExtensionMeth (infoReader.amap, m, apparentTy, actualParent, Some pri, ilminfo.RawMetadata))
                    // F#-defined IL-style extension methods are not seen as extension methods in F# code
                    | FSMeth(g, _, vref, _) ->
                         yield (FSMeth(g, apparentTy, vref, Some pri))
#if !NO_EXTENSIONTYPING
                    // // Provided extension methods are not yet supported
                    | ProvidedMeth(amap, providedMeth, _, m) ->
                         yield (ProvidedMeth(amap, providedMeth, Some pri, m))
#endif
                    | DefaultStructCtor _ ->
                         ()
                | _ -> ()
    ]

/// Query the available extension properties of a methods (including extension methods for inherited types)
<<<<<<< HEAD
let ExtensionMethInfosOfTypeInScope (collectionSettings:ResultCollectionSettings) (infoReader:InfoReader) (nenv: NameResolutionEnv) optFilter m ty =
    let extMemsDangling = SelectMethInfosFromExtMembers infoReader optFilter ty m nenv.eUnindexedExtensionMembers
    if collectionSettings = ResultCollectionSettings.AtMostOneResult && not (isNil extMemsDangling) then 
        extMemsDangling
    else
        let extMemsFromHierarchy =
            infoReader.GetEntireTypeHierachy(AllowMultiIntfInstantiations.Yes,m,ty)
            |> List.collect (fun ty ->
                let g = infoReader.g
                if isAppTy g ty then
                    let tcref = tcrefOfAppTy g ty
                    let extValRefs = nenv.eIndexedExtensionMembers.Find tcref
                    SelectMethInfosFromExtMembers infoReader optFilter ty  m extValRefs
                else [])
        extMemsDangling @ extMemsFromHierarchy
=======
let ExtensionMethInfosOfTypeInScope (infoReader: InfoReader) (nenv: NameResolutionEnv) optFilter m ty =
    let extMemsDangling = SelectMethInfosFromExtMembers  infoReader optFilter ty  m nenv.eUnindexedExtensionMembers
    let extMemsFromHierarchy =
        infoReader.GetEntireTypeHierachy(AllowMultiIntfInstantiations.Yes, m, ty) |> List.collect (fun ty ->
            let g = infoReader.g
            if isAppTy g ty then
                let tcref = tcrefOfAppTy g ty
                let extValRefs = nenv.eIndexedExtensionMembers.Find tcref
                SelectMethInfosFromExtMembers infoReader optFilter ty  m extValRefs
            else [])
    extMemsDangling @ extMemsFromHierarchy
>>>>>>> e4701dbb

/// Get all the available methods of a type (both intrinsic and extension)
let AllMethInfosOfTypeInScope collectionSettings infoReader nenv optFilter ad findFlag m ty =
    let intrinsic = IntrinsicMethInfosOfType infoReader optFilter ad AllowMultiIntfInstantiations.Yes findFlag m ty
    if collectionSettings = ResultCollectionSettings.AtMostOneResult && not (isNil intrinsic) then 
        intrinsic
    else
        intrinsic @ ExtensionMethInfosOfTypeInScope collectionSettings infoReader nenv optFilter m ty


/// Used to report an error condition where name resolution failed due to an indeterminate type
exception IndeterminateType of range

/// Indicates the kind of lookup being performed. Note, this type should be made private to nameres.fs.
[<RequireQualifiedAccess>]
type LookupKind =
   | RecdField
   | Pattern
   | Expr
   | Type
   | Ctor


/// Try to find a union case of a type, with the given name
let TryFindUnionCaseOfType g ty nm =
    match tryAppTy g ty with
    | ValueSome(tcref, tinst) ->
        match tcref.GetUnionCaseByName nm with
        | None -> ValueNone
        | Some ucase -> ValueSome(UnionCaseInfo(tinst, tcref.MakeNestedUnionCaseRef ucase))
    | _ ->
        ValueNone

/// Try to find a union case of a type, with the given name
let TryFindAnonRecdFieldOfType g typ nm =
    match tryDestAnonRecdTy g typ with
    | ValueSome (anonInfo, tys) ->
        match anonInfo.SortedIds |> Array.tryFindIndex (fun x -> x.idText = nm) with
        | Some i -> Some (Item.AnonRecdField(anonInfo, tys, i, anonInfo.SortedIds.[i].idRange))
        | None -> None
    | ValueNone -> None

let CoreDisplayName(pinfo: PropInfo) =
    match pinfo with
    | FSProp(_, _, _, Some set) -> set.CoreDisplayName
    | FSProp(_, _, Some get, _) -> get.CoreDisplayName
    | FSProp _ -> failwith "unexpected (property must have either getter or setter)"
    | ILProp(ILPropInfo(_, def))  -> def.Name
#if !NO_EXTENSIONTYPING
    | ProvidedProp(_, pi, m) -> pi.PUntaint((fun pi -> pi.Name), m)
#endif

let DecodeFSharpEvent (pinfos: PropInfo list) ad g (ncenv: NameResolver) m =
    match pinfos with
    | [pinfo] when pinfo.IsFSharpEventProperty ->
        let nm = CoreDisplayName(pinfo)
        let minfos1 = GetImmediateIntrinsicMethInfosOfType (Some("add_"+nm), ad) g ncenv.amap m pinfo.ApparentEnclosingType
        let minfos2 = GetImmediateIntrinsicMethInfosOfType (Some("remove_"+nm), ad) g ncenv.amap m pinfo.ApparentEnclosingType
        match  minfos1, minfos2 with
        | [FSMeth(_, _, addValRef, _)], [FSMeth(_, _, removeValRef, _)] ->
            // FOUND PROPERTY-AS-EVENT AND CORRESPONDING ADD/REMOVE METHODS
            Some(Item.Event(FSEvent(g, pinfo, addValRef, removeValRef)))
        | _ ->
            // FOUND PROPERTY-AS-EVENT BUT DIDN'T FIND CORRESPONDING ADD/REMOVE METHODS
            Some(Item.Property (nm, pinfos))
    | pinfo :: _ ->
        let nm = CoreDisplayName(pinfo)
        Some(Item.Property (nm, pinfos))
    | _ ->
        None

/// Returns all record label names for the given type.
let GetRecordLabelsForType g nenv ty =
    let result = HashSet()
    if isRecdTy g ty then
      let typeName = NicePrint.minimalStringOfType nenv.eDisplayEnv ty
      for KeyValue(k, v) in nenv.eFieldLabels do
        if v |> List.exists (fun r -> r.TyconRef.DisplayName = typeName) then
          result.Add k |> ignore
    result

// REVIEW: this shows up on performance logs. Consider for example endless resolutions of "List.map" to
// the empty set of results, or "x.Length" for a list or array type. This indicates it could be worth adding a cache here.
let rec ResolveLongIdentInTypePrim (ncenv: NameResolver) nenv lookupKind (resInfo: ResolutionInfo) depth m ad (id: Ident) (rest: Ident list) findFlag (typeNameResInfo: TypeNameResolutionInfo) ty =
    let g = ncenv.g
    let m = unionRanges m id.idRange
    let nm = id.idText // used to filter the searches of the tables
    let optFilter = Some nm // used to filter the searches of the tables
    let contentsSearchAccessible =
        let unionCaseSearch =
            match lookupKind with
            | LookupKind.Expr | LookupKind.Pattern -> TryFindUnionCaseOfType g ty nm
            | _ -> ValueNone

        // Lookup: datatype constructors take precedence
        match unionCaseSearch with
        | ValueSome ucase ->
            OneResult (success(resInfo, Item.UnionCase(ucase, false), rest))
        | ValueNone ->
            let anonRecdSearch =
                match lookupKind with
                | LookupKind.Expr -> TryFindAnonRecdFieldOfType g ty nm
                | _ -> None
            match anonRecdSearch with
            | Some item ->
                OneResult (success(resInfo, item, rest))
            | None ->
            let isLookUpExpr = (lookupKind = LookupKind.Expr)
            match TryFindIntrinsicNamedItemOfType ncenv.InfoReader (nm, ad) findFlag m ty with
            | Some (PropertyItem psets) when isLookUpExpr ->
                let pinfos = psets |> ExcludeHiddenOfPropInfos g ncenv.amap m

                // fold the available extension members into the overload resolution
                let extensionPropInfos = ExtensionPropInfosOfTypeInScope ResultCollectionSettings.AllResults ncenv.InfoReader nenv optFilter ad m ty

                // make sure to keep the intrinsic pinfos before the extension pinfos in the list,
                // since later on this logic is used when giving preference to intrinsic definitions
                match DecodeFSharpEvent (pinfos@extensionPropInfos) ad g ncenv m with
                | Some x -> success [resInfo, x, rest]
                | None -> raze (UndefinedName (depth, FSComp.SR.undefinedNameFieldConstructorOrMember, id, NoSuggestions))

            | Some(MethodItem msets) when isLookUpExpr ->
                let minfos = msets |> ExcludeHiddenOfMethInfos g ncenv.amap m

                // fold the available extension members into the overload resolution
                let extensionMethInfos = ExtensionMethInfosOfTypeInScope ResultCollectionSettings.AllResults ncenv.InfoReader nenv optFilter m ty

                success [resInfo, Item.MakeMethGroup (nm, minfos@extensionMethInfos), rest]
            | Some (ILFieldItem (finfo:: _))  when (match lookupKind with LookupKind.Expr | LookupKind.Pattern -> true | _ -> false) ->
                success [resInfo, Item.ILField finfo, rest]

            | Some (EventItem (einfo :: _)) when isLookUpExpr ->
                success [resInfo, Item.Event einfo, rest]

            | Some (RecdFieldItem (rfinfo)) when (match lookupKind with LookupKind.Expr | LookupKind.RecdField | LookupKind.Pattern -> true | _ -> false) ->
                success [resInfo, Item.RecdField(rfinfo), rest]

            | _ ->

            let pinfos = ExtensionPropInfosOfTypeInScope ResultCollectionSettings.AllResults ncenv.InfoReader nenv optFilter ad m ty
            if not (isNil pinfos) && isLookUpExpr then OneResult(success (resInfo, Item.Property (nm, pinfos), rest)) else
            let minfos = ExtensionMethInfosOfTypeInScope ResultCollectionSettings.AllResults ncenv.InfoReader nenv optFilter m ty

            if not (isNil minfos) && isLookUpExpr then
                success [resInfo, Item.MakeMethGroup (nm, minfos), rest]
            elif isTyparTy g ty then raze (IndeterminateType(unionRanges m id.idRange))
            else NoResultsOrUsefulErrors

    match contentsSearchAccessible with
    | Result res when not (isNil res) -> contentsSearchAccessible
    | Exception _ -> contentsSearchAccessible
    | _ ->

    let nestedSearchAccessible =
        match rest with
        | [] ->
            let nestedTypes = GetNestedTypesOfType (ad, ncenv, Some nm, typeNameResInfo.StaticArgsInfo, true, m) ty
            if isNil nestedTypes then
                NoResultsOrUsefulErrors
            else
                match typeNameResInfo.ResolutionFlag with
                | ResolveTypeNamesToCtors ->
                    nestedTypes
                    |> CollectAtMostOneResult (ResolveObjectConstructorPrim ncenv nenv.eDisplayEnv resInfo m ad)
                    |> MapResults (fun (resInfo, item) -> (resInfo, item, []))
                | ResolveTypeNamesToTypeRefs ->
                    OneSuccess (resInfo, Item.Types (nm, nestedTypes), rest)
        | id2::rest2 ->
            let nestedTypes = GetNestedTypesOfType (ad, ncenv, Some nm, TypeNameResolutionStaticArgsInfo.Indefinite, true, m) ty
            ResolveLongIdentInNestedTypes ncenv nenv lookupKind resInfo (depth+1) id m ad id2 rest2 findFlag typeNameResInfo nestedTypes

    match nestedSearchAccessible with
    | Result res when not (isNil res) -> nestedSearchAccessible
    | _ ->
        let suggestMembers() =
            let suggestions1 =
                ExtensionPropInfosOfTypeInScope ResultCollectionSettings.AllResults ncenv.InfoReader nenv None ad m ty
                |> List.map (fun p -> p.PropertyName)

            let suggestions2 =
                ExtensionMethInfosOfTypeInScope ResultCollectionSettings.AllResults ncenv.InfoReader nenv None m ty
                |> List.map (fun m -> m.DisplayName)

            let suggestions3 =
                GetIntrinsicPropInfosOfType ncenv.InfoReader None ad AllowMultiIntfInstantiations.No findFlag m ty
                |> List.map (fun p -> p.PropertyName)

            let suggestions4 =
                GetIntrinsicMethInfosOfType ncenv.InfoReader None ad AllowMultiIntfInstantiations.No findFlag m ty
                |> List.filter (fun m -> not m.IsClassConstructor && not m.IsConstructor)
                |> List.map (fun m -> m.DisplayName)

            let suggestions5 = GetRecordLabelsForType g nenv ty

            let suggestions6 =
                match lookupKind with
                | LookupKind.Expr | LookupKind.Pattern ->
                    if isAppTy g ty then
                        let tcref = tcrefOfAppTy g ty
                        tcref.UnionCasesArray
                        |> Array.map (fun uc -> uc.DisplayName)
                    else
                        [||]
                | _ -> [||]

            [ yield! suggestions1
              yield! suggestions2
              yield! suggestions3
              yield! suggestions4
              yield! suggestions5
              yield! suggestions6 ]
            |> HashSet

        raze (UndefinedName (depth, FSComp.SR.undefinedNameFieldConstructorOrMember, id, suggestMembers))

and ResolveLongIdentInNestedTypes (ncenv: NameResolver) nenv lookupKind resInfo depth id m ad (id2: Ident) (rest: Ident list) findFlag typeNameResInfo tys =
    tys
    |> CollectAtMostOneResult (fun ty ->
        let resInfo = if isAppTy ncenv.g ty then resInfo.AddEntity(id.idRange, tcrefOfAppTy ncenv.g ty) else resInfo
        ResolveLongIdentInTypePrim ncenv nenv lookupKind resInfo depth m ad id2 rest findFlag typeNameResInfo ty
        |> AtMostOneResult m)

/// Resolve a long identifier using type-qualified name resolution.
let ResolveLongIdentInType sink ncenv nenv lookupKind m ad id findFlag typeNameResInfo ty =
    let resInfo, item, rest =
        ResolveLongIdentInTypePrim (ncenv: NameResolver) nenv lookupKind ResolutionInfo.Empty 0 m ad id [] findFlag typeNameResInfo ty
        |> AtMostOneResult m
        |> ForceRaise

    ResolutionInfo.SendEntityPathToSink (sink, ncenv, nenv, ItemOccurence.UseInType, ad, resInfo, ResultTyparChecker(fun () -> CheckAllTyparsInferrable ncenv.amap m item))
    item, rest

let private ResolveLongIdentInTyconRef (ncenv: NameResolver) nenv lookupKind resInfo depth m ad id rest typeNameResInfo tcref =
#if !NO_EXTENSIONTYPING
    // No dotting through type generators to get to a member!
    CheckForDirectReferenceToGeneratedType (tcref, PermitDirectReferenceToGeneratedType.No, m)
#endif
    let ty = FreshenTycon ncenv m tcref
    ty |> ResolveLongIdentInTypePrim ncenv nenv lookupKind resInfo depth m ad id rest IgnoreOverrides typeNameResInfo

let private ResolveLongIdentInTyconRefs atMostOne (ncenv: NameResolver) nenv lookupKind depth m ad id rest typeNameResInfo idRange tcrefs =
    tcrefs |> CollectResults2 atMostOne (fun (resInfo: ResolutionInfo, tcref) ->
        let resInfo = resInfo.AddEntity(idRange, tcref)
        tcref |> ResolveLongIdentInTyconRef ncenv nenv lookupKind resInfo depth m ad id rest typeNameResInfo |> AtMostOneResult m)

//-------------------------------------------------------------------------
// ResolveExprLongIdentInModuleOrNamespace
//-------------------------------------------------------------------------

let (|AccessibleEntityRef|_|) amap m ad (modref: ModuleOrNamespaceRef) mspec =
    let eref = modref.NestedTyconRef mspec
    if IsEntityAccessible amap m ad eref then Some eref else None

let rec ResolveExprLongIdentInModuleOrNamespace (ncenv: NameResolver) nenv (typeNameResInfo: TypeNameResolutionInfo) ad resInfo depth m modref (mty: ModuleOrNamespaceType) (id: Ident) (rest: Ident list) =
    // resInfo records the modules or namespaces actually relevant to a resolution
    let m = unionRanges m id.idRange
    match mty.AllValsByLogicalName.TryGetValue id.idText with
    | true, vspec when IsValAccessible ad (mkNestedValRef modref vspec) ->
        success(resInfo, Item.Value (mkNestedValRef modref vspec), rest)
    | _->
    match mty.ExceptionDefinitionsByDemangledName.TryGetValue id.idText with
    | true, excon when IsTyconReprAccessible ncenv.amap m ad (modref.NestedTyconRef excon) ->
        success (resInfo, Item.ExnCase (modref.NestedTyconRef excon), rest)
    | _ ->
        // Something in a discriminated union without RequireQualifiedAccess attribute?
        let unionSearch, hasRequireQualifiedAccessAttribute =
            match TryFindTypeWithUnionCase modref id with
            | Some tycon when IsTyconReprAccessible ncenv.amap m ad (modref.NestedTyconRef tycon) ->
                let ucref = mkUnionCaseRef (modref.NestedTyconRef tycon) id.idText
                let ucinfo = FreshenUnionCaseRef ncenv m ucref
                let hasRequireQualifiedAccessAttribute = HasFSharpAttribute ncenv.g ncenv.g.attrib_RequireQualifiedAccessAttribute tycon.Attribs
                success [resInfo, Item.UnionCase(ucinfo, hasRequireQualifiedAccessAttribute), rest], hasRequireQualifiedAccessAttribute
            | _ -> NoResultsOrUsefulErrors, false

        match unionSearch with
        | Result (res :: _) when not hasRequireQualifiedAccessAttribute -> success res
        | _ ->

        // Something in a type?
        let tyconSearch =
            let tcrefs = LookupTypeNameInEntityMaybeHaveArity (ncenv.amap, id.idRange, ad, id.idText, (if isNil rest then typeNameResInfo.StaticArgsInfo else TypeNameResolutionStaticArgsInfo.Indefinite), modref)
            if isNil tcrefs then NoResultsOrUsefulErrors else
            let tcrefs = tcrefs |> List.map (fun tcref -> (resInfo, tcref))

            match rest with
            | id2::rest2 ->

                let tcrefs =
                    let typeNameResInfo = TypeNameResolutionInfo (ResolveTypeNamesToTypeRefs, TypeNameResolutionStaticArgsInfo.Indefinite)
                    CheckForTypeLegitimacyAndMultipleGenericTypeAmbiguities (tcrefs, typeNameResInfo, PermitDirectReferenceToGeneratedType.No, unionRanges m id.idRange)

                ResolveLongIdentInTyconRefs ResultCollectionSettings.AtMostOneResult ncenv nenv LookupKind.Expr (depth+1) m ad id2 rest2 typeNameResInfo id.idRange tcrefs

            // Check if we've got some explicit type arguments
            | _ ->
                let tcrefs = CheckForTypeLegitimacyAndMultipleGenericTypeAmbiguities (tcrefs, typeNameResInfo, PermitDirectReferenceToGeneratedType.No, unionRanges m id.idRange)
                match typeNameResInfo.ResolutionFlag with
                | ResolveTypeNamesToTypeRefs ->
                    success [ for (resInfo, tcref) in tcrefs do
                                    let ty = FreshenTycon ncenv m tcref
                                    let item = (resInfo, Item.Types(id.idText, [ty]), [])
                                    yield item ]
                | ResolveTypeNamesToCtors ->
                    tcrefs
                    |> List.map (fun (resInfo, tcref) -> resInfo, FreshenTycon ncenv m tcref)
                    |> CollectAtMostOneResult (fun (resInfo, ty) -> ResolveObjectConstructorPrim ncenv nenv.eDisplayEnv resInfo id.idRange ad ty)
                    |> MapResults (fun (resInfo, item) -> (resInfo, item, []))


        // Something in a sub-namespace or sub-module
        let moduleSearch() =
            match rest with
            | id2::rest2 ->
                match mty.ModulesAndNamespacesByDemangledName.TryGetValue id.idText with
                | true, AccessibleEntityRef ncenv.amap m ad modref submodref ->
                    let resInfo = resInfo.AddEntity(id.idRange, submodref)

                    OneResult (ResolveExprLongIdentInModuleOrNamespace ncenv nenv typeNameResInfo ad resInfo (depth+1) m submodref submodref.ModuleOrNamespaceType id2 rest2)
                | _ ->
                    NoResultsOrUsefulErrors
            | _ ->
                NoResultsOrUsefulErrors

        match tyconSearch +++ moduleSearch +++ (fun _ -> unionSearch) with
        | Result [] ->
            let suggestPossibleTypesAndNames() =
                let types =
                    modref.ModuleOrNamespaceType.AllEntities
                    |> Seq.filter (fun e -> IsEntityAccessible ncenv.amap m ad (modref.NestedTyconRef e))
                    |> Seq.map (fun e -> e.DisplayName)

                let submodules =
                    mty.ModulesAndNamespacesByDemangledName
                    |> Seq.filter (fun kv -> IsEntityAccessible ncenv.amap m ad (modref.NestedTyconRef kv.Value))
                    |> Seq.map (fun e -> e.Value.DisplayName)

                let unions =
                    modref.ModuleOrNamespaceType.AllEntities
                    |> Seq.collect (fun tycon ->
                        let hasRequireQualifiedAccessAttribute = HasFSharpAttribute ncenv.g ncenv.g.attrib_RequireQualifiedAccessAttribute tycon.Attribs
                        if hasRequireQualifiedAccessAttribute then
                            [||]
                        else
                            tycon.UnionCasesArray)
                    |> Seq.map (fun uc -> uc.DisplayName)

                let vals =
                    modref.ModuleOrNamespaceType.AllValsByLogicalName
                    |> Seq.filter (fun e -> IsValAccessible ad (mkNestedValRef modref e.Value))
                    |> Seq.map (fun e -> e.Value.DisplayName)

                let exns =
                    modref.ModuleOrNamespaceType.ExceptionDefinitionsByDemangledName
                    |> Seq.filter (fun e -> IsTyconReprAccessible ncenv.amap m ad (modref.NestedTyconRef e.Value))
                    |> Seq.map (fun e -> e.Value.DisplayName)

                [ yield! types
                  yield! submodules
                  yield! unions
                  yield! vals
                  yield! exns ]
                |> HashSet

            raze (UndefinedName(depth, FSComp.SR.undefinedNameValueConstructorNamespaceOrType, id, suggestPossibleTypesAndNames))
        | results -> AtMostOneResult id.idRange results

/// An identifier has resolved to a type name in an expression (corresponding to one or more TyconRefs).
/// Return either a set of constructors (later refined by overload resolution), or a set of TyconRefs.
let ChooseTyconRefInExpr (ncenv: NameResolver, m, ad, nenv, id: Ident, typeNameResInfo: TypeNameResolutionInfo, resInfo: ResolutionInfo, tcrefs) =
    let tcrefs = tcrefs |> List.map (fun tcref -> (resInfo, tcref))
    let tcrefs = CheckForTypeLegitimacyAndMultipleGenericTypeAmbiguities (tcrefs, typeNameResInfo, PermitDirectReferenceToGeneratedType.No, m)
    match typeNameResInfo.ResolutionFlag with
    | ResolveTypeNamesToCtors ->
        let tys = tcrefs |> List.map (fun (resInfo, tcref) -> (resInfo, FreshenTycon ncenv m tcref))
        tys
            |> CollectAtMostOneResult (fun (resInfo, ty) -> ResolveObjectConstructorPrim ncenv nenv.eDisplayEnv resInfo id.idRange ad ty)
            |> MapResults (fun (resInfo, item) -> (resInfo, item, []))
    | ResolveTypeNamesToTypeRefs ->
        let tys = tcrefs |> List.map (fun (resInfo, tcref) -> (resInfo, FreshenTycon ncenv m tcref))
        success (tys |> List.map (fun (resInfo, ty) -> (resInfo, Item.Types(id.idText, [ty]), [])))

/// Resolve F# "A.B.C" syntax in expressions
/// Not all of the sequence will necessarily be swallowed, i.e. we return some identifiers
/// that may represent further actions, e.g. further lookups.
let rec ResolveExprLongIdentPrim sink (ncenv: NameResolver) first fullyQualified m ad nenv (typeNameResInfo: TypeNameResolutionInfo) (id: Ident) (rest: Ident list) isOpenDecl =
    let resInfo = ResolutionInfo.Empty
    if first && id.idText = MangledGlobalName then
        match rest with
        | [] ->
            error (Error(FSComp.SR.nrGlobalUsedOnlyAsFirstName(), id.idRange))
        | [next] ->
            ResolveExprLongIdentPrim sink ncenv false fullyQualified m ad nenv typeNameResInfo next [] isOpenDecl
        | id2::rest2 ->
            ResolveExprLongIdentPrim sink ncenv false FullyQualified m ad nenv typeNameResInfo id2 rest2 isOpenDecl
    else
        if isNil rest && fullyQualified <> FullyQualified then
            let typeError = ref None
            // Single identifier.  Lookup the unqualified names in the environment
            let envSearch =
                match nenv.eUnqualifiedItems.TryGetValue id.idText with

                // The name is a type name and it has not been clobbered by some other name
                | true, Item.UnqualifiedType tcrefs ->

                    // Do not use type names from the environment if an explicit type instantiation is
                    // given and the number of type parameters do not match
                    let tcrefs =
                        tcrefs |> List.filter (fun tcref ->
                            typeNameResInfo.StaticArgsInfo.HasNoStaticArgsInfo ||
                            typeNameResInfo.StaticArgsInfo.NumStaticArgs = tcref.Typars(m).Length)

                    let search = ChooseTyconRefInExpr (ncenv, m, ad, nenv, id, typeNameResInfo, resInfo, tcrefs)
                    match AtMostOneResult m search with
                    | Result _ as res ->
                        let resInfo, item, rest = ForceRaise res
                        ResolutionInfo.SendEntityPathToSink(sink, ncenv, nenv, ItemOccurence.Use, ad, resInfo, ResultTyparChecker(fun () -> CheckAllTyparsInferrable ncenv.amap m item))
                        Some(item, rest)
                    | Exception e -> typeError := Some e; None

                | true, res ->
                    Some (FreshenUnqualifiedItem ncenv m res, [])
                | _ ->
                    None

            match envSearch with
            | Some res -> res
            | None ->
                let innerSearch =
                    // Check if it's a type name, e.g. a constructor call or a type instantiation
                    let ctorSearch =
                        let tcrefs = LookupTypeNameInEnvMaybeHaveArity fullyQualified id.idText typeNameResInfo nenv
                        ChooseTyconRefInExpr (ncenv, m, ad, nenv, id, typeNameResInfo, resInfo, tcrefs)

                    let implicitOpSearch() =
                        if IsMangledOpName id.idText then
                            success [(resInfo, Item.ImplicitOp(id, ref None), [])]
                        else
                            NoResultsOrUsefulErrors

                    ctorSearch +++ implicitOpSearch

                let resInfo, item, rest =
                    match AtMostOneResult m innerSearch with
                    | Result _ as res -> ForceRaise res
                    | _ ->
                        let failingCase =
                            match !typeError with
                            | Some e -> raze e
                            | _ ->
                                let suggestNamesAndTypes() =
                                    let suggestedNames =
                                        nenv.eUnqualifiedItems
                                        |> Seq.map (fun e -> e.Value.DisplayName)

                                    let suggestedTypes =
                                        nenv.TyconsByDemangledNameAndArity fullyQualified
                                        |> Seq.filter (fun e -> IsEntityAccessible ncenv.amap m ad e.Value)
                                        |> Seq.map (fun e -> e.Value.DisplayName)

                                    let suggestedModulesAndNamespaces =
                                        nenv.ModulesAndNamespaces fullyQualified
                                        |> Seq.collect (fun kv -> kv.Value)
                                        |> Seq.filter (fun modref -> IsEntityAccessible ncenv.amap m ad modref)
                                        |> Seq.collect (fun e -> [e.DisplayName; e.DemangledModuleOrNamespaceName])

                                    let unions =
                                        // check if the user forgot to use qualified access
                                        nenv.eTyconsByDemangledNameAndArity
                                        |> Seq.choose (fun e ->
                                            let hasRequireQualifiedAccessAttribute = HasFSharpAttribute ncenv.g ncenv.g.attrib_RequireQualifiedAccessAttribute e.Value.Attribs
                                            if not hasRequireQualifiedAccessAttribute then
                                                None
                                            else
                                                if e.Value.IsUnionTycon && e.Value.UnionCasesArray |> Array.exists (fun c -> c.DisplayName = id.idText) then
                                                    Some e.Value
                                                else
                                                    None)
                                        |> Seq.map (fun t -> t.DisplayName + "." + id.idText)

                                    [ yield! suggestedNames
                                      yield! suggestedTypes
                                      yield! suggestedModulesAndNamespaces
                                      yield! unions ]
                                    |> HashSet

                                raze (UndefinedName(0, FSComp.SR.undefinedNameValueOfConstructor, id, suggestNamesAndTypes))
                        ForceRaise failingCase

                ResolutionInfo.SendEntityPathToSink(sink, ncenv, nenv, ItemOccurence.Use, ad, resInfo, ResultTyparChecker(fun () -> CheckAllTyparsInferrable ncenv.amap m item))
                item, rest


        // A compound identifier.
        // It still might be a value in the environment, or something in an F# module, namespace, type, or nested type
        else
            let m = unionRanges m id.idRange
            // Values in the environment take total priority, but constructors do NOT for compound lookups, e.g. if someone in some imported
            // module has defined a constructor "String" (common enough) then "String.foo" doesn't give an error saying 'constructors have no members'
            // Instead we go lookup the String module or type.
            let ValIsInEnv nm =
                match fullyQualified with
                | FullyQualified -> false
                | _ ->
                    match nenv.eUnqualifiedItems.TryGetValue nm with
                    | true, Item.Value _ -> true
                    | _ -> false

            if ValIsInEnv id.idText then
              nenv.eUnqualifiedItems.[id.idText], rest
            else
              // Otherwise modules are searched first. REVIEW: modules and types should be searched together.
              // For each module referenced by 'id', search the module as if it were an F# module and/or a .NET namespace.
              let moduleSearch ad () =
                   ResolveLongIndentAsModuleOrNamespaceThen sink ResultCollectionSettings.AtMostOneResult ncenv.amap m fullyQualified nenv ad id rest isOpenDecl
                       (ResolveExprLongIdentInModuleOrNamespace ncenv nenv typeNameResInfo ad)

              // REVIEW: somewhat surprisingly, this shows up on performance traces, with tcrefs non-nil.
              // This seems strange since we would expect in the vast majority of cases tcrefs is empty here.
              let tyconSearch ad () =
                  let tcrefs = LookupTypeNameInEnvNoArity fullyQualified id.idText nenv
                  if isNil tcrefs then NoResultsOrUsefulErrors else
                  match rest with
                  | id2::rest2 ->
                    let tcrefs = tcrefs |> List.map (fun tcref -> (resInfo, tcref))
                    let tcrefs =
                       let typeNameResInfo = TypeNameResolutionInfo.ResolveToTypeRefs (TypeNameResolutionStaticArgsInfo.Indefinite)
                       CheckForTypeLegitimacyAndMultipleGenericTypeAmbiguities (tcrefs, typeNameResInfo, PermitDirectReferenceToGeneratedType.No, unionRanges m id.idRange)
                    ResolveLongIdentInTyconRefs ResultCollectionSettings.AtMostOneResult ncenv nenv LookupKind.Expr 1 m ad id2 rest2 typeNameResInfo id.idRange tcrefs
                  | _ ->
                    NoResultsOrUsefulErrors

              let search =
                  let envSearch () =
                      match fullyQualified with
                      | FullyQualified ->
                          NoResultsOrUsefulErrors
                      | OpenQualified ->
                          match nenv.eUnqualifiedItems.TryGetValue id.idText with
                          | true, Item.UnqualifiedType _
                          | false, _ -> NoResultsOrUsefulErrors
                          | true, res -> OneSuccess (resInfo, FreshenUnqualifiedItem ncenv m res, rest)

                  moduleSearch ad () +++ tyconSearch ad +++ envSearch

              let resInfo, item, rest =
                  match AtMostOneResult m search with
                  | Result _ as res -> ForceRaise res
                  | _ ->
                      let innerSearch = search +++ (moduleSearch AccessibleFromSomeFSharpCode) +++ (tyconSearch AccessibleFromSomeFSharpCode)

                      let suggestEverythingInScope() =
                          seq { yield!
                                    nenv.ModulesAndNamespaces fullyQualified
                                    |> Seq.collect (fun kv -> kv.Value)
                                    |> Seq.filter (fun modref -> IsEntityAccessible ncenv.amap m ad modref)
                                    |> Seq.collect (fun e -> [e.DisplayName; e.DemangledModuleOrNamespaceName])

                                yield!
                                    nenv.TyconsByDemangledNameAndArity fullyQualified
                                    |> Seq.filter (fun e -> IsEntityAccessible ncenv.amap m ad e.Value)
                                    |> Seq.map (fun e -> e.Value.DisplayName)

                                yield!
                                    nenv.eUnqualifiedItems
                                    |> Seq.map (fun e -> e.Value.DisplayName)
                          } |> HashSet

                      match innerSearch with
                      | Exception (UndefinedName(0, _, id1, suggestionsF)) when Range.equals id.idRange id1.idRange ->
                            let mergeSuggestions() =
                                let res = suggestEverythingInScope()
                                res.UnionWith(suggestionsF())
                                res

                            let failingCase = raze (UndefinedName(0, FSComp.SR.undefinedNameValueNamespaceTypeOrModule, id, mergeSuggestions))
                            ForceRaise failingCase
                      | Exception err -> ForceRaise(Exception err)
                      | Result (res :: _) -> ForceRaise(Result res)
                      | Result [] ->
                            let failingCase = raze (UndefinedName(0, FSComp.SR.undefinedNameValueNamespaceTypeOrModule, id, suggestEverythingInScope))
                            ForceRaise failingCase

              ResolutionInfo.SendEntityPathToSink(sink, ncenv, nenv, ItemOccurence.Use, ad, resInfo, ResultTyparChecker(fun () -> CheckAllTyparsInferrable ncenv.amap m item))
              item, rest

let ResolveExprLongIdent sink (ncenv: NameResolver) m ad nenv typeNameResInfo lid =
    match lid with
    | [] -> error (Error(FSComp.SR.nrInvalidExpression(textOfLid lid), m))
    | id::rest -> ResolveExprLongIdentPrim sink ncenv true OpenQualified m ad nenv typeNameResInfo id rest false

//-------------------------------------------------------------------------
// Resolve F#/IL "." syntax in patterns
//-------------------------------------------------------------------------

let rec ResolvePatternLongIdentInModuleOrNamespace (ncenv: NameResolver) nenv numTyArgsOpt ad resInfo depth m modref (mty: ModuleOrNamespaceType) (id: Ident) (rest: Ident list) =
    let m = unionRanges m id.idRange
    match TryFindTypeWithUnionCase modref id with
    | Some tycon when IsTyconReprAccessible ncenv.amap m ad (modref.NestedTyconRef tycon) ->
        let tcref = modref.NestedTyconRef tycon
        let ucref = mkUnionCaseRef tcref id.idText
        let showDeprecated = HasFSharpAttribute ncenv.g ncenv.g.attrib_RequireQualifiedAccessAttribute tycon.Attribs
        let ucinfo = FreshenUnionCaseRef ncenv m ucref
        success (resInfo, Item.UnionCase(ucinfo, showDeprecated), rest)
    | _ ->
    match mty.ExceptionDefinitionsByDemangledName.TryGetValue id.idText with
    | true, exnc when IsEntityAccessible ncenv.amap m ad (modref.NestedTyconRef exnc) ->
        success (resInfo, Item.ExnCase (modref.NestedTyconRef exnc), rest)
    | _ ->
    // An active pattern constructor in a module
    match (ActivePatternElemsOfModuleOrNamespace modref).TryGetValue id.idText with
    | true, (APElemRef(_, vref, _) as apref) when IsValAccessible ad vref ->
        success (resInfo, Item.ActivePatternCase apref, rest)
    | _ ->
    match mty.AllValsByLogicalName.TryGetValue id.idText with
    | true, vspec when IsValAccessible ad (mkNestedValRef modref vspec) ->
        success(resInfo, Item.Value (mkNestedValRef modref vspec), rest)
    | _ ->
    let tcrefs = lazy (
        LookupTypeNameInEntityMaybeHaveArity (ncenv.amap, id.idRange, ad, id.idText, TypeNameResolutionStaticArgsInfo.Indefinite, modref)
        |> List.map (fun tcref -> (resInfo, tcref)))

    // Something in a type? e.g. a literal field
    let tyconSearch =
        match rest with
        | id2::rest2 ->
            let tcrefs = tcrefs.Force()
            ResolveLongIdentInTyconRefs ResultCollectionSettings.AtMostOneResult (ncenv: NameResolver) nenv LookupKind.Pattern (depth+1) m ad id2 rest2 numTyArgsOpt id.idRange tcrefs
        | _ ->
            NoResultsOrUsefulErrors

    // Constructor of a type?
    let ctorSearch() =
        if isNil rest then
            tcrefs.Force()
            |> List.map (fun (resInfo, tcref) -> (resInfo, FreshenTycon ncenv m tcref))
            |> CollectAtMostOneResult (fun (resInfo, ty) -> ResolveObjectConstructorPrim ncenv nenv.eDisplayEnv resInfo id.idRange ad ty)
            |> MapResults (fun (resInfo, item) -> (resInfo, item, []))
        else
            NoResultsOrUsefulErrors

    // Something in a sub-namespace or sub-module or nested-type
    let moduleSearch() =
        match rest with
        | id2::rest2 ->
            match mty.ModulesAndNamespacesByDemangledName.TryGetValue id.idText with
            | true, AccessibleEntityRef ncenv.amap m ad modref submodref ->
                let resInfo = resInfo.AddEntity(id.idRange, submodref)
                OneResult (ResolvePatternLongIdentInModuleOrNamespace ncenv nenv numTyArgsOpt ad resInfo (depth+1) m submodref submodref.ModuleOrNamespaceType id2 rest2)
            | _ ->
                NoResultsOrUsefulErrors
        | [] -> NoResultsOrUsefulErrors

    match tyconSearch +++ ctorSearch +++ moduleSearch with
    | Result [] ->
        let suggestPossibleTypes() =
            let submodules =
                mty.ModulesAndNamespacesByDemangledName
                |> Seq.filter (fun kv -> IsEntityAccessible ncenv.amap m ad (modref.NestedTyconRef kv.Value))
                |> Seq.collect (fun e -> [e.Value.DisplayName; e.Value.DemangledModuleOrNamespaceName])

            let suggestedTypes =
                nenv.TyconsByDemangledNameAndArity FullyQualifiedFlag.OpenQualified
                |> Seq.filter (fun e -> IsEntityAccessible ncenv.amap m ad e.Value)
                |> Seq.map (fun e -> e.Value.DisplayName)

            [ yield! submodules
              yield! suggestedTypes ]
            |> HashSet

        raze (UndefinedName(depth, FSComp.SR.undefinedNameConstructorModuleOrNamespace, id, suggestPossibleTypes))
    | results -> AtMostOneResult id.idRange results

/// Used to report a warning condition for the use of upper-case identifiers in patterns
exception UpperCaseIdentifierInPattern of range

/// Indicates if a warning should be given for the use of upper-case identifiers in patterns
type WarnOnUpperFlag = WarnOnUpperCase | AllIdsOK

// Long ID in a pattern
let rec ResolvePatternLongIdentPrim sink (ncenv: NameResolver) fullyQualified warnOnUpper newDef m ad nenv numTyArgsOpt (id: Ident) (rest: Ident list) =
    if id.idText = MangledGlobalName then
        match rest with
        | [] ->
            error (Error(FSComp.SR.nrGlobalUsedOnlyAsFirstName(), id.idRange))
        | id2::rest2 ->
            ResolvePatternLongIdentPrim sink ncenv FullyQualified warnOnUpper newDef m ad nenv numTyArgsOpt id2 rest2
    else
        // Single identifiers in patterns
        if isNil rest && fullyQualified <> FullyQualified then
            // Single identifiers in patterns - bind to constructors and active patterns
            // For the special case of
            //   let C = x
            match nenv.ePatItems.TryGetValue id.idText with
            | true, res when not newDef  -> FreshenUnqualifiedItem ncenv m res
            | _ ->
            // Single identifiers in patterns - variable bindings
            if not newDef &&
               (warnOnUpper = WarnOnUpperCase) &&
               id.idText.Length >= 3 &&
               System.Char.ToLowerInvariant id.idText.[0] <> id.idText.[0] then
              warning(UpperCaseIdentifierInPattern(m))
            Item.NewDef id

        // Long identifiers in patterns
        else
            let moduleSearch ad () =
                ResolveLongIndentAsModuleOrNamespaceThen sink ResultCollectionSettings.AtMostOneResult ncenv.amap m fullyQualified nenv ad id rest false
                    (ResolvePatternLongIdentInModuleOrNamespace ncenv nenv numTyArgsOpt ad)

            let tyconSearch ad =
                match rest with
                | id2 :: rest2 ->
                    let tcrefs = LookupTypeNameInEnvNoArity fullyQualified id.idText nenv
                    if isNil tcrefs then NoResultsOrUsefulErrors else
                    let tcrefs = tcrefs |> List.map (fun tcref -> (ResolutionInfo.Empty, tcref))
                    ResolveLongIdentInTyconRefs ResultCollectionSettings.AtMostOneResult ncenv nenv LookupKind.Pattern 1 id.idRange ad id2 rest2 numTyArgsOpt id.idRange tcrefs
                | _ ->
                    NoResultsOrUsefulErrors

            let resInfo, res, rest =
                match AtMostOneResult m (tyconSearch ad +++ (moduleSearch ad)) with
                | Result _ as res -> ForceRaise res
                | _ ->

                tyconSearch AccessibleFromSomeFSharpCode +++ (moduleSearch AccessibleFromSomeFSharpCode)
                |> AtMostOneResult m
                |> ForceRaise

            ResolutionInfo.SendEntityPathToSink(sink, ncenv, nenv, ItemOccurence.Use, ad, resInfo, ResultTyparChecker(fun () -> true))

            match rest with
            | [] -> res
            | element :: _ -> error(Error(FSComp.SR.nrIsNotConstructorOrLiteral(), element.idRange))

/// Resolve a long identifier when used in a pattern.
let ResolvePatternLongIdent sink (ncenv: NameResolver) warnOnUpper newDef m ad nenv numTyArgsOpt (lid: Ident list) =
    match lid with
    | [] -> error(Error(FSComp.SR.nrUnexpectedEmptyLongId(), m))
    | id::rest -> ResolvePatternLongIdentPrim sink ncenv OpenQualified warnOnUpper newDef m ad nenv numTyArgsOpt id rest

//-------------------------------------------------------------------------
// Resolve F#/IL "." syntax in types
//-------------------------------------------------------------------------

/// Resolve nested types referenced through a .NET abbreviation.
//
// Note the generic case is not supported by F#, so
//    type X = List<int>
//
// X.ListEnumerator // does not resolve
//
let ResolveNestedTypeThroughAbbreviation (ncenv: NameResolver) (tcref: TyconRef) m =
    if tcref.IsTypeAbbrev && tcref.Typars(m).IsEmpty && isAppTy ncenv.g tcref.TypeAbbrev.Value && isNil (argsOfAppTy ncenv.g tcref.TypeAbbrev.Value) then
        tcrefOfAppTy ncenv.g tcref.TypeAbbrev.Value
    else
        tcref

/// Resolve a long identifier representing a type name
let rec ResolveTypeLongIdentInTyconRefPrim (ncenv: NameResolver) (typeNameResInfo: TypeNameResolutionInfo) ad resInfo genOk depth m (tcref: TyconRef) (id: Ident) (rest: Ident list) =
    let tcref = ResolveNestedTypeThroughAbbreviation ncenv tcref m
    match rest with
    | [] ->
#if !NO_EXTENSIONTYPING
        // No dotting through type generators to get to a nested type!
        CheckForDirectReferenceToGeneratedType (tcref, PermitDirectReferenceToGeneratedType.No, m)
#endif
        let m = unionRanges m id.idRange
        let tcrefs = LookupTypeNameInEntityMaybeHaveArity (ncenv.amap, id.idRange, ad, id.idText, typeNameResInfo.StaticArgsInfo, tcref)
        let tcrefs = tcrefs |> List.map (fun tcref -> (resInfo, tcref))
        let tcrefs = CheckForTypeLegitimacyAndMultipleGenericTypeAmbiguities (tcrefs, typeNameResInfo, genOk, m)
        match tcrefs with
        | tcref :: _ -> success tcref
        | [] ->
            let suggestTypes() =
                tcref.ModuleOrNamespaceType.TypesByDemangledNameAndArity id.idRange
                |> Seq.map (fun e -> e.Value.DisplayName)
                |> HashSet

            raze (UndefinedName(depth, FSComp.SR.undefinedNameType, id, suggestTypes))
    | id2::rest2 ->
#if !NO_EXTENSIONTYPING
        // No dotting through type generators to get to a nested type!
        CheckForDirectReferenceToGeneratedType (tcref, PermitDirectReferenceToGeneratedType.No, m)
#endif
        let m = unionRanges m id.idRange
        // Search nested types
        let tyconSearch =
            let tcrefs = LookupTypeNameInEntityMaybeHaveArity (ncenv.amap, id.idRange, ad, id.idText, TypeNameResolutionStaticArgsInfo.Indefinite, tcref)
            if isNil tcrefs then NoResultsOrUsefulErrors else
            let tcrefs = tcrefs |> List.map (fun tcref -> (resInfo, tcref))
            let tcrefs = CheckForTypeLegitimacyAndMultipleGenericTypeAmbiguities (tcrefs, typeNameResInfo.DropStaticArgsInfo, genOk, m)
            match tcrefs with
            | _ :: _ -> tcrefs |> CollectAtMostOneResult (fun (resInfo, tcref) -> ResolveTypeLongIdentInTyconRefPrim ncenv typeNameResInfo ad resInfo genOk (depth+1) m tcref id2 rest2)
            | [] ->
                let suggestTypes() =
                    tcref.ModuleOrNamespaceType.TypesByDemangledNameAndArity id.idRange
                    |> Seq.map (fun e -> e.Value.DisplayName)
                    |> HashSet

                raze (UndefinedName(depth, FSComp.SR.undefinedNameType, id, suggestTypes))

        AtMostOneResult m tyconSearch

/// Resolve a long identifier representing a type name and report the result
let ResolveTypeLongIdentInTyconRef sink (ncenv: NameResolver) nenv typeNameResInfo ad m tcref (lid: Ident list) =
    let resInfo, tcref =
        match lid with
        | [] ->
            error(Error(FSComp.SR.nrUnexpectedEmptyLongId(), m))
        | id::rest ->
            ForceRaise (ResolveTypeLongIdentInTyconRefPrim ncenv typeNameResInfo ad ResolutionInfo.Empty PermitDirectReferenceToGeneratedType.No 0 m tcref id rest)
    ResolutionInfo.SendEntityPathToSink(sink, ncenv, nenv, ItemOccurence.Use, ad, resInfo, ResultTyparChecker(fun () -> true))
    let item = Item.Types(tcref.DisplayName, [FreshenTycon ncenv m tcref])
    CallNameResolutionSink sink (rangeOfLid lid, nenv, item, item, emptyTyparInst, ItemOccurence.UseInType, nenv.eDisplayEnv, ad)
    tcref

/// Create an UndefinedName error with details
let SuggestTypeLongIdentInModuleOrNamespace depth (modref: ModuleOrNamespaceRef) amap ad m (id: Ident) =
    let suggestPossibleTypes() =
        modref.ModuleOrNamespaceType.AllEntities
        |> Seq.filter (fun e -> IsEntityAccessible amap m ad (modref.NestedTyconRef e))
        |> Seq.collect (fun e -> [e.DisplayName; e.DemangledModuleOrNamespaceName])
        |> HashSet

    let errorTextF s = FSComp.SR.undefinedNameTypeIn(s, fullDisplayTextOfModRef modref)
    UndefinedName(depth, errorTextF, id, suggestPossibleTypes)

/// Resolve a long identifier representing a type in a module or namespace
let rec private ResolveTypeLongIdentInModuleOrNamespace sink nenv (ncenv: NameResolver) (typeNameResInfo: TypeNameResolutionInfo) ad genOk (resInfo: ResolutionInfo) depth m modref _mty (id: Ident) (rest: Ident list) =
    match rest with
    | [] ->
        // On all paths except error reporting we have isSome(staticResInfo), hence get at most one result back
        let tcrefs = LookupTypeNameInEntityMaybeHaveArity (ncenv.amap, id.idRange, ad, id.idText, typeNameResInfo.StaticArgsInfo, modref)
        match tcrefs with
        | _ :: _ -> tcrefs |> CollectResults (fun tcref -> success(resInfo, tcref))
        | [] -> raze (SuggestTypeLongIdentInModuleOrNamespace depth modref ncenv.amap ad m id)
    | id2::rest2 ->
        let m = unionRanges m id.idRange
        let modulSearch =
            match modref.ModuleOrNamespaceType.ModulesAndNamespacesByDemangledName.TryGetValue id.idText with
            | true, AccessibleEntityRef ncenv.amap m ad modref submodref ->
                let item = Item.ModuleOrNamespaces [submodref]
                CallNameResolutionSink sink (id.idRange, nenv, item, item, emptyTyparInst, ItemOccurence.Use, nenv.DisplayEnv, ad)
                let resInfo = resInfo.AddEntity(id.idRange, submodref)
                ResolveTypeLongIdentInModuleOrNamespace sink nenv ncenv typeNameResInfo ad genOk resInfo (depth+1) m submodref submodref.ModuleOrNamespaceType id2 rest2
            | _ ->
                let suggestPossibleModules() =
                    modref.ModuleOrNamespaceType.ModulesAndNamespacesByDemangledName
                    |> Seq.filter (fun kv -> IsEntityAccessible ncenv.amap m ad (modref.NestedTyconRef kv.Value))
                    |> Seq.collect (fun e -> [e.Value.DisplayName; e.Value.DemangledModuleOrNamespaceName])
                    |> HashSet
                raze (UndefinedName(depth, FSComp.SR.undefinedNameNamespaceOrModule, id, suggestPossibleModules))

        let tyconSearch =
            let tcrefs = LookupTypeNameInEntityMaybeHaveArity (ncenv.amap, id.idRange, ad, id.idText, TypeNameResolutionStaticArgsInfo.Indefinite, modref)
            match tcrefs with
            | _ :: _ -> tcrefs |> CollectResults (fun tcref -> ResolveTypeLongIdentInTyconRefPrim ncenv typeNameResInfo ad resInfo genOk (depth+1) m tcref id2 rest2)
            | [] ->
                let suggestTypes() =
                    modref.ModuleOrNamespaceType.TypesByDemangledNameAndArity id.idRange
                    |> Seq.map (fun e -> e.Value.DisplayName)
                    |> HashSet

                raze (UndefinedName(depth, FSComp.SR.undefinedNameType, id, suggestTypes))

        AddResults tyconSearch modulSearch

/// Resolve a long identifier representing a type
let rec ResolveTypeLongIdentPrim sink (ncenv: NameResolver) occurence first fullyQualified m nenv ad (id: Ident) (rest: Ident list) (staticResInfo: TypeNameResolutionStaticArgsInfo) genOk =
    let typeNameResInfo = TypeNameResolutionInfo.ResolveToTypeRefs staticResInfo
    if first && id.idText = MangledGlobalName then
        match rest with
        | [] ->
            error (Error(FSComp.SR.nrGlobalUsedOnlyAsFirstName(), id.idRange))
        | id2::rest2 ->
            ResolveTypeLongIdentPrim sink ncenv occurence false FullyQualified m nenv ad id2 rest2 staticResInfo genOk
    else
        match rest with
        | [] ->
            match LookupTypeNameInEnvHaveArity fullyQualified id.idText staticResInfo.NumStaticArgs nenv with
            | Some res ->
                let res = CheckForTypeLegitimacyAndMultipleGenericTypeAmbiguities ([(ResolutionInfo.Empty, res)], typeNameResInfo, genOk, unionRanges m id.idRange)
                assert (res.Length = 1)
                success res.Head
            | None ->
                // For Good Error Reporting!
                let tcrefs = LookupTypeNameInEnvNoArity fullyQualified id.idText nenv
                match tcrefs with
                | tcref :: _tcrefs ->
                    // Note: This path is only for error reporting
                    //CheckForTypeLegitimacyAndMultipleGenericTypeAmbiguities tcref rest typeNameResInfo m
                    success(ResolutionInfo.Empty, tcref)
                | [] ->
                    let suggestPossibleTypes() =
                        nenv.TyconsByDemangledNameAndArity(fullyQualified)
                        |> Seq.filter (fun kv -> IsEntityAccessible ncenv.amap m ad kv.Value)
                        |> Seq.collect (fun e ->
                            match occurence with
                            | ItemOccurence.UseInAttribute ->
                                [yield e.Value.DisplayName
                                 yield e.Value.DemangledModuleOrNamespaceName
                                 if e.Value.DisplayName.EndsWithOrdinal("Attribute") then
                                     yield e.Value.DisplayName.Replace("Attribute", "")]
                            | _ -> [e.Value.DisplayName; e.Value.DemangledModuleOrNamespaceName])
                        |> HashSet

                    raze (UndefinedName(0, FSComp.SR.undefinedNameType, id, suggestPossibleTypes))
        | id2::rest2 ->
            let m2 = unionRanges m id.idRange
            let tyconSearch =
                match fullyQualified with
                | FullyQualified ->
                    NoResultsOrUsefulErrors
                | OpenQualified ->
                    match LookupTypeNameInEnvHaveArity fullyQualified id.idText staticResInfo.NumStaticArgs nenv with
                    | Some tcref when IsEntityAccessible ncenv.amap m2 ad tcref ->
                        let resInfo = ResolutionInfo.Empty.AddEntity(id.idRange, tcref)
                        OneResult (ResolveTypeLongIdentInTyconRefPrim ncenv typeNameResInfo ad resInfo genOk 1 m2 tcref id2 rest2)
                    | _ ->
                        NoResultsOrUsefulErrors

            let modulSearch =
                ResolveLongIndentAsModuleOrNamespaceThen sink ResultCollectionSettings.AllResults ncenv.amap m2 fullyQualified nenv ad id rest false
                    (ResolveTypeLongIdentInModuleOrNamespace sink nenv ncenv typeNameResInfo ad genOk)
                |?> List.concat

            let modulSearchFailed() =
                ResolveLongIndentAsModuleOrNamespaceThen sink ResultCollectionSettings.AllResults ncenv.amap m2 fullyQualified nenv AccessibleFromSomeFSharpCode id rest false
                    (ResolveTypeLongIdentInModuleOrNamespace sink nenv ncenv typeNameResInfo.DropStaticArgsInfo AccessibleFromSomeFSharpCode genOk)
                |?> List.concat

            let searchSoFar = AddResults tyconSearch modulSearch

            match searchSoFar with
            | Result results ->
                // NOTE: we delay checking the CheckForTypeLegitimacyAndMultipleGenericTypeAmbiguities condition until right at the end after we've
                // collected all possible resolutions of the type
                let tcrefs = CheckForTypeLegitimacyAndMultipleGenericTypeAmbiguities (results, typeNameResInfo, genOk, m)
                match tcrefs with
                | (resInfo, tcref) :: _ ->
                    // We've already reported the ambiguity, possibly as an error. Now just take the first possible result.
                    success(resInfo, tcref)
                | [] ->
                    // failing case - report nice ambiguity errors even in this case
                    let r = AddResults searchSoFar (modulSearchFailed())
                    AtMostOneResult m2 (r |?> (fun tcrefs -> CheckForTypeLegitimacyAndMultipleGenericTypeAmbiguities (tcrefs, typeNameResInfo, genOk, m)))
            | _ ->
                // failing case - report nice ambiguity errors even in this case
                let r = AddResults searchSoFar (modulSearchFailed())
                AtMostOneResult m2 (r |?> (fun tcrefs -> CheckForTypeLegitimacyAndMultipleGenericTypeAmbiguities (tcrefs, typeNameResInfo, genOk, m)))


/// Resolve a long identifier representing a type and report it
let ResolveTypeLongIdent sink (ncenv: NameResolver) occurence fullyQualified nenv ad (lid: Ident list) staticResInfo genOk =
    let m = rangeOfLid lid
    let res =
        match lid with
        | [] ->
            error(Error(FSComp.SR.nrUnexpectedEmptyLongId(), m))
        | id::rest ->
            ResolveTypeLongIdentPrim sink ncenv occurence true fullyQualified m nenv ad id rest staticResInfo genOk

    // Register the result as a name resolution
    match res with
    | Result (resInfo, tcref) ->
        ResolutionInfo.SendEntityPathToSink(sink, ncenv, nenv, ItemOccurence.UseInType, ad, resInfo, ResultTyparChecker(fun () -> true))
        let item = Item.Types(tcref.DisplayName, [FreshenTycon ncenv m tcref])
        CallNameResolutionSink sink (m, nenv, item, item, emptyTyparInst, occurence, nenv.eDisplayEnv, ad)
    | _ -> ()
    res |?> snd

//-------------------------------------------------------------------------
// Resolve F#/IL "." syntax in records etc.
//-------------------------------------------------------------------------

/// Resolve a long identifier representing a record field in a module or namespace
let rec ResolveFieldInModuleOrNamespace (ncenv: NameResolver) nenv ad (resInfo: ResolutionInfo) depth m (modref: ModuleOrNamespaceRef) _mty (id: Ident) (rest: Ident list) =
    let typeNameResInfo = TypeNameResolutionInfo.Default
    let m = unionRanges m id.idRange
    // search for module-qualified names, e.g. { Microsoft.FSharp.Core.contents = 1 }
    let modulScopedFieldNames =
        match TryFindTypeWithRecdField modref id  with
        | Some tycon when IsEntityAccessible ncenv.amap m ad (modref.NestedTyconRef tycon) ->
            let showDeprecated = HasFSharpAttribute ncenv.g ncenv.g.attrib_RequireQualifiedAccessAttribute tycon.Attribs
            success [resInfo, FieldResolution(modref.RecdFieldRefInNestedTycon tycon id, showDeprecated), rest]
        | _ -> raze (UndefinedName(depth, FSComp.SR.undefinedNameRecordLabelOrNamespace, id, NoSuggestions))

    // search for type-qualified names, e.g. { Microsoft.FSharp.Core.Ref.contents = 1 }
    let tyconSearch() =
        match rest with
        | id2::rest2 ->
            let tcrefs = LookupTypeNameInEntityMaybeHaveArity (ncenv.amap, id.idRange, ad, id.idText, TypeNameResolutionStaticArgsInfo.Indefinite, modref)
            if isNil tcrefs then NoResultsOrUsefulErrors else
            let tcrefs = tcrefs |> List.map (fun tcref -> (ResolutionInfo.Empty, tcref))
            let tyconSearch = ResolveLongIdentInTyconRefs ResultCollectionSettings.AllResults ncenv nenv LookupKind.RecdField  (depth+1) m ad id2 rest2 typeNameResInfo id.idRange tcrefs
            // choose only fields
            let tyconSearch = tyconSearch |?> List.choose (function (resInfo, Item.RecdField(RecdFieldInfo(_, rfref)), rest) -> Some(resInfo, FieldResolution(rfref, false), rest) | _ -> None)
            tyconSearch
        | _ ->
            NoResultsOrUsefulErrors

    // search for names in nested modules, e.g. { Microsoft.FSharp.Core.contents = 1 }
    let modulSearch() =
        match rest with
        | id2::rest2 ->
            match modref.ModuleOrNamespaceType.ModulesAndNamespacesByDemangledName.TryGetValue id.idText with
            | true, AccessibleEntityRef ncenv.amap m ad modref submodref ->
                let resInfo = resInfo.AddEntity(id.idRange, submodref)
                ResolveFieldInModuleOrNamespace ncenv nenv ad resInfo (depth+1) m submodref submodref.ModuleOrNamespaceType id2 rest2
                |> OneResult
            | _ -> raze (UndefinedName(depth, FSComp.SR.undefinedNameRecordLabelOrNamespace, id, NoSuggestions))
        | _ -> raze (UndefinedName(depth, FSComp.SR.undefinedNameRecordLabelOrNamespace, id, NoSuggestions))

    modulScopedFieldNames +++ tyconSearch +++ modulSearch
    |> AtMostOneResult m

/// Suggest other labels of the same record
let SuggestOtherLabelsOfSameRecordType g (nenv: NameResolutionEnv) ty (id: Ident) (allFields: Ident list) =
    let labelsOfPossibleRecord = GetRecordLabelsForType g nenv ty

    let givenFields =
        allFields
        |> List.map (fun fld -> fld.idText)
        |> List.filter ((<>) id.idText)

    labelsOfPossibleRecord.ExceptWith givenFields
    labelsOfPossibleRecord

let SuggestLabelsOfRelatedRecords g (nenv: NameResolutionEnv) (id: Ident) (allFields: Ident list) =
    let suggestLabels() =
        let givenFields = allFields |> List.map (fun fld -> fld.idText) |> List.filter ((<>) id.idText) |> HashSet
        let fullyQualfied =
            if givenFields.Count = 0 then
                // return labels from all records
                let result = NameMap.domainL nenv.eFieldLabels |> HashSet
                result.Remove "contents" |> ignore
                result
            else
                let possibleRecords =
                    [for fld in givenFields do
                        match nenv.eFieldLabels.TryGetValue fld with
                        | true, recordTypes -> yield! (recordTypes |> List.map (fun r -> r.TyconRef.DisplayName, fld))
                        | _ -> () ]
                    |> List.groupBy fst
                    |> List.map (fun (r, fields) -> r, fields |> List.map snd)
                    |> List.filter (fun (_, fields) -> givenFields.IsSubsetOf fields)
                    |> List.map fst
                    |> HashSet

                let labelsOfPossibleRecords =
                    nenv.eFieldLabels
                    |> Seq.filter (fun kv ->
                        kv.Value
                        |> List.map (fun r -> r.TyconRef.DisplayName)
                        |> List.exists possibleRecords.Contains)
                    |> Seq.map (fun kv -> kv.Key)
                    |> HashSet

                labelsOfPossibleRecords.ExceptWith givenFields
                labelsOfPossibleRecords

        if fullyQualfied.Count > 0 then fullyQualfied else

        // check if the user forgot to use qualified access
        nenv.eTyconsByDemangledNameAndArity
        |> Seq.choose (fun e ->
            let hasRequireQualifiedAccessAttribute = HasFSharpAttribute g g.attrib_RequireQualifiedAccessAttribute e.Value.Attribs
            if not hasRequireQualifiedAccessAttribute then
                None
            else
                if e.Value.IsRecordTycon && e.Value.AllFieldsArray |> Seq.exists (fun x -> x.Name = id.idText) then
                    Some e.Value
                else
                    None)
        |> Seq.map (fun t -> t.DisplayName + "." + id.idText)
        |> HashSet

    UndefinedName(0, FSComp.SR.undefinedNameRecordLabel, id, suggestLabels)

/// Resolve a long identifier representing a record field
let ResolveFieldPrim sink (ncenv: NameResolver) nenv ad ty (mp, id: Ident) allFields =
    let typeNameResInfo = TypeNameResolutionInfo.Default
    let g = ncenv.g
    let m = id.idRange
    match mp with
    | [] ->
        let lookup() =
            let frefs =
                try Map.find id.idText nenv.eFieldLabels
                with :? KeyNotFoundException ->
                    // record label is unknown -> suggest related labels and give a hint to the user
                    error(SuggestLabelsOfRelatedRecords g nenv id allFields)

            // Eliminate duplicates arising from multiple 'open'
            frefs
            |> ListSet.setify (fun fref1 fref2 -> tyconRefEq g fref1.TyconRef fref2.TyconRef)
            |> List.map (fun x -> ResolutionInfo.Empty, FieldResolution(x, false))

        if isAppTy g ty then
            match ncenv.InfoReader.TryFindRecdOrClassFieldInfoOfType(id.idText, m, ty) with
            | ValueSome (RecdFieldInfo(_, rfref)) -> [ResolutionInfo.Empty, FieldResolution(rfref, false)]
            | _ ->
                if isRecdTy g ty then
                    // record label doesn't belong to record type -> suggest other labels of same record
                    let suggestLabels() = SuggestOtherLabelsOfSameRecordType g nenv ty id allFields
                    let typeName = NicePrint.minimalStringOfType nenv.eDisplayEnv ty
                    let errorText = FSComp.SR.nrRecordDoesNotContainSuchLabel(typeName, id.idText)
                    error(ErrorWithSuggestions(errorText, m, id.idText, suggestLabels))
                else
                    lookup()
        else
            lookup()
    | _ ->
        let lid = (mp@[id])
        let tyconSearch ad () =
            match lid with
            | tn :: id2 :: rest2 ->
                let m = tn.idRange
                let tcrefs = LookupTypeNameInEnvNoArity OpenQualified tn.idText nenv
                if isNil tcrefs then NoResultsOrUsefulErrors else
                let tcrefs = tcrefs |> List.map (fun tcref -> (ResolutionInfo.Empty, tcref))
                let tyconSearch = ResolveLongIdentInTyconRefs ResultCollectionSettings.AllResults ncenv nenv LookupKind.RecdField 1 m ad id2 rest2 typeNameResInfo tn.idRange tcrefs
                // choose only fields
                let tyconSearch = tyconSearch |?> List.choose (function (resInfo, Item.RecdField(RecdFieldInfo(_, rfref)), rest) -> Some(resInfo, FieldResolution(rfref, false), rest) | _ -> None)
                tyconSearch
            | _ -> NoResultsOrUsefulErrors

        let modulSearch ad () =
            match lid with
            | [] -> NoResultsOrUsefulErrors
            | id2::rest2 ->
                ResolveLongIndentAsModuleOrNamespaceThen sink ResultCollectionSettings.AtMostOneResult ncenv.amap m OpenQualified nenv ad id2 rest2 false
                    (ResolveFieldInModuleOrNamespace ncenv nenv ad)

        let resInfo, item, rest =
            modulSearch ad () +++ tyconSearch ad +++ modulSearch AccessibleFromSomeFSharpCode +++ tyconSearch AccessibleFromSomeFSharpCode
            |> AtMostOneResult m
            |> ForceRaise

        if not (isNil rest) then
            errorR(Error(FSComp.SR.nrInvalidFieldLabel(), (List.head rest).idRange))

        [(resInfo, item)]

let ResolveField sink ncenv nenv ad ty (mp, id) allFields =
    let res = ResolveFieldPrim sink ncenv nenv ad ty (mp, id) allFields
    // Register the results of any field paths "Module.Type" in "Module.Type.field" as a name resolution. (Note, the path resolution
    // info is only non-empty if there was a unique resolution of the field)
    let checker = ResultTyparChecker(fun () -> true)
    res
    |> List.map (fun (resInfo, rfref) ->
        ResolutionInfo.SendEntityPathToSink(sink, ncenv, nenv, ItemOccurence.UseInType, ad, resInfo, checker)
        rfref)

/// Generate a new reference to a record field with a fresh type instantiation
let FreshenRecdFieldRef (ncenv: NameResolver) m (rfref: RecdFieldRef) =
    Item.RecdField(RecdFieldInfo(ncenv.InstantiationGenerator m (rfref.Tycon.Typars m), rfref))


/// Resolve F#/IL "." syntax in expressions (2).
///
/// We have an expr. on the left, and we do an access, e.g.
/// (f obj).field or (f obj).meth.  The basic rule is that if l-r type
/// inference has determined the outer type then we can proceed in a simple fashion. The exception
/// to the rule is for field types, which applies if l-r was insufficient to
/// determine any valid members
//
// QUERY (instantiationGenerator cleanup): it would be really nice not to flow instantiationGenerator to here.
let private ResolveExprDotLongIdent (ncenv: NameResolver) m ad nenv ty (id: Ident) rest findFlag =
    let typeNameResInfo = TypeNameResolutionInfo.Default
    let adhoctDotSearchAccessible = AtMostOneResult m (ResolveLongIdentInTypePrim ncenv nenv LookupKind.Expr ResolutionInfo.Empty 1 m ad id rest findFlag typeNameResInfo ty)
    match adhoctDotSearchAccessible with
    | Exception _ ->
        // If the dot is not resolved by adhoc overloading then look for a record field
        // that can resolve the name.
        let dotFieldIdSearch =
            // If the type is already known, we should not try to lookup a record field
            if isAppTy ncenv.g ty then
                NoResultsOrUsefulErrors
            else
                match nenv.eFieldLabels.TryGetValue id.idText with
                | true, rfref :: _ ->
                    // NOTE (instantiationGenerator cleanup): we need to freshen here because we don't know the type.
                    // But perhaps the caller should freshen??
                    let item = FreshenRecdFieldRef ncenv m rfref
                    OneSuccess (ResolutionInfo.Empty, item, rest)
                | _ -> NoResultsOrUsefulErrors

        let adhocDotSearchAll () = ResolveLongIdentInTypePrim ncenv nenv LookupKind.Expr ResolutionInfo.Empty 1 m AccessibleFromSomeFSharpCode id rest findFlag typeNameResInfo ty

        dotFieldIdSearch +++ adhocDotSearchAll
        |> AtMostOneResult m
        |> ForceRaise
    | _ ->
        ForceRaise adhoctDotSearchAccessible

let ComputeItemRange wholem (lid: Ident list) rest =
    match rest with
    | [] -> wholem
    | _ ->
        let ids = List.truncate (max 0 (lid.Length - rest.Length)) lid
        match ids with
        | [] -> wholem
        | _ -> rangeOfLid ids

/// Filters method groups that will be sent to Visual Studio IntelliSense
/// to include only static/instance members

let FilterMethodGroups (ncenv: NameResolver) itemRange item staticOnly =
    match item with
    | Item.MethodGroup(nm, minfos, orig) ->
        let minfos = minfos |> List.filter  (fun minfo ->
           staticOnly = isNil (minfo.GetObjArgTypes(ncenv.amap, itemRange, minfo.FormalMethodInst)))
        Item.MethodGroup(nm, minfos, orig)
    | item -> item

let NeedsWorkAfterResolution namedItem =
    match namedItem with
    | Item.MethodGroup(_, minfos, _)
    | Item.CtorGroup(_, minfos) -> minfos.Length > 1 || minfos |> List.exists (fun minfo -> not (isNil minfo.FormalMethodInst))
    | Item.Property(_, pinfos) -> pinfos.Length > 1
    | Item.ImplicitOp(_, { contents = Some(TraitConstraintSln.FSMethSln(_, vref, _)) })
    | Item.Value vref | Item.CustomBuilder (_, vref) -> not (List.isEmpty vref.Typars)
    | Item.CustomOperation (_, _, Some minfo) -> not (isNil minfo.FormalMethodInst)
    | Item.ActivePatternCase apref -> not (List.isEmpty apref.ActivePatternVal.Typars)
    | _ -> false

/// Specifies additional work to do after an item has been processed further in type checking.
[<RequireQualifiedAccess>]
type AfterResolution =

    /// Notification is not needed
    | DoNothing

    /// Notify the tcSink of a precise resolution. The 'Item' contains the candidate overrides.
    | RecordResolution of Item option * (TyparInst -> unit) * (MethInfo * PropInfo option * TyparInst -> unit) * (unit -> unit)

/// Resolve a long identifier occurring in an expression position.
///
/// Called for 'TypeName.Bar' - for VS IntelliSense, we can filter out instance members from method groups
let ResolveLongIdentAsExprAndComputeRange (sink: TcResultsSink) (ncenv: NameResolver) wholem ad nenv typeNameResInfo lid =
    let item1, rest = ResolveExprLongIdent sink ncenv wholem ad nenv typeNameResInfo lid
    let itemRange = ComputeItemRange wholem lid rest

    let item = FilterMethodGroups ncenv itemRange item1 true

    match item1, item with
    | Item.MethodGroup(name, minfos1, _), Item.MethodGroup(_, [], _) when not (isNil minfos1) ->
        error(Error(FSComp.SR.methodIsNotStatic(name), wholem))
    | _ -> ()

    // Fake idents e.g. 'Microsoft.FSharp.Core.None' have identical ranges for each part
    let isFakeIdents =
        match lid with
        | [] | [_] -> false
        | head :: ids ->
            ids |> List.forall (fun id -> Range.equals id.idRange head.idRange)

    let callSink (refinedItem, tpinst) =
        if not isFakeIdents then
            let occurence =
                match item with
                // It's r.h.s. `Case1` in `let (|Case1|Case1|) _ = if true then Case1 else Case2`
                // We return `Binding` for it because it's actually not usage, but definition. If we did not
                // it confuses detecting unused definitions.
                | Item.ActivePatternResult _ -> ItemOccurence.Binding
                | _ -> ItemOccurence.Use

            CallNameResolutionSink sink (itemRange, nenv, refinedItem, item, tpinst, occurence, nenv.DisplayEnv, ad)

    let callSinkWithSpecificOverload (minfo: MethInfo, pinfoOpt: PropInfo option, tpinst) =
        let refinedItem =
            match pinfoOpt with
            | None when minfo.IsConstructor -> Item.CtorGroup(minfo.LogicalName, [minfo])
            | None -> Item.MethodGroup(minfo.LogicalName, [minfo], None)
            | Some pinfo -> Item.Property(pinfo.PropertyName, [pinfo])

        callSink (refinedItem, tpinst)

    let afterResolution =
        match sink.CurrentSink with
        | None -> AfterResolution.DoNothing
        | Some _ ->
            if NeedsWorkAfterResolution item then
                AfterResolution.RecordResolution(None, (fun tpinst -> callSink(item, tpinst)), callSinkWithSpecificOverload, (fun () -> callSink (item, emptyTyparInst)))
            else
               callSink (item, emptyTyparInst)
               AfterResolution.DoNothing

    item, itemRange, rest, afterResolution

let (|NonOverridable|_|) namedItem =
    match namedItem with
    |   Item.MethodGroup(_, minfos, _) when minfos |> List.exists(fun minfo -> minfo.IsVirtual || minfo.IsAbstract) -> None
    |   Item.Property(_, pinfos) when pinfos |> List.exists(fun pinfo -> pinfo.IsVirtualProperty) -> None
    |   _ -> Some ()



/// Called for 'expression.Bar' - for VS IntelliSense, we can filter out static members from method groups
/// Also called for 'GenericType<Args>.Bar' - for VS IntelliSense, we can filter out non-static members from method groups
let ResolveExprDotLongIdentAndComputeRange (sink: TcResultsSink) (ncenv: NameResolver) wholem ad nenv ty lid findFlag thisIsActuallyATyAppNotAnExpr =
    let resolveExpr findFlag =
        let resInfo, item, rest =
            match lid with
            | id::rest ->
                ResolveExprDotLongIdent ncenv wholem ad nenv ty id rest findFlag
            | _ -> error(InternalError("ResolveExprDotLongIdentAndComputeRange", wholem))
        let itemRange = ComputeItemRange wholem lid rest
        resInfo, item, rest, itemRange
    // "true" resolution
    let resInfo, item, rest, itemRange = resolveExpr findFlag
    ResolutionInfo.SendEntityPathToSink(sink, ncenv, nenv, ItemOccurence.Use, ad, resInfo, ResultTyparChecker(fun () -> CheckAllTyparsInferrable ncenv.amap itemRange item))

    // Record the precise resolution of the field for intellisense/goto definition
    let afterResolution =
        match sink.CurrentSink with
        | None -> AfterResolution.DoNothing // do not refine the resolution if nobody listens
        | Some _ ->
            // resolution for goto definition
            let unrefinedItem, itemRange, overrides =
                match findFlag, item with
                | FindMemberFlag.PreferOverrides, _
                | _, NonOverridable() -> item, itemRange, false
                | FindMemberFlag.IgnoreOverrides, _ ->
                    let _, item, _, itemRange = resolveExpr FindMemberFlag.PreferOverrides
                    item, itemRange, true

            let callSink (refinedItem, tpinst) =
                let staticOnly = thisIsActuallyATyAppNotAnExpr
                let refinedItem = FilterMethodGroups ncenv itemRange refinedItem staticOnly
                let unrefinedItem = FilterMethodGroups ncenv itemRange unrefinedItem staticOnly
                CallNameResolutionSink sink (itemRange, nenv, refinedItem, unrefinedItem, tpinst, ItemOccurence.Use, nenv.DisplayEnv, ad)

            let callSinkWithSpecificOverload (minfo: MethInfo, pinfoOpt: PropInfo option, tpinst) =
                let refinedItem =
                    match pinfoOpt with
                    | None when minfo.IsConstructor -> Item.CtorGroup(minfo.LogicalName, [minfo])
                    | None -> Item.MethodGroup(minfo.LogicalName, [minfo], None)
                    | Some pinfo -> Item.Property(pinfo.PropertyName, [pinfo])

                callSink (refinedItem, tpinst)

            match overrides, NeedsWorkAfterResolution unrefinedItem with
            | false, true ->
                AfterResolution.RecordResolution (None, (fun tpinst -> callSink(item, tpinst)), callSinkWithSpecificOverload, (fun () -> callSink (unrefinedItem, emptyTyparInst)))
            | true, true  ->
                AfterResolution.RecordResolution (Some unrefinedItem, (fun tpinst -> callSink(item, tpinst)), callSinkWithSpecificOverload, (fun () -> callSink (unrefinedItem, emptyTyparInst)))
            | _, false   ->
                callSink (unrefinedItem, emptyTyparInst)
                AfterResolution.DoNothing

    item, itemRange, rest, afterResolution


//-------------------------------------------------------------------------
// Given an nenv resolve partial paths to sets of names, used by interactive
// environments (Visual Studio)
//
// ptc = partial type check
// ptci = partial type check item
//
// There are some inefficiencies in this code - e.g. we often
// create potentially large lists of methods/fields/properties and then
// immediately List.filter them.  We also use lots of "map/concats".  Doesn't
// seem to hit the interactive experience too badly though.
//-------------------------------------------------------------------------

/// A generator of type instantiations used when no more specific type instantiation is known.
let FakeInstantiationGenerator (_m: range) gps = List.map mkTyparTy gps

// note: using local refs is ok since it is only used by VS
let ItemForModuleOrNamespaceRef v = Item.ModuleOrNamespaces [v]
let ItemForPropInfo (pinfo: PropInfo) = Item.Property (pinfo.PropertyName, [pinfo])

let IsTyconUnseenObsoleteSpec ad g amap m (x: TyconRef) allowObsolete =
    not (IsEntityAccessible amap m ad x) ||
    ((not allowObsolete) &&
      (if x.IsILTycon then
          CheckILAttributesForUnseen g x.ILTyconRawMetadata.CustomAttrs m
       else
          CheckFSharpAttributesForUnseen g x.Attribs m))

let IsTyconUnseen ad g amap m (x: TyconRef) = IsTyconUnseenObsoleteSpec ad g amap m x false

let IsValUnseen ad g m (v: ValRef) =
    v.IsCompilerGenerated ||
    v.Deref.IsClassConstructor ||
    not (IsValAccessible ad v) ||
    CheckFSharpAttributesForUnseen g v.Attribs m

let IsUnionCaseUnseen ad g amap m (ucref: UnionCaseRef) =
    not (IsUnionCaseAccessible amap m ad ucref) ||
    IsTyconUnseen ad g amap m ucref.TyconRef ||
    CheckFSharpAttributesForUnseen g ucref.Attribs m

let ItemIsUnseen ad g amap m item =
    match item with
    | Item.Value x -> IsValUnseen ad  g m x
    | Item.UnionCase(x, _) -> IsUnionCaseUnseen ad g amap m x.UnionCaseRef
    | Item.ExnCase x -> IsTyconUnseen ad g amap m x
    | _ -> false

let ItemOfTyconRef ncenv m (x: TyconRef) =
    Item.Types (x.DisplayName, [FreshenTycon ncenv m x])

let ItemOfTy g x =
    let nm = if isAppTy g x then (tcrefOfAppTy g x).DisplayName else "?"
    Item.Types (nm, [x])

// Filter out 'PrivateImplementationDetail' classes
let IsInterestingModuleName nm = not (System.String.IsNullOrEmpty nm) && nm.[0] <> '<'

let rec PartialResolveLookupInModuleOrNamespaceAsModuleOrNamespaceThen f plid (modref: ModuleOrNamespaceRef) =
    let mty = modref.ModuleOrNamespaceType
    match plid with
    | [] -> f modref
    | id:: rest ->
        match mty.ModulesAndNamespacesByDemangledName.TryGetValue id with
        | true, mty -> PartialResolveLookupInModuleOrNamespaceAsModuleOrNamespaceThen f rest (modref.NestedTyconRef mty)
        | _ -> []

let PartialResolveLongIndentAsModuleOrNamespaceThen (nenv: NameResolutionEnv) plid f =
    match plid with
    | id:: rest ->
        match nenv.eModulesAndNamespaces.TryGetValue id with
        | true, modrefs ->
            List.collect (PartialResolveLookupInModuleOrNamespaceAsModuleOrNamespaceThen f rest) modrefs
        | _ ->
            []
    | [] -> []

/// Returns fields for the given class or record
let ResolveRecordOrClassFieldsOfType (ncenv: NameResolver) m ad ty statics =
    ncenv.InfoReader.GetRecordOrClassFieldsOfType(None, ad, m, ty)
    |> List.filter (fun rfref -> rfref.IsStatic = statics && IsFieldInfoAccessible ad rfref)
    |> List.map Item.RecdField

[<RequireQualifiedAccess>]
type ResolveCompletionTargets =
    | All of (MethInfo -> TType -> bool)
    | SettablePropertiesAndFields
    member this.ResolveAll =
        match this with
        | All _ -> true
        | SettablePropertiesAndFields -> false

/// Resolve a (possibly incomplete) long identifier to a set of possible resolutions, qualified by type.
let ResolveCompletionsInType (ncenv: NameResolver) nenv (completionTargets: ResolveCompletionTargets) m ad statics ty =
  protectAssemblyExploration [] <| fun () ->
    let g = ncenv.g
    let amap = ncenv.amap

    let rfinfos =
        ncenv.InfoReader.GetRecordOrClassFieldsOfType(None, ad, m, ty)
        |> List.filter (fun rfref -> rfref.IsStatic = statics && IsFieldInfoAccessible ad rfref)

    let ucinfos =
        if completionTargets.ResolveAll && statics then
            match tryAppTy g ty with
            | ValueSome (tc, tinst) ->
                tc.UnionCasesAsRefList
                |> List.filter (IsUnionCaseUnseen ad g ncenv.amap m >> not)
                |> List.map (fun ucref -> Item.UnionCase(UnionCaseInfo(tinst, ucref), false))
            | _ -> []
        else []

    let einfos =
        if completionTargets.ResolveAll then
            ncenv.InfoReader.GetEventInfosOfType(None, ad, m, ty)
            |> List.filter (fun x ->
                IsStandardEventInfo ncenv.InfoReader m ad x &&
                x.IsStatic = statics)
        else []

    let nestedTypes =
        if completionTargets.ResolveAll && statics then
            ty
            |> GetNestedTypesOfType (ad, ncenv, None, TypeNameResolutionStaticArgsInfo.Indefinite, false, m)
        else
            []

    let finfos =
        ncenv.InfoReader.GetILFieldInfosOfType(None, ad, m, ty)
        |> List.filter (fun x ->
            not x.IsSpecialName &&
            x.IsStatic = statics &&
            IsILFieldInfoAccessible g amap m ad x)

    let pinfosIncludingUnseen =
        AllPropInfosOfTypeInScope ResultCollectionSettings.AllResults ncenv.InfoReader nenv None ad PreferOverrides m ty
        |> List.filter (fun x ->
            x.IsStatic = statics &&
            IsPropInfoAccessible g amap m ad x)

    // Exclude get_ and set_ methods accessed by properties
    let pinfoMethNames =
      (pinfosIncludingUnseen
       |> List.filter (fun pinfo -> pinfo.HasGetter)
       |> List.map (fun pinfo -> pinfo.GetterMethod.LogicalName))
      @
      (pinfosIncludingUnseen
       |> List.filter (fun pinfo -> pinfo.HasSetter)
       |> List.map (fun pinfo -> pinfo.SetterMethod.LogicalName))

    let einfoMethNames =
        if completionTargets.ResolveAll then
            [ for einfo in einfos do
                let delegateType = einfo.GetDelegateType(amap, m)
                let (SigOfFunctionForDelegate(invokeMethInfo, _, _, _)) = GetSigOfFunctionForDelegate ncenv.InfoReader delegateType m ad
                // Only events with void return types are suppressed in intellisense.
                if slotSigHasVoidReturnTy (invokeMethInfo.GetSlotSig(amap, m)) then
                  yield einfo.AddMethod.DisplayName
                  yield einfo.RemoveMethod.DisplayName ]
        else []

    let pinfos =
        pinfosIncludingUnseen
        |> List.filter (fun x -> not (PropInfoIsUnseen m x))

    let minfoFilter (suppressedMethNames: Zset<_>) (minfo: MethInfo) =
        let isApplicableMeth =
            match completionTargets with
            | ResolveCompletionTargets.All x -> x
            | _ -> failwith "internal error: expected completionTargets = ResolveCompletionTargets.All"

        // Only show the Finalize, MemberwiseClose etc. methods on System.Object for values whose static type really is
        // System.Object. Few of these are typically used from F#.
        //
        // Don't show GetHashCode or Equals for F# types that admit equality as an abnormal operation
        let isUnseenDueToBasicObjRules =
            not (isObjTy g ty) &&
            not minfo.IsExtensionMember &&
            match minfo.LogicalName with
            | "GetType"  -> false
            | "GetHashCode"  -> isObjTy g minfo.ApparentEnclosingType && not (AugmentWithHashCompare.TypeDefinitelyHasEquality g ty)
            | "ToString" -> false
            | "Equals" ->
                if not (isObjTy g minfo.ApparentEnclosingType) then
                    // declaring type is not System.Object - show it
                    false
                elif minfo.IsInstance then
                    // System.Object has only one instance Equals method and we want to suppress it unless Augment.TypeDefinitelyHasEquality is true
                    not (AugmentWithHashCompare.TypeDefinitelyHasEquality g ty)
                else
                    // System.Object has only one static Equals method and we always want to suppress it
                    true
            | _ ->
                // filter out self methods of obj type
                isObjTy g minfo.ApparentEnclosingType

        let result =
            not isUnseenDueToBasicObjRules &&
            not minfo.IsInstance = statics &&
            IsMethInfoAccessible amap m ad minfo &&
            not (MethInfoIsUnseen g m ty minfo) &&
            not minfo.IsConstructor &&
            not minfo.IsClassConstructor &&
            not (minfo.LogicalName = ".cctor") &&
            not (minfo.LogicalName = ".ctor") &&
            isApplicableMeth minfo ty &&
            not (suppressedMethNames.Contains minfo.LogicalName)

        result

    let pinfoItems =
        let pinfos =
            match completionTargets with
            | ResolveCompletionTargets.SettablePropertiesAndFields -> pinfos |> List.filter (fun p -> p.HasSetter)
            | _ -> pinfos

        pinfos
        |> List.choose (fun pinfo->
            let pinfoOpt = DecodeFSharpEvent [pinfo] ad g ncenv m
            match pinfoOpt, completionTargets with
            | Some(Item.Event(einfo)), ResolveCompletionTargets.All _ -> if IsStandardEventInfo ncenv.InfoReader m ad einfo then pinfoOpt else None
            | _ -> pinfoOpt)

    // REVIEW: add a name filter here in the common cases?
    let minfos =
        if completionTargets.ResolveAll then
            let minfos = AllMethInfosOfTypeInScope ResultCollectionSettings.AllResults ncenv.InfoReader nenv None ad PreferOverrides m ty
            if isNil minfos then
                []
            else
                let suppressedMethNames = Zset.ofList String.order (pinfoMethNames @ einfoMethNames)

                let minfos =
                    minfos
                    |> List.filter (minfoFilter suppressedMethNames)

                if isNil minfos then
                    []
                else
                    let minfos =
                        let addersAndRemovers =
                            let hashSet = HashSet()
                            for item in pinfoItems do
                                match item with
                                | Item.Event(FSEvent(_, _, addValRef, removeValRef)) ->
                                    hashSet.Add addValRef.LogicalName |> ignore
                                    hashSet.Add removeValRef.LogicalName |> ignore
                                | _ -> ()
                            hashSet

                        if addersAndRemovers.Count = 0 then minfos
                        else minfos |> List.filter (fun minfo -> not (addersAndRemovers.Contains minfo.LogicalName))

#if !NO_EXTENSIONTYPING
                    // Filter out the ones with mangled names from applying static parameters
                    let minfos =
                        let methsWithStaticParams =
                            minfos
                            |> List.filter (fun minfo ->
                                match minfo.ProvidedStaticParameterInfo with
                                | Some (_methBeforeArguments, staticParams) -> staticParams.Length <> 0
                                | _ -> false)
                            |> List.map (fun minfo -> minfo.DisplayName)

                        if methsWithStaticParams.IsEmpty then minfos
                        else minfos |> List.filter (fun minfo ->
                                let nm = minfo.LogicalName
                                not (nm.Contains "," && methsWithStaticParams |> List.exists (fun m -> nm.StartsWithOrdinal(m))))
#endif

                    minfos

        else
            []

    // Partition methods into overload sets
    let rec partitionl (l: MethInfo list) acc =
        match l with
        | [] -> acc
        | h::t ->
            let nm = h.LogicalName
            partitionl t (NameMultiMap.add nm h acc)

    let anonFields =
        if statics then  []
        else
            match tryDestAnonRecdTy g ty with
            | ValueSome (anonInfo, tys) ->
                [ for (i, id) in Array.indexed anonInfo.SortedIds do
                    yield Item.AnonRecdField(anonInfo, tys, i, id.idRange) ]
            | _ -> []

    // Build the results
    ucinfos @
    List.map Item.RecdField rfinfos @
    pinfoItems @
    anonFields @
    List.map Item.ILField finfos @
    List.map Item.Event einfos @
    List.map (ItemOfTy g) nestedTypes @
    List.map Item.MakeMethGroup (NameMap.toList (partitionl minfos Map.empty))


let rec ResolvePartialLongIdentInType (ncenv: NameResolver) nenv isApplicableMeth m ad statics plid ty =
    let g = ncenv.g
    let amap = ncenv.amap
    match plid with
    | [] -> ResolveCompletionsInType ncenv nenv isApplicableMeth m ad statics ty
    | id :: rest ->

      let rfinfos =
          ncenv.InfoReader.GetRecordOrClassFieldsOfType(None, ad, m, ty)
          |> List.filter (fun fref -> fref.Name = id && IsRecdFieldAccessible ncenv.amap m ad fref.RecdFieldRef && fref.RecdField.IsStatic = statics)

      let nestedTypes =
          ty
          |> GetNestedTypesOfType (ad, ncenv, Some id, TypeNameResolutionStaticArgsInfo.Indefinite, false, m)

      // e.g. <val-id>.<recdfield-id>.<more>
      (rfinfos |> List.collect (fun x -> x.FieldType |> ResolvePartialLongIdentInType ncenv nenv isApplicableMeth m ad false rest)) @

      // e.g. <val-id>.<property-id>.<more>
      let FullTypeOfPinfo(pinfo: PropInfo) =
          let rty = pinfo.GetPropertyType(amap, m)
          let rty = if pinfo.IsIndexer then mkRefTupledTy g (pinfo.GetParamTypes(amap, m)) --> rty else rty
          rty

      (ty
         |> AllPropInfosOfTypeInScope ResultCollectionSettings.AllResults ncenv.InfoReader nenv (Some id) ad IgnoreOverrides m
         |> List.filter (fun pinfo -> pinfo.IsStatic = statics && IsPropInfoAccessible g amap m ad pinfo)
         |> List.collect (fun pinfo -> (FullTypeOfPinfo pinfo) |> ResolvePartialLongIdentInType ncenv nenv isApplicableMeth m ad false rest)) @

      (if statics then []
       else
          match TryFindAnonRecdFieldOfType g ty id with
          | Some (Item.AnonRecdField(_anonInfo, tys, i, _)) -> ResolvePartialLongIdentInType ncenv nenv isApplicableMeth m ad false rest tys.[i]
          | _ -> []) @

      // e.g. <val-id>.<event-id>.<more>
      (ncenv.InfoReader.GetEventInfosOfType(Some id, ad, m, ty)
         |> List.collect (PropTypOfEventInfo ncenv.InfoReader m ad >> ResolvePartialLongIdentInType ncenv nenv isApplicableMeth m ad false rest)) @

      // nested types!
      (nestedTypes
         |> List.collect (ResolvePartialLongIdentInType ncenv nenv isApplicableMeth m ad statics rest)) @

      // e.g. <val-id>.<il-field-id>.<more>
      (ncenv.InfoReader.GetILFieldInfosOfType(Some id, ad, m, ty)
         |> List.filter (fun x ->
             not x.IsSpecialName &&
             x.IsStatic = statics &&
             IsILFieldInfoAccessible g amap m ad x)
         |> List.collect (fun x -> x.FieldType(amap, m) |> ResolvePartialLongIdentInType ncenv nenv isApplicableMeth m ad false rest))

let InfosForTyconConstructors (ncenv: NameResolver) m ad (tcref: TyconRef) =
    let g = ncenv.g
    let amap = ncenv.amap
    // Don't show constructors for type abbreviations. See FSharp 1.0 bug 2881
    if tcref.IsTypeAbbrev then
        []
    else
        let ty = FreshenTycon ncenv m tcref
        match ResolveObjectConstructor ncenv (DisplayEnv.Empty g) m ad ty with
        | Result item ->
            match item with
            | Item.FakeInterfaceCtor _ -> []
            | Item.CtorGroup(nm, ctorInfos) ->
                let ctors =
                    ctorInfos
                    |> List.filter (fun minfo ->
                        IsMethInfoAccessible amap m ad minfo &&
                        not (MethInfoIsUnseen g m ty minfo))
                match ctors with
                | [] -> []
                | _ -> [Item.MakeCtorGroup(nm, ctors)]
            | item ->
                [item]
        | Exception _ -> []

/// import.fs creates somewhat fake modules for nested members of types (so that
/// types never contain other types)
let inline notFakeContainerModule (tyconNames: HashSet<_>) nm =
    not (tyconNames.Contains nm)

let getFakeContainerModulesFromTycons (tycons:#seq<Tycon>) =
    let hashSet = HashSet()
    for tycon in tycons do
        if tycon.IsILTycon then
            hashSet.Add tycon.DisplayName |> ignore
    hashSet

let getFakeContainerModulesFromTyconRefs (tyconRefs:#seq<TyconRef>) =
    let hashSet = HashSet()
    for tyconRef in tyconRefs do
        if tyconRef.IsILTycon then
            hashSet.Add tyconRef.DisplayName |> ignore
    hashSet

/// Check is a namespace or module contains something accessible
let rec private EntityRefContainsSomethingAccessible (ncenv: NameResolver) m ad (modref: ModuleOrNamespaceRef) =
    let g = ncenv.g
    let mty = modref.ModuleOrNamespaceType

    // Search the values in the module for an accessible value
    (mty.AllValsAndMembers
     |> Seq.exists (fun v ->
         // This may explore assemblies that are not in the reference set,
         // e.g. for extension members that extend a type not in the reference set.
         // In this case assume it is accessible. The user may later explore this module
         // but will not see the extension members anyway.
         //
         // Note: this is the only use of protectAssemblyExplorationNoReraise.
         // REVIEW: consider changing this to protectAssemblyExploration. We shouldn't need
         // to catch arbitrary exceptions here.
         protectAssemblyExplorationNoReraise  true false
             (fun () ->
                 let vref = mkNestedValRef modref v
                 not vref.IsCompilerGenerated &&
                 not (IsValUnseen ad g m vref) &&
                 (vref.IsExtensionMember || not vref.IsMember)))) ||

    // Search the types in the namespace/module for an accessible tycon
    (mty.AllEntities
     |> QueueList.exists (fun tc ->
          not tc.IsModuleOrNamespace &&
          not (IsTyconUnseen ad g ncenv.amap m (modref.NestedTyconRef tc)))) ||

    // Search the sub-modules of the namespace/module for something accessible
    (mty.ModulesAndNamespacesByDemangledName
     |> NameMap.exists (fun _ submod ->
        let submodref = modref.NestedTyconRef submod
        EntityRefContainsSomethingAccessible ncenv m ad submodref))

let rec ResolvePartialLongIdentInModuleOrNamespace (ncenv: NameResolver) nenv isApplicableMeth m ad (modref: ModuleOrNamespaceRef) plid allowObsolete =
    let g = ncenv.g
    let mty = modref.ModuleOrNamespaceType

    match plid with
    | [] ->
         let tycons =
             mty.TypeDefinitions |> List.filter (fun tcref ->
                 not (tcref.LogicalName.Contains ",") &&
                 not (IsTyconUnseen ad g ncenv.amap m (modref.NestedTyconRef tcref)))

         let accessibleSubModules =
             let moduleOrNamespaces =
                 mty.ModulesAndNamespacesByDemangledName
                 |> NameMap.range

             if isNil moduleOrNamespaces then [] else

             let ilTyconNames = getFakeContainerModulesFromTycons mty.TypesByAccessNames.Values

             moduleOrNamespaces
             |> List.filter (fun x ->
                 let demangledName = x.DemangledModuleOrNamespaceName
                 notFakeContainerModule ilTyconNames demangledName && IsInterestingModuleName demangledName)
             |> List.map modref.NestedTyconRef
             |> List.filter (fun tyref ->
                 not (IsTyconUnseen ad g ncenv.amap m tyref) &&
                 EntityRefContainsSomethingAccessible ncenv m ad tyref)
             |> List.map ItemForModuleOrNamespaceRef

         // Collect up the accessible values in the module, excluding the members
         (mty.AllValsAndMembers
          |> Seq.toList
          |> List.choose (TryMkValRefInModRef modref) // if the assembly load set is incomplete and we get a None value here, then ignore the value
          |> List.filter (fun vref -> not vref.IsMember && not (IsValUnseen ad g m vref))
          |> List.map Item.Value)

         // Collect up the accessible discriminated union cases in the module
       @ (UnionCaseRefsInModuleOrNamespace modref
          |> List.filter (IsUnionCaseUnseen ad g ncenv.amap m >> not)
          |> List.map (fun x -> Item.UnionCase(GeneralizeUnionCaseRef x, false)))

         // Collect up the accessible active patterns in the module
       @ (ActivePatternElemsOfModuleOrNamespace modref
          |> NameMap.range
          |> List.filter (fun apref -> apref.ActivePatternVal |> IsValUnseen ad g m |> not)
          |> List.map Item.ActivePatternCase)


         // Collect up the accessible F# exception declarations in the module
       @ (mty.ExceptionDefinitionsByDemangledName
          |> NameMap.range
          |> List.map modref.NestedTyconRef
          |> List.filter (IsTyconUnseen ad g ncenv.amap m >> not)
          |> List.map Item.ExnCase)

       @ accessibleSubModules

    // Get all the types and .NET constructor groups accessible from here
       @ (tycons
          |> List.map (modref.NestedTyconRef >> ItemOfTyconRef ncenv m) )

       @ (tycons
          |> List.collect (modref.NestedTyconRef >> InfosForTyconConstructors ncenv m ad))

    | id :: rest  ->

        (match mty.ModulesAndNamespacesByDemangledName.TryGetValue id with
         | true, mspec ->
             let nested = modref.NestedTyconRef mspec
             if IsTyconUnseenObsoleteSpec ad g ncenv.amap m nested allowObsolete then [] else
             let allowObsolete = allowObsolete && not (isNil rest)
             ResolvePartialLongIdentInModuleOrNamespace ncenv nenv isApplicableMeth m ad nested rest allowObsolete

         | _ -> [])

      @ (LookupTypeNameInEntityNoArity m id modref.ModuleOrNamespaceType
         |> List.collect (fun tycon ->
             let tcref = modref.NestedTyconRef tycon
             if not (IsTyconUnseenObsoleteSpec ad g ncenv.amap m tcref allowObsolete) then
                 tcref |> generalizedTyconRef |> ResolvePartialLongIdentInType ncenv nenv isApplicableMeth m ad true rest
             else
                 []))

/// Try to resolve a long identifier as type.
let TryToResolveLongIdentAsType (ncenv: NameResolver) (nenv: NameResolutionEnv) m (plid: string list) =
    let g = ncenv.g

    match List.tryLast plid with
    | Some id ->
        // Look for values called 'id' that accept the dot-notation
        let ty =
            match nenv.eUnqualifiedItems.TryGetValue id with
               // v.lookup: member of a value
            | true, v ->
                match v with
                | Item.Value x ->
                    let ty = x.Type
                    let ty = if x.BaseOrThisInfo = CtorThisVal && isRefCellTy g ty then destRefCellTy g ty else ty
                    Some ty
                | _ -> None
            | _ -> None

        match ty with
        | Some _ -> ty
        | _ ->
            // type.lookup: lookup a static something in a type
            LookupTypeNameInEnvNoArity OpenQualified id nenv
            |> List.tryHead
            |> Option.map (fun tcref ->
                let tcref = ResolveNestedTypeThroughAbbreviation ncenv tcref m
                FreshenTycon ncenv m tcref)
    | _ -> None

/// allowObsolete - specifies whether we should return obsolete types & modules
///   as (no other obsolete items are returned)
let rec ResolvePartialLongIdentPrim (ncenv: NameResolver) (nenv: NameResolutionEnv) isApplicableMeth fullyQualified m ad plid allowObsolete: Item list =
    let g = ncenv.g

    match plid with
    |  id :: plid when id = "global" -> // this is deliberately not the mangled name

       ResolvePartialLongIdentPrim ncenv nenv isApplicableMeth FullyQualified m ad plid allowObsolete

    |  [] ->


       /// Include all the entries in the eUnqualifiedItems table.
       let unqualifiedItems =
           match fullyQualified with
           | FullyQualified -> []
           | OpenQualified ->
               nenv.eUnqualifiedItems.Values
               |> List.filter (function
                   | Item.UnqualifiedType _ -> false
                   | Item.Value v -> not v.IsMember
                   | _ -> true)
               |> List.filter (ItemIsUnseen ad g ncenv.amap m >> not)

       let activePatternItems =
           match fullyQualified with
           | FullyQualified -> []
           | OpenQualified ->
               nenv.ePatItems
               |> NameMap.range
               |> List.filter (function Item.ActivePatternCase _v -> true | _ -> false)

       let moduleAndNamespaceItems =
           let moduleOrNamespaceRefs =
               nenv.ModulesAndNamespaces fullyQualified
               |> NameMultiMap.range

           if isNil moduleOrNamespaceRefs then [] else
           let ilTyconNames = getFakeContainerModulesFromTyconRefs (nenv.TyconsByAccessNames(fullyQualified).Values)

           moduleOrNamespaceRefs
           |> List.filter (fun modref ->
               let demangledName = modref.DemangledModuleOrNamespaceName
               IsInterestingModuleName demangledName && notFakeContainerModule ilTyconNames demangledName &&
               EntityRefContainsSomethingAccessible ncenv m ad modref &&
               not (IsTyconUnseen ad g ncenv.amap m modref))
           |> List.map ItemForModuleOrNamespaceRef

       let tycons =
           nenv.TyconsByDemangledNameAndArity(fullyQualified).Values
           |> List.filter (fun tcref ->
               not (tcref.LogicalName.Contains ",") &&
               not tcref.IsExceptionDecl &&
               not (IsTyconUnseen ad g ncenv.amap m tcref))
           |> List.map (ItemOfTyconRef ncenv m)

       // Get all the constructors accessible from here
       let constructors =
           nenv.TyconsByDemangledNameAndArity(fullyQualified).Values
           |> List.filter (IsTyconUnseen ad g ncenv.amap m >> not)
           |> List.collect (InfosForTyconConstructors ncenv m ad)

       unqualifiedItems @ activePatternItems @ moduleAndNamespaceItems @ tycons @ constructors

    | id :: rest ->

        // Look in the namespaces 'id'
        let namespaces =
            PartialResolveLongIndentAsModuleOrNamespaceThen nenv [id] (fun modref ->
              let allowObsolete = rest <> [] && allowObsolete
              if EntityRefContainsSomethingAccessible ncenv m ad modref then
                ResolvePartialLongIdentInModuleOrNamespace ncenv nenv isApplicableMeth m ad modref rest allowObsolete
              else
                [])
        // Look for values called 'id' that accept the dot-notation
        let values, isItemVal =
            (match nenv.eUnqualifiedItems.TryGetValue id with
               // v.lookup: member of a value
             | true, v ->
                 match v with
                 | Item.Value x ->
                     let ty = x.Type
                     let ty = if x.BaseOrThisInfo = CtorThisVal && isRefCellTy g ty then destRefCellTy g ty else ty
                     (ResolvePartialLongIdentInType ncenv nenv isApplicableMeth m ad false rest ty), true
                 | _ -> [], false
             | _ -> [], false)

        let staticSometingInType =
            [ if not isItemVal then
                // type.lookup: lookup a static something in a type
                for tcref in LookupTypeNameInEnvNoArity OpenQualified id nenv do
                    let tcref = ResolveNestedTypeThroughAbbreviation ncenv tcref m
                    let ty = FreshenTycon ncenv m tcref
                    yield! ResolvePartialLongIdentInType ncenv nenv isApplicableMeth m ad true rest ty ]

        namespaces @ values @ staticSometingInType

/// Resolve a (possibly incomplete) long identifier to a set of possible resolutions.
let ResolvePartialLongIdent ncenv nenv isApplicableMeth m ad plid allowObsolete =
    ResolvePartialLongIdentPrim ncenv nenv (ResolveCompletionTargets.All isApplicableMeth) OpenQualified m ad plid allowObsolete

// REVIEW: has much in common with ResolvePartialLongIdentInModuleOrNamespace - probably they should be united
let rec ResolvePartialLongIdentInModuleOrNamespaceForRecordFields (ncenv: NameResolver) nenv m ad (modref: ModuleOrNamespaceRef) plid allowObsolete =
    let g = ncenv.g
    let mty = modref.ModuleOrNamespaceType

    match plid with
    | [] ->
       // get record type constructors
       let tycons =
           mty.TypeDefinitions
           |> List.filter (fun tcref ->
               not (tcref.LogicalName.Contains ",") &&
               tcref.IsRecordTycon &&
               not (IsTyconUnseen ad g ncenv.amap m (modref.NestedTyconRef tcref)))


       let accessibleSubModules =
           let moduleOrNamespaces =
               mty.ModulesAndNamespacesByDemangledName
               |> NameMap.range

           if isNil moduleOrNamespaces then [] else

           let ilTyconNames = getFakeContainerModulesFromTycons mty.TypesByAccessNames.Values

           moduleOrNamespaces
           |> List.filter (fun x ->
                 let demangledName = x.DemangledModuleOrNamespaceName
                 notFakeContainerModule ilTyconNames demangledName && IsInterestingModuleName demangledName)
           |> List.map modref.NestedTyconRef
           |> List.filter (fun tcref ->
               not (IsTyconUnseen ad g ncenv.amap m tcref) &&
               EntityRefContainsSomethingAccessible ncenv m ad tcref)
           |> List.map ItemForModuleOrNamespaceRef

       accessibleSubModules

       // Collect all accessible record types
       @ (tycons |> List.map (modref.NestedTyconRef >> ItemOfTyconRef ncenv m) )
       @ [ // accessible record fields
            for tycon in tycons do
                let nested = modref.NestedTyconRef tycon
                if IsEntityAccessible ncenv.amap m ad nested then
                    let ttype = FreshenTycon ncenv m nested
                    yield!
                        ncenv.InfoReader.GetRecordOrClassFieldsOfType(None, ad, m, ttype)
                        |> List.map Item.RecdField
         ]

    | id :: rest  ->
        (match mty.ModulesAndNamespacesByDemangledName.TryGetValue id with
         | true, mspec ->
             let nested = modref.NestedTyconRef mspec
             if IsTyconUnseenObsoleteSpec ad g ncenv.amap m nested allowObsolete then [] else
             let allowObsolete = allowObsolete && not (isNil rest)
             ResolvePartialLongIdentInModuleOrNamespaceForRecordFields ncenv nenv m ad nested rest allowObsolete
         | _ -> [])
        @ (
            match rest with
            | [] ->
                // get all fields from the type named 'id' located in current modref
                let tycons = LookupTypeNameInEntityNoArity m id modref.ModuleOrNamespaceType
                tycons
                |> List.filter (fun tc -> tc.IsRecordTycon)
                |> List.collect (fun tycon ->
                    let tcref = modref.NestedTyconRef tycon
                    let ttype = FreshenTycon ncenv m tcref
                    ncenv.InfoReader.GetRecordOrClassFieldsOfType(None, ad, m, ttype))
                |> List.map Item.RecdField
            | _ -> []
        )

/// allowObsolete - specifies whether we should return obsolete types & modules
///   as (no other obsolete items are returned)
let rec ResolvePartialLongIdentToClassOrRecdFields (ncenv: NameResolver) (nenv: NameResolutionEnv) m ad plid (allowObsolete: bool) =
    ResolvePartialLongIdentToClassOrRecdFieldsImpl ncenv nenv OpenQualified m ad plid allowObsolete

and ResolvePartialLongIdentToClassOrRecdFieldsImpl (ncenv: NameResolver) (nenv: NameResolutionEnv) fullyQualified m ad plid allowObsolete =
    let g = ncenv.g

    match  plid with
    |  id :: plid when id = "global" -> // this is deliberately not the mangled name
       // dive deeper
       ResolvePartialLongIdentToClassOrRecdFieldsImpl ncenv nenv FullyQualified m ad plid allowObsolete
    |  [] ->

        // empty plid - return namespaces\modules\record types\accessible fields


       let mods =
           let moduleOrNamespaceRefs =
               nenv.ModulesAndNamespaces fullyQualified
               |> NameMultiMap.range

           if isNil moduleOrNamespaceRefs then [] else

           let ilTyconNames = getFakeContainerModulesFromTyconRefs (nenv.TyconsByAccessNames(fullyQualified).Values)

           moduleOrNamespaceRefs
           |> List.filter (fun modref ->
               let demangledName = modref.DemangledModuleOrNamespaceName
               IsInterestingModuleName demangledName && notFakeContainerModule ilTyconNames demangledName &&
               EntityRefContainsSomethingAccessible ncenv m ad modref &&
               not (IsTyconUnseen ad g ncenv.amap m modref))
           |> List.map ItemForModuleOrNamespaceRef

       let recdTyCons =
           nenv.TyconsByDemangledNameAndArity(fullyQualified).Values
           |> List.filter (fun tcref ->
               not (tcref.LogicalName.Contains ",") &&
               tcref.IsRecordTycon &&
               not (IsTyconUnseen ad g ncenv.amap m tcref))
           |> List.map (ItemOfTyconRef ncenv m)

       let recdFields =
           nenv.eFieldLabels
           |> Seq.collect (fun (KeyValue(_, v)) -> v)
           |> Seq.map (fun fref ->
                let typeInsts = fref.TyconRef.TyparsNoRange |> List.map (fun tyar -> tyar.AsType)
                Item.RecdField(RecdFieldInfo(typeInsts, fref)))
           |> List.ofSeq

       mods @ recdTyCons @ recdFields

    | id::rest ->
        // Get results
        let modsOrNs =
            PartialResolveLongIndentAsModuleOrNamespaceThen nenv [id] (fun modref ->
              let allowObsolete = rest <> [] && allowObsolete
              if EntityRefContainsSomethingAccessible ncenv m ad modref then
                ResolvePartialLongIdentInModuleOrNamespaceForRecordFields ncenv nenv m ad modref rest allowObsolete
              else
                [])
        let qualifiedFields =
            match rest with
            | [] ->
                // get record types accessible in given nenv
                let tycons = LookupTypeNameInEnvNoArity OpenQualified id nenv
                tycons
                |> List.collect (fun tcref ->
                    let ttype = FreshenTycon ncenv m tcref
                    ncenv.InfoReader.GetRecordOrClassFieldsOfType(None, ad, m, ttype))
                |> List.map Item.RecdField
            | _-> []
        modsOrNs @ qualifiedFields

let ResolveCompletionsInTypeForItem (ncenv: NameResolver) nenv m ad statics ty (item: Item) : seq<Item> =
    seq {
        let g = ncenv.g
        let amap = ncenv.amap

        match item with
        | Item.RecdField _ ->
            yield!
                ncenv.InfoReader.GetRecordOrClassFieldsOfType(None, ad, m, ty)
                |> List.filter (fun rfref -> rfref.IsStatic = statics  &&  IsFieldInfoAccessible ad rfref)
                |> List.map Item.RecdField
        | Item.UnionCase _ ->
            if statics then
                match tryAppTy g ty with
                | ValueSome(tc, tinst) ->
                    yield!
                        tc.UnionCasesAsRefList
                        |> List.filter (IsUnionCaseUnseen ad g ncenv.amap m >> not)
                        |> List.map (fun ucref -> Item.UnionCase(UnionCaseInfo(tinst, ucref), false))
                | _ -> ()
        | Item.Event _ ->
            yield!
                ncenv.InfoReader.GetEventInfosOfType(None, ad, m, ty)
                |> List.filter (fun x ->
                    IsStandardEventInfo ncenv.InfoReader m ad x &&
                    x.IsStatic = statics)
                |> List.map Item.Event
        | Item.ILField _ ->
            yield!
                ncenv.InfoReader.GetILFieldInfosOfType(None, ad, m, ty)
                |> List.filter (fun x ->
                    not x.IsSpecialName &&
                    x.IsStatic = statics &&
                    IsILFieldInfoAccessible g amap m ad x)
                |> List.map Item.ILField
        | Item.Types _ ->
            if statics then
                yield! ty |> GetNestedTypesOfType (ad, ncenv, None, TypeNameResolutionStaticArgsInfo.Indefinite, false, m) |> List.map (ItemOfTy g)
        | _ ->
            if not statics then
                match tryDestAnonRecdTy g ty with
                | ValueSome (anonInfo, tys) ->
                    for (i, id) in Array.indexed anonInfo.SortedIds do
                        yield Item.AnonRecdField(anonInfo, tys, i, id.idRange)
                | _ -> ()

            let pinfosIncludingUnseen =
                AllPropInfosOfTypeInScope ResultCollectionSettings.AllResults ncenv.InfoReader nenv None ad PreferOverrides m ty
                |> List.filter (fun x ->
                    x.IsStatic = statics &&
                    IsPropInfoAccessible g amap m ad x)

            // Exclude get_ and set_ methods accessed by properties
            let pinfoMethNames =
              (pinfosIncludingUnseen
               |> List.filter (fun pinfo -> pinfo.HasGetter)
               |> List.map (fun pinfo -> pinfo.GetterMethod.LogicalName))
              @
              (pinfosIncludingUnseen
               |> List.filter (fun pinfo -> pinfo.HasSetter)
               |> List.map (fun pinfo -> pinfo.SetterMethod.LogicalName))

            let einfoMethNames =
                let einfos =
                    ncenv.InfoReader.GetEventInfosOfType(None, ad, m, ty)
                    |> List.filter (fun x ->
                        IsStandardEventInfo ncenv.InfoReader m ad x &&
                        x.IsStatic = statics)

                [ for einfo in einfos do
                    let delegateType = einfo.GetDelegateType(amap, m)
                    let (SigOfFunctionForDelegate(invokeMethInfo, _, _, _)) = GetSigOfFunctionForDelegate ncenv.InfoReader delegateType m ad
                    // Only events with void return types are suppressed in intellisense.
                    if slotSigHasVoidReturnTy (invokeMethInfo.GetSlotSig(amap, m)) then
                      yield einfo.AddMethod.DisplayName
                      yield einfo.RemoveMethod.DisplayName ]


            let pinfos =
                pinfosIncludingUnseen
                |> List.filter (fun x -> not (PropInfoIsUnseen m x))

            let minfoFilter (suppressedMethNames: Zset<_>) (minfo: MethInfo) =
                // Only show the Finalize, MemberwiseClose etc. methods on System.Object for values whose static type really is
                // System.Object. Few of these are typically used from F#.
                //
                // Don't show GetHashCode or Equals for F# types that admit equality as an abnormal operation
                let isUnseenDueToBasicObjRules =
                    not (isObjTy g ty) &&
                    not minfo.IsExtensionMember &&
                    match minfo.LogicalName with
                    | "GetType"  -> false
                    | "GetHashCode"  -> isObjTy g minfo.ApparentEnclosingType && not (AugmentWithHashCompare.TypeDefinitelyHasEquality g ty)
                    | "ToString" -> false
                    | "Equals" ->
                        if not (isObjTy g minfo.ApparentEnclosingType) then
                            // declaring type is not System.Object - show it
                            false
                        elif minfo.IsInstance then
                            // System.Object has only one instance Equals method and we want to suppress it unless Augment.TypeDefinitelyHasEquality is true
                            not (AugmentWithHashCompare.TypeDefinitelyHasEquality g ty)
                        else
                            // System.Object has only one static Equals method and we always want to suppress it
                            true
                    | _ ->
                        // filter out self methods of obj type
                        isObjTy g minfo.ApparentEnclosingType
                let result =
                    not isUnseenDueToBasicObjRules &&
                    not minfo.IsInstance = statics &&
                    IsMethInfoAccessible amap m ad minfo &&
                    not (MethInfoIsUnseen g m ty minfo) &&
                    not minfo.IsConstructor &&
                    not minfo.IsClassConstructor &&
                    not (minfo.LogicalName = ".cctor") &&
                    not (minfo.LogicalName = ".ctor") &&
                    not (suppressedMethNames.Contains minfo.LogicalName)
                result

            let pinfoItems =
                pinfos
                |> List.choose (fun pinfo->
                    let pinfoOpt = DecodeFSharpEvent [pinfo] ad g ncenv m
                    match pinfoOpt with
                    | Some(Item.Event einfo) -> if IsStandardEventInfo ncenv.InfoReader m ad einfo then pinfoOpt else None
                    | _ -> pinfoOpt)

            yield! pinfoItems

            match item with
            | Item.MethodGroup _ ->
                // REVIEW: add a name filter here in the common cases?
                let minfos =
                    let minfos = AllMethInfosOfTypeInScope ResultCollectionSettings.AllResults ncenv.InfoReader nenv None ad PreferOverrides m ty
                    if isNil minfos then [] else

                    let suppressedMethNames = Zset.ofList String.order (pinfoMethNames @ einfoMethNames)
                    let minfos =
                        minfos
                        |> List.filter (minfoFilter suppressedMethNames)

                    if isNil minfos then
                        []
                    else
                        let minfos =
                            let addersAndRemovers =
                                let hashSet = HashSet()
                                for item in pinfoItems do
                                    match item with
                                    | Item.Event(FSEvent(_, _, addValRef, removeValRef)) ->
                                        hashSet.Add addValRef.LogicalName |> ignore
                                        hashSet.Add removeValRef.LogicalName |> ignore
                                    | _ -> ()
                                hashSet

                            if addersAndRemovers.Count = 0 then minfos
                            else minfos |> List.filter (fun minfo -> not (addersAndRemovers.Contains minfo.LogicalName))

        #if !NO_EXTENSIONTYPING
                        // Filter out the ones with mangled names from applying static parameters
                        let minfos =
                            let methsWithStaticParams =
                                minfos
                                |> List.filter (fun minfo ->
                                    match minfo.ProvidedStaticParameterInfo with
                                    | Some (_methBeforeArguments, staticParams) -> staticParams.Length <> 0
                                    | _ -> false)
                                |> List.map (fun minfo -> minfo.DisplayName)

                            if methsWithStaticParams.IsEmpty then minfos
                            else minfos |> List.filter (fun minfo ->
                                    let nm = minfo.LogicalName
                                    not (nm.Contains "," && methsWithStaticParams |> List.exists (fun m -> nm.StartsWithOrdinal(m))))
        #endif

                        minfos

                // Partition methods into overload sets
                let rec partitionl (l: MethInfo list) acc =
                    match l with
                    | [] -> acc
                    | h::t ->
                        let nm = h.LogicalName
                        partitionl t (NameMultiMap.add nm h acc)

                yield! List.map Item.MakeMethGroup (NameMap.toList (partitionl minfos Map.empty))
            | _ -> ()
    }

let rec ResolvePartialLongIdentInTypeForItem (ncenv: NameResolver) nenv m ad statics plid (item: Item) ty =
    seq {
        let g = ncenv.g
        let amap = ncenv.amap

        match plid with
        | [] -> yield! ResolveCompletionsInTypeForItem ncenv nenv m ad statics ty item
        | id :: rest ->

          let rfinfos =
              ncenv.InfoReader.GetRecordOrClassFieldsOfType(None, ad, m, ty)
              |> List.filter (fun fref -> fref.Name = id && IsRecdFieldAccessible ncenv.amap m ad fref.RecdFieldRef && fref.RecdField.IsStatic = statics)

          let nestedTypes = ty |> GetNestedTypesOfType (ad, ncenv, Some id, TypeNameResolutionStaticArgsInfo.Indefinite, false, m)

          // e.g. <val-id>.<recdfield-id>.<more>
          for rfinfo in rfinfos do
              yield! ResolvePartialLongIdentInTypeForItem ncenv nenv m ad false rest item rfinfo.FieldType

          // e.g. <val-id>.<property-id>.<more>
          let fullTypeOfPinfo (pinfo: PropInfo) =
              let rty = pinfo.GetPropertyType(amap, m)
              let rty = if pinfo.IsIndexer then mkRefTupledTy g (pinfo.GetParamTypes(amap, m)) --> rty else  rty
              rty

          let pinfos =
              ty
              |> AllPropInfosOfTypeInScope ResultCollectionSettings.AllResults ncenv.InfoReader nenv (Some id) ad IgnoreOverrides m
              |> List.filter (fun pinfo -> pinfo.IsStatic = statics && IsPropInfoAccessible g amap m ad pinfo)

          for pinfo in pinfos do
              yield! (fullTypeOfPinfo pinfo) |> ResolvePartialLongIdentInTypeForItem ncenv nenv m ad false rest item

          match TryFindAnonRecdFieldOfType g ty id with
          | Some (Item.AnonRecdField(_anonInfo, tys, i, _)) ->
              let tyinfo = tys.[i]
              yield! ResolvePartialLongIdentInTypeForItem ncenv nenv m ad false rest item tyinfo
          | _ -> ()

          // e.g. <val-id>.<event-id>.<more>
          for einfo in ncenv.InfoReader.GetEventInfosOfType(Some id, ad, m, ty) do
              let tyinfo = PropTypOfEventInfo ncenv.InfoReader m ad einfo
              yield! ResolvePartialLongIdentInTypeForItem ncenv nenv m ad false rest item tyinfo

          // nested types!
          for ty in nestedTypes do
              yield! ResolvePartialLongIdentInTypeForItem ncenv nenv m ad statics rest item ty

          // e.g. <val-id>.<il-field-id>.<more>
          for finfo in ncenv.InfoReader.GetILFieldInfosOfType(Some id, ad, m, ty) do
              if not finfo.IsSpecialName && finfo.IsStatic = statics && IsILFieldInfoAccessible g amap m ad finfo then
                  yield! finfo.FieldType(amap, m) |> ResolvePartialLongIdentInTypeForItem ncenv nenv m ad false rest item
    }

let rec ResolvePartialLongIdentInModuleOrNamespaceForItem (ncenv: NameResolver) nenv m ad (modref: ModuleOrNamespaceRef) plid (item: Item) =
    let g = ncenv.g
    let mty = modref.ModuleOrNamespaceType

    seq {
        match plid with
        | [] ->
             match item with
             | Item.Value _ ->
                  // Collect up the accessible values in the module, excluding the members
                  yield!
                      mty.AllValsAndMembers
                      |> Seq.toList
                      |> List.choose (TryMkValRefInModRef modref) // if the assembly load set is incomplete and we get a None value here, then ignore the value
                      |> List.filter (fun vref -> not vref.IsMember && not (IsValUnseen ad g m vref))
                      |> List.map Item.Value
             | Item.UnionCase _ ->
             // Collect up the accessible discriminated union cases in the module
                  yield!
                      UnionCaseRefsInModuleOrNamespace modref
                      |> List.filter (IsUnionCaseUnseen ad g ncenv.amap m >> not)
                      |> List.map (fun x -> Item.UnionCase(GeneralizeUnionCaseRef x,  false))
             | Item.ActivePatternCase _ ->
             // Collect up the accessible active patterns in the module
                 yield!
                      ActivePatternElemsOfModuleOrNamespace modref
                      |> NameMap.range
                      |> List.filter (fun apref -> apref.ActivePatternVal |> IsValUnseen ad g m |> not)
                      |> List.map Item.ActivePatternCase
             | Item.ExnCase _ ->
             // Collect up the accessible F# exception declarations in the module
                 yield!
                     mty.ExceptionDefinitionsByDemangledName
                     |> NameMap.range
                     |> List.map modref.NestedTyconRef
                     |> List.filter (IsTyconUnseen ad g ncenv.amap m >> not)
                     |> List.map Item.ExnCase
             | _ ->
                 // Collect up the accessible sub-modules. We must yield them even though `item` is not a module or namespace,
                 // otherwise we would not resolve long idents which have modules and namespaces in the middle (i.e. all long idents)

                 let moduleOrNamespaces =
                     mty.ModulesAndNamespacesByDemangledName
                     |> NameMap.range

                 if not (isNil moduleOrNamespaces) then
                     let ilTyconNames = getFakeContainerModulesFromTycons mty.TypesByAccessNames.Values

                     yield!
                         moduleOrNamespaces
                         |> List.filter (fun x ->
                               let demangledName = x.DemangledModuleOrNamespaceName
                               notFakeContainerModule ilTyconNames demangledName && IsInterestingModuleName demangledName)
                         |> List.map modref.NestedTyconRef
                         |> List.filter (fun tcref ->
                             not (IsTyconUnseen ad g ncenv.amap m tcref) &&
                             EntityRefContainsSomethingAccessible ncenv m ad tcref)
                         |> List.map ItemForModuleOrNamespaceRef

                 let tycons =
                     mty.TypeDefinitions
                     |> List.filter (fun tcref ->
                         not (tcref.LogicalName.Contains ",") &&
                         not (IsTyconUnseen ad g ncenv.amap m (modref.NestedTyconRef tcref)))

                 // Get all the types and .NET constructor groups accessible from here
                 let nestedTycons = tycons |> List.map modref.NestedTyconRef
                 yield! nestedTycons |> List.map (ItemOfTyconRef ncenv m)
                 yield! nestedTycons |> List.collect (InfosForTyconConstructors ncenv m ad)

        | id :: rest  ->

            match mty.ModulesAndNamespacesByDemangledName.TryGetValue id with
            | true, mspec ->
                let nested = modref.NestedTyconRef mspec
                if not (IsTyconUnseenObsoleteSpec ad g ncenv.amap m nested true) then
                    yield! ResolvePartialLongIdentInModuleOrNamespaceForItem ncenv nenv m ad nested rest item
            | _ -> ()

            for tycon in LookupTypeNameInEntityNoArity m id modref.ModuleOrNamespaceType do
                 let tcref = modref.NestedTyconRef tycon
                 if not (IsTyconUnseenObsoleteSpec ad g ncenv.amap m tcref true) then
                     yield! tcref |> generalizedTyconRef |> ResolvePartialLongIdentInTypeForItem ncenv nenv m ad true rest item
    }

let rec PartialResolveLookupInModuleOrNamespaceAsModuleOrNamespaceThenLazy f plid (modref: ModuleOrNamespaceRef) =
    let mty = modref.ModuleOrNamespaceType
    match plid with
    | [] -> f modref
    | id :: rest ->
        match mty.ModulesAndNamespacesByDemangledName.TryGetValue id with
        | true, mty ->
            PartialResolveLookupInModuleOrNamespaceAsModuleOrNamespaceThenLazy f rest (modref.NestedTyconRef mty)
        | _ -> Seq.empty

let PartialResolveLongIndentAsModuleOrNamespaceThenLazy (nenv: NameResolutionEnv) plid f =
    seq {
        match plid with
        | id :: rest ->
            match nenv.eModulesAndNamespaces.TryGetValue id with
            | true, modrefs ->
                for modref in modrefs do
                    yield! PartialResolveLookupInModuleOrNamespaceAsModuleOrNamespaceThenLazy f rest modref
            | _ -> ()
        | [] -> ()
    }

let rec GetCompletionForItem (ncenv: NameResolver) (nenv: NameResolutionEnv) m ad plid (item: Item) : seq<Item> =
    seq {
        let g = ncenv.g

        match plid with
        |  "global" :: plid -> // this is deliberately not the mangled name

           yield! GetCompletionForItem ncenv nenv m ad plid item

        |  [] ->

           /// Include all the entries in the eUnqualifiedItems table.
           for uitem in nenv.eUnqualifiedItems.Values do
               match uitem with
               | Item.UnqualifiedType _ -> ()
               | _ when not (ItemIsUnseen ad g ncenv.amap m uitem) ->
                   yield uitem
               | _ -> ()

           match item with
           | Item.ModuleOrNamespaces _ ->
               let moduleOrNamespaceRefs =
                   nenv.ModulesAndNamespaces OpenQualified
                   |> NameMultiMap.range

               if not (isNil moduleOrNamespaceRefs) then
                   let ilTyconNames = getFakeContainerModulesFromTyconRefs (nenv.TyconsByAccessNames(OpenQualified).Values)

                   for ns in moduleOrNamespaceRefs do
                       let demangledName = ns.DemangledModuleOrNamespaceName
                       if IsInterestingModuleName demangledName && notFakeContainerModule ilTyconNames demangledName
                          && EntityRefContainsSomethingAccessible ncenv m ad ns
                          && not (IsTyconUnseen ad g ncenv.amap m ns)
                       then yield ItemForModuleOrNamespaceRef ns

           | Item.Types _ ->
               for tcref in nenv.TyconsByDemangledNameAndArity(OpenQualified).Values do
                   if not tcref.IsExceptionDecl
                      && not (tcref.LogicalName.Contains ",")
                      && not (IsTyconUnseen ad g ncenv.amap m tcref)
                   then yield ItemOfTyconRef ncenv m tcref

           | Item.ActivePatternCase _ ->
               for pitem in NameMap.range nenv.ePatItems do
                   match pitem with
                   | Item.ActivePatternCase _ ->
                       yield pitem
                   | _ -> ()

           | Item.DelegateCtor _
           | Item.FakeInterfaceCtor _
           | Item.CtorGroup _
           | Item.UnqualifiedType _ ->
               for tcref in nenv.TyconsByDemangledNameAndArity(OpenQualified).Values do
                   if not (IsTyconUnseen ad g ncenv.amap m tcref)
                   then yield! InfosForTyconConstructors ncenv m ad tcref

           | _ -> ()

        | id :: rest ->

            // Look in the namespaces 'id'
            yield!
                PartialResolveLongIndentAsModuleOrNamespaceThenLazy nenv [id] (fun modref ->
                    if EntityRefContainsSomethingAccessible ncenv m ad modref then
                        ResolvePartialLongIdentInModuleOrNamespaceForItem ncenv nenv m ad modref rest item
                    else Seq.empty)

            // Look for values called 'id' that accept the dot-notation
            match nenv.eUnqualifiedItems.TryGetValue id with
            | true, Item.Value x ->
                let ty = x.Type
                let ty = if x.BaseOrThisInfo = CtorThisVal && isRefCellTy g ty then destRefCellTy g ty else ty
                yield! ResolvePartialLongIdentInTypeForItem ncenv nenv m ad false rest item ty
            | _ ->
                // type.lookup: lookup a static something in a type
                for tcref in LookupTypeNameInEnvNoArity OpenQualified id nenv do
                    let tcref = ResolveNestedTypeThroughAbbreviation ncenv tcref m
                    let ty = FreshenTycon ncenv m tcref
                    yield! ResolvePartialLongIdentInTypeForItem ncenv nenv m ad true rest item ty
    }

let IsItemResolvable (ncenv: NameResolver) (nenv: NameResolutionEnv) m ad plid (item: Item) : bool =
    protectAssemblyExploration false (fun () ->
        GetCompletionForItem ncenv nenv m ad plid item
        |> Seq.exists (ItemsAreEffectivelyEqual ncenv.g item)
    )

let GetVisibleNamespacesAndModulesAtPoint (ncenv: NameResolver) (nenv: NameResolutionEnv) m ad =
    protectAssemblyExploration [] (fun () ->
        let items =
            nenv.ModulesAndNamespaces FullyQualifiedFlag.OpenQualified
            |> NameMultiMap.range

        if isNil items then [] else

        let ilTyconNames = getFakeContainerModulesFromTyconRefs (nenv.TyconsByAccessNames(FullyQualifiedFlag.OpenQualified).Values)

        items
        |> List.filter (fun x ->
             let demangledName = x.DemangledModuleOrNamespaceName
             IsInterestingModuleName demangledName && notFakeContainerModule ilTyconNames demangledName
             && EntityRefContainsSomethingAccessible ncenv m ad  x
             && not (IsTyconUnseen ad ncenv.g ncenv.amap m x))
    )<|MERGE_RESOLUTION|>--- conflicted
+++ resolved
@@ -1946,11 +1946,7 @@
 //-------------------------------------------------------------------------
 
 /// Query the declared properties of a type (including inherited properties)
-<<<<<<< HEAD
 let IntrinsicPropInfosOfTypeInScope (infoReader:InfoReader) optFilter ad findFlag m ty =
-=======
-let IntrinsicPropInfosOfTypeInScope (infoReader: InfoReader) (optFilter, ad) findFlag m ty =
->>>>>>> e4701dbb
     let g = infoReader.g
     let amap = infoReader.amap
     let pinfos = GetIntrinsicPropInfoSetsOfType infoReader optFilter ad AllowMultiIntfInstantiations.Yes findFlag m ty
@@ -1958,11 +1954,7 @@
     pinfos
 
 /// Select from a list of extension properties
-<<<<<<< HEAD
 let SelectPropInfosFromExtMembers (infoReader:InfoReader) ad optFilter declaringTy m extMemInfos =
-=======
-let SelectPropInfosFromExtMembers (infoReader: InfoReader, ad, optFilter) declaringTy m extMemInfos =
->>>>>>> e4701dbb
     let g = infoReader.g
     let amap = infoReader.amap
     // NOTE: multiple "open"'s push multiple duplicate values into eIndexedExtensionMembers, hence setify.
@@ -1981,11 +1973,7 @@
     propCollector.Close()
 
 /// Query the available extension properties of a type (including extension properties for inherited types)
-<<<<<<< HEAD
 let ExtensionPropInfosOfTypeInScope collectionSettings (infoReader:InfoReader) (nenv: NameResolutionEnv) optFilter ad m ty =
-=======
-let ExtensionPropInfosOfTypeInScope (infoReader: InfoReader) (nenv: NameResolutionEnv) (optFilter, ad) m ty =
->>>>>>> e4701dbb
     let g = infoReader.g
 
     let extMemsDangling = SelectPropInfosFromExtMembers infoReader ad optFilter ty m nenv.eUnindexedExtensionMembers 
@@ -2010,11 +1998,7 @@
     @ ExtensionPropInfosOfTypeInScope collectionSettings infoReader nenv optFilter ad m ty
 
 /// Get the available methods of a type (both declared and inherited)
-<<<<<<< HEAD
 let IntrinsicMethInfosOfType (infoReader:InfoReader) optFilter ad allowMultiIntfInst findFlag m ty =
-=======
-let IntrinsicMethInfosOfType (infoReader: InfoReader) (optFilter, ad, allowMultiIntfInst) findFlag m ty =
->>>>>>> e4701dbb
     let g = infoReader.g
     let amap = infoReader.amap
     let minfos = GetIntrinsicMethInfoSetsOfType infoReader optFilter ad allowMultiIntfInst findFlag m ty
@@ -2056,7 +2040,6 @@
     ]
 
 /// Query the available extension properties of a methods (including extension methods for inherited types)
-<<<<<<< HEAD
 let ExtensionMethInfosOfTypeInScope (collectionSettings:ResultCollectionSettings) (infoReader:InfoReader) (nenv: NameResolutionEnv) optFilter m ty =
     let extMemsDangling = SelectMethInfosFromExtMembers infoReader optFilter ty m nenv.eUnindexedExtensionMembers
     if collectionSettings = ResultCollectionSettings.AtMostOneResult && not (isNil extMemsDangling) then 
@@ -2072,19 +2055,6 @@
                     SelectMethInfosFromExtMembers infoReader optFilter ty  m extValRefs
                 else [])
         extMemsDangling @ extMemsFromHierarchy
-=======
-let ExtensionMethInfosOfTypeInScope (infoReader: InfoReader) (nenv: NameResolutionEnv) optFilter m ty =
-    let extMemsDangling = SelectMethInfosFromExtMembers  infoReader optFilter ty  m nenv.eUnindexedExtensionMembers
-    let extMemsFromHierarchy =
-        infoReader.GetEntireTypeHierachy(AllowMultiIntfInstantiations.Yes, m, ty) |> List.collect (fun ty ->
-            let g = infoReader.g
-            if isAppTy g ty then
-                let tcref = tcrefOfAppTy g ty
-                let extValRefs = nenv.eIndexedExtensionMembers.Find tcref
-                SelectMethInfosFromExtMembers infoReader optFilter ty  m extValRefs
-            else [])
-    extMemsDangling @ extMemsFromHierarchy
->>>>>>> e4701dbb
 
 /// Get all the available methods of a type (both intrinsic and extension)
 let AllMethInfosOfTypeInScope collectionSettings infoReader nenv optFilter ad findFlag m ty =
