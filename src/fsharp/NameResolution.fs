--- conflicted
+++ resolved
@@ -1258,14 +1258,9 @@
 type ITypecheckResultsSink =
     abstract NotifyEnvWithScope : range * NameResolutionEnv * AccessorDomain -> unit
     abstract NotifyExprHasType : pos * TType * Tastops.DisplayEnv * NameResolutionEnv * AccessorDomain * range -> unit
-<<<<<<< HEAD
-    abstract NotifyNameResolution : pos * Item * Item * TyparInst * ItemOccurence * Tastops.DisplayEnv * NameResolutionEnv * AccessorDomain * range * bool -> unit
+    abstract NotifyNameResolution : pos * item: Item * itemMethodGroup: Item * TyparInst * ItemOccurence * Tastops.DisplayEnv * NameResolutionEnv * AccessorDomain * range * replace: bool -> unit
     abstract NotifyFormatSpecifierLocation : range * int -> unit
     abstract NotifyOpenDeclaration : OpenDeclaration -> unit
-=======
-    abstract NotifyNameResolution : pos * item: Item * itemMethodGroup: Item * ItemOccurence * Tastops.DisplayEnv * NameResolutionEnv * AccessorDomain * range * replace: bool -> unit
-    abstract NotifyFormatSpecifierLocation : range -> unit
->>>>>>> f2ae00f8
     abstract CurrentSource : string option
     abstract FormatStringCheckContext : FormatStringCheckContext option
 
