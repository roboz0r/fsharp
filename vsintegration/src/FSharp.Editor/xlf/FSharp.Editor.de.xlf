--- conflicted
+++ resolved
@@ -175,11 +175,7 @@
 Enable parallel reference resolution;
 Enable fast find references &amp; rename (restart required);
 Cache parsing results (experimental)</source>
-<<<<<<< HEAD
-        <target state="translated">F#-Projekt- und Cacheleistungsoptionen;
-=======
         <target state="needs-review-translation">F#-Projekt- und Cacheleistungsoptionen;
->>>>>>> 93b8f0c4
 Projektübergreifende Verweise im Arbeitsspeicher aktivieren;
 Enable_partial_type_checking;
 IntelliSense-Leistungsoptionen;
