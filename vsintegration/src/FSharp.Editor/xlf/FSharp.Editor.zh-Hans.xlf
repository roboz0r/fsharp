﻿<?xml version="1.0" encoding="utf-8"?>
<xliff xmlns="urn:oasis:names:tc:xliff:document:1.2" xmlns:xsi="http://www.w3.org/2001/XMLSchema-instance" version="1.2" xsi:schemaLocation="urn:oasis:names:tc:xliff:document:1.2 xliff-core-1.2-transitional.xsd">
  <file datatype="xml" source-language="en" target-language="zh-Hans" original="../FSharp.Editor.resx">
    <body>
      <trans-unit id="AddMissingEqualsToTypeDefinition">
        <source>Add missing '=' to type definition</source>
        <target state="translated">将缺少的 "=" 添加到类型定义</target>
        <note />
      </trans-unit>
      <trans-unit id="AddMissingFunKeyword">
        <source>Add missing 'fun' keyword</source>
        <target state="translated">添加缺少的 "fun" 关键字</target>
        <note />
      </trans-unit>
      <trans-unit id="AddMissingInstanceMemberParameter">
        <source>Add missing instance member parameter</source>
        <target state="translated">添加缺少的实例成员参数</target>
        <note />
      </trans-unit>
      <trans-unit id="AddNewKeyword">
        <source>Add 'new' keyword</source>
        <target state="translated">添加“新”关键字</target>
        <note />
      </trans-unit>
      <trans-unit id="AddReturnTypeAnnotation">
        <source>Add return type annotation</source>
        <target state="translated">添加返回类型批注</target>
        <note />
      </trans-unit>
      <trans-unit id="AddTypeAnnotation">
        <source>Add type annotation</source>
        <target state="translated">添加类型注释</target>
        <note />
      </trans-unit>
      <trans-unit id="AdvancedPageKeywords">
        <source>Block Structure Guides;
Show structure guidelines for F# code;
Outlining;
Show outlining and collapsible nodes for F# code;
Inline hints;
Display inline type hints (preview);
Display return type hints (preview);
Display inline parameter name hints (preview);
Use Transparent Compiler (experimental);
Live Buffers;
Use live (unsaved) buffers for analysis</source>
<<<<<<< HEAD
        <target state="needs-review-translation">块结构指南;
显示 F# 代码的结构指南;
大纲;
显示 F# 代码的大纲和可折叠节点;
内联提示;
显示内联类型提示(预览);
显示返回类型提示(预览);
显示内联参数名称提示(预览);
实时缓冲区;
使用实时(未保存)缓冲区进行检查</target>
=======
        <target state="new">Block Structure Guides;
Show structure guidelines for F# code;
Outlining;
Show outlining and collapsible nodes for F# code;
Inline hints;
Display inline type hints (preview);
Display return type hints (preview);
Display inline parameter name hints (preview);
Use Transparent Compiler (experimental);
Live Buffers;
Use live (unsaved) buffers for analysis</target>
>>>>>>> 29e1dfae
        <note />
      </trans-unit>
      <trans-unit id="ChangeEqualsInFieldTypeToColon">
        <source>Use ':' for type in field declaration</source>
        <target state="translated">对字段声明中的类型使用 ":"</target>
        <note />
      </trans-unit>
      <trans-unit id="CodeFixesPageKeywords">
        <source>Simplify names (remove unnecessary qualifiers);
Always place open statements at the top level;
Remove unused open statements;
Analyze and suggest fixes for unused values;
Suggest names for unresolved identifiers;</source>
        <target state="translated">简化名称(移除不必要的限定符)；
始终将 open 语句置于顶层；
移除未使用的 open 语句；
分析未使用的值并提出修复建议；
建议适用于未解析标识符的名称；</target>
        <note />
      </trans-unit>
      <trans-unit id="ConvertCSharpUsingToFSharpOpen">
        <source>Convert C# 'using' to F# 'open'</source>
        <target state="translated">将 C# “using” 转换为 F# “open”</target>
        <note />
      </trans-unit>
      <trans-unit id="ConvertToAnonymousRecord">
        <source>Convert to Anonymous Record</source>
        <target state="translated">转换为匿名记录</target>
        <note />
      </trans-unit>
      <trans-unit id="ConvertToNotEqualsEqualityExpression">
        <source>Use '&lt;&gt;' for inequality check</source>
        <target state="translated">使用 "&lt;&gt;" 进行不相等检查</target>
        <note />
      </trans-unit>
      <trans-unit id="ConvertToSingleEqualsEqualityExpression">
        <source>Use '=' for equality check</source>
        <target state="translated">使用 "=" 进行同等性检查</target>
        <note />
      </trans-unit>
      <trans-unit id="ChangePrefixNegationToInfixSubtraction">
        <source>Use subtraction instead of negation</source>
        <target state="translated">使用减法代替求反</target>
        <note />
      </trans-unit>
      <trans-unit id="FSharpDisposableLocalValuesClassificationType">
        <source>F# Disposable Values (locals)</source>
        <target state="translated">F# 可释放值(局部值)</target>
        <note />
      </trans-unit>
      <trans-unit id="FSharpDisposableTopLevelValuesClassificationType">
        <source>F# Disposable Values (top-level)</source>
        <target state="translated">F# 可释放值(顶级)</target>
        <note />
      </trans-unit>
      <trans-unit id="FSharpDisposableTypesClassificationType">
        <source>F# Disposable Types</source>
        <target state="translated">F# 可释放类型</target>
        <note />
      </trans-unit>
      <trans-unit id="FSharpFunctionsClassificationType">
        <source>F# Functions</source>
        <target state="translated">F# 函数</target>
        <note />
      </trans-unit>
      <trans-unit id="FormattingPageKeywords">
        <source>Re-format indentation on paste (Experimental)</source>
        <target state="translated">粘贴时重新设置缩进格式(实验)</target>
        <note />
      </trans-unit>
      <trans-unit id="ImplementInterface">
        <source>Implement interface</source>
        <target state="translated">实现接口</target>
        <note />
      </trans-unit>
      <trans-unit id="ImplementInterfaceWithoutTypeAnnotation">
        <source>Implement interface without type annotation</source>
        <target state="translated">无类型批注的实现接口</target>
        <note />
      </trans-unit>
      <trans-unit id="IntelliSensePageKeywords">
        <source>Completion Lists;
Show completion list after a character is deleted;
Show completion list after a character is typed;
Show symbols in unopened namespaces;
Enter key behavior;
Never add new line on enter;
Only add new line on enter after end of fully typed word;
Always add new line on enter;</source>
        <target state="translated">完成列表；
删除字符后显示完成列表；
键入字符后显示完成列表；
在未打开的命名空间中显示符号；
Enter 键行为；
从不在 Enter 上添加新行；
仅在完全键入的单词结尾后在 Enter 上添加新行；
始终在 Enter 上添加新行；</target>
        <note />
      </trans-unit>
      <trans-unit id="MakeDeclarationMutable">
        <source>Make declaration 'mutable'</source>
        <target state="translated">将声明设为“可变”</target>
        <note />
      </trans-unit>
      <trans-unit id="MakeOuterBindingRecursive">
        <source>Make '{0}' recursive</source>
        <target state="translated">使 "{0}" 递归</target>
        <note />
      </trans-unit>
      <trans-unit id="PerformancePageKeywords">
        <source>F# Project and Caching Performance Options;
Enable in-memory cross project references;
Enable_partial_type_checking;
IntelliSense Performance Options;
Enable stale data for IntelliSense features;
Time until stale results are used (in milliseconds);
Parallelization (requires restart);
Enable parallel type checking with signature files;
Enable parallel reference resolution;
Enable fast find references &amp; rename (restart required);
Cache parsing results (experimental)</source>
        <target state="translated">F# 项目和缓存性能选项;
启用内存中的跨项目引用;
启用部分类型检查;
IntelliSense 性能选项;
为智能感知功能启用旧数据;
使用陈旧结果的时间(以毫秒为单位);
并行处理(需要重新启动);
使用签名文件进行并行类型检查;
启用并行引用解析;
启用快速查找参考和重命名(实验性);
缓存解析结果(实验性)。</target>
        <note />
      </trans-unit>
      <trans-unit id="PrefixValueNameWithUnderscore">
        <source>Prefix '{0}' with underscore</source>
        <target state="translated">带下划线的前缀“{0}”</target>
        <note />
      </trans-unit>
      <trans-unit id="QuickInfoPageKeywords">
        <source>Formatting;
Preferred description width in characters;
Format signature to the given width by adding line breaks conforming with F# syntax rules;
Navigation links;
Show navigation links as;
Solid underline;
Dot underline;
Dash underline;
Show remarks in Quick Info</source>
        <target state="needs-review-translation">格式设置；
首选描述宽度 (以字符为单位)；
通过添加符合 F# 语法规则的换行符，将签名格式设置为指定宽度；
导航链接；
将导航链接显示为；
实心下划线；
点下划线；
短划线下划线；</target>
        <note />
      </trans-unit>
      <trans-unit id="RemarksHeader">
        <source>Remarks:</source>
        <target state="new">Remarks:</target>
        <note />
      </trans-unit>
      <trans-unit id="RemoveReturn">
        <source>Remove 'return'</source>
        <target state="translated">删除 "return"</target>
        <note />
      </trans-unit>
      <trans-unit id="RemoveReturnBang">
        <source>Remove 'return!'</source>
        <target state="translated">删除 "return!"</target>
        <note />
      </trans-unit>
      <trans-unit id="RemoveUnnecessaryParentheses">
        <source>Remove unnecessary parentheses</source>
        <target state="translated">移除不必要的括号</target>
        <note />
      </trans-unit>
      <trans-unit id="RemoveUnusedBinding">
        <source>Remove unused binding</source>
        <target state="translated">删除未使用的绑定</target>
        <note />
      </trans-unit>
      <trans-unit id="RemoveYield">
        <source>Remove 'yield'</source>
        <target state="translated">删除 "yield"</target>
        <note />
      </trans-unit>
      <trans-unit id="RemoveYieldBang">
        <source>Remove 'yield!'</source>
        <target state="translated">删除 "yield!"</target>
        <note />
      </trans-unit>
      <trans-unit id="RenameValueToUnderscore">
        <source>Rename '{0}' to '_'</source>
        <target state="translated">将“{0}”重命名为“_”</target>
        <note />
      </trans-unit>
      <trans-unit id="ReturnsHeader">
        <source>Returns:</source>
        <target state="translated">返回:</target>
        <note />
      </trans-unit>
      <trans-unit id="SimplifyName">
        <source>Simplify name</source>
        <target state="translated">简化名称</target>
        <note />
      </trans-unit>
      <trans-unit id="NameCanBeSimplified">
        <source>Name can be simplified.</source>
        <target state="translated">可以简化名称。</target>
        <note />
      </trans-unit>
      <trans-unit id="FSharpMutableVarsClassificationType">
        <source>F# Mutable Variables / Reference Cells</source>
        <target state="translated">F# 可变变量/引用单元格</target>
        <note />
      </trans-unit>
      <trans-unit id="FSharpPrintfFormatClassificationType">
        <source>F# Printf Format</source>
        <target state="translated">F# Printf 格式</target>
        <note />
      </trans-unit>
      <trans-unit id="FSharpPropertiesClassificationType">
        <source>F# Properties</source>
        <target state="translated">F# 属性</target>
        <note />
      </trans-unit>
      <trans-unit id="RemoveUnusedOpens">
        <source>Remove unused open declarations</source>
        <target state="translated">删除未使用的 open 声明</target>
        <note />
      </trans-unit>
      <trans-unit id="UnexpectedEqualsInFieldExpectedColon">
        <source>Unexpected symbol '=' in field declaration. Expected ':' or other token.</source>
        <target state="translated">字段声明中出现意外的符号 "="。应为 ":" 或其他标记。</target>
        <note />
      </trans-unit>
      <trans-unit id="UnusedOpens">
        <source>Open declaration can be removed.</source>
        <target state="translated">可删除 open 声明。</target>
        <note />
      </trans-unit>
      <trans-unit id="6008">
        <source>IntelliSense</source>
        <target state="translated">IntelliSense</target>
        <note />
      </trans-unit>
      <trans-unit id="6009">
        <source>QuickInfo</source>
        <target state="translated">QuickInfo</target>
        <note />
      </trans-unit>
      <trans-unit id="AddAssemblyReference">
        <source>Add an assembly reference to '{0}'</source>
        <target state="translated">添加对“{0}”的程序集引用</target>
        <note />
      </trans-unit>
      <trans-unit id="AddProjectReference">
        <source>Add a project reference to '{0}'</source>
        <target state="translated">添加对“{0}”的项目引用</target>
        <note />
      </trans-unit>
      <trans-unit id="6010">
        <source>Code Fixes</source>
        <target state="translated">代码修补程序</target>
        <note />
      </trans-unit>
      <trans-unit id="6011">
        <source>Performance</source>
        <target state="translated">性能</target>
        <note />
      </trans-unit>
      <trans-unit id="TheValueIsUnused">
        <source>The value is unused</source>
        <target state="translated">未使用该值</target>
        <note />
      </trans-unit>
      <trans-unit id="CannotDetermineSymbol">
        <source>Cannot determine the symbol under the caret</source>
        <target state="translated">无法确定插入点下的符号</target>
        <note />
      </trans-unit>
      <trans-unit id="CannotNavigateUnknown">
        <source>Cannot navigate to the requested location</source>
        <target state="translated">无法转到到所需位置</target>
        <note />
      </trans-unit>
      <trans-unit id="LocatingSymbol">
        <source>Locating the symbol under the caret...</source>
        <target state="translated">正在确定插入点下的符号...</target>
        <note />
      </trans-unit>
      <trans-unit id="NavigatingTo">
        <source>Navigating to symbol...</source>
        <target state="translated">正在转到符号...</target>
        <note />
      </trans-unit>
      <trans-unit id="NavigateToFailed">
        <source>Navigate to symbol failed: {0}</source>
        <target state="translated">未能转到符号: {0}</target>
        <note />
      </trans-unit>
      <trans-unit id="ExceptionsHeader">
        <source>Exceptions:</source>
        <target state="translated">异常:</target>
        <note />
      </trans-unit>
      <trans-unit id="GenericParametersHeader">
        <source>Generic parameters:</source>
        <target state="translated">泛型参数:</target>
        <note />
      </trans-unit>
      <trans-unit id="RenameValueToDoubleUnderscore">
        <source>Rename '{0}' to '__'</source>
        <target state="translated">将“{0}”重命名为“__”</target>
        <note />
      </trans-unit>
      <trans-unit id="6012">
        <source>Advanced</source>
        <target state="translated">高级</target>
        <note />
      </trans-unit>
      <trans-unit id="6014">
        <source>Formatting</source>
        <target state="translated">正在格式化</target>
        <note />
      </trans-unit>
      <trans-unit id="UseFSharpLambda">
        <source>Use F# lambda syntax</source>
        <target state="translated">使用 F# lambda 语法</target>
        <note />
      </trans-unit>
      <trans-unit id="UseMutationWhenValueIsMutable">
        <source>Use '&lt;-' to mutate value</source>
        <target state="translated">使用 "&lt;-" 来更改值</target>
        <note />
      </trans-unit>
      <trans-unit id="UseNameof">
        <source>Use 'nameof'</source>
        <target state="translated">使用 "nameof"</target>
        <note />
      </trans-unit>
      <trans-unit id="UseTripleQuotedInterpolation">
        <source>Use triple quoted string interpolation.</source>
        <target state="translated">使用三引号字符串内插。</target>
        <note />
      </trans-unit>
      <trans-unit id="UseUpcastKeyword">
        <source>Use 'upcast'</source>
        <target state="translated">使用“向上转换”</target>
        <note />
      </trans-unit>
      <trans-unit id="UseUpcastOperator">
        <source>Use ':&gt;' operator</source>
        <target state="translated">使用 ":&gt;" 运算符</target>
        <note />
      </trans-unit>
      <trans-unit id="UseNotForNegation">
        <source>Use 'not' to negate expression</source>
        <target state="translated">使用 "not" 对表达式求反</target>
        <note />
      </trans-unit>
      <trans-unit id="UseValueInsteadOfDeref">
        <source>Use '.Value' to dereference expression</source>
        <target state="translated">对取消引用表达式使用 ".Value"</target>
        <note />
      </trans-unit>
      <trans-unit id="WrapExpressionInParentheses">
        <source>Wrap expression in parentheses</source>
        <target state="translated">将表达式用括号括起来</target>
        <note />
      </trans-unit>
    </body>
  </file>
</xliff><|MERGE_RESOLUTION|>--- conflicted
+++ resolved
@@ -44,7 +44,6 @@
 Use Transparent Compiler (experimental);
 Live Buffers;
 Use live (unsaved) buffers for analysis</source>
-<<<<<<< HEAD
         <target state="needs-review-translation">块结构指南;
 显示 F# 代码的结构指南;
 大纲;
@@ -55,19 +54,6 @@
 显示内联参数名称提示(预览);
 实时缓冲区;
 使用实时(未保存)缓冲区进行检查</target>
-=======
-        <target state="new">Block Structure Guides;
-Show structure guidelines for F# code;
-Outlining;
-Show outlining and collapsible nodes for F# code;
-Inline hints;
-Display inline type hints (preview);
-Display return type hints (preview);
-Display inline parameter name hints (preview);
-Use Transparent Compiler (experimental);
-Live Buffers;
-Use live (unsaved) buffers for analysis</target>
->>>>>>> 29e1dfae
         <note />
       </trans-unit>
       <trans-unit id="ChangeEqualsInFieldTypeToColon">
