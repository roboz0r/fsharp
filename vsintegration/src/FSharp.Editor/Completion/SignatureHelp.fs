﻿// Copyright (c) Microsoft Corporation.  All Rights Reserved.  See License.txt in the project root for license information.

namespace Microsoft.VisualStudio.FSharp.Editor

open System
open System.Composition

open Microsoft.CodeAnalysis
open Microsoft.CodeAnalysis.Text
open Microsoft.CodeAnalysis.ExternalAccess.FSharp.SignatureHelp

open Microsoft.VisualStudio.Shell

open FSharp.Compiler.CodeAnalysis
open FSharp.Compiler.EditorServices
open FSharp.Compiler.Symbols
open FSharp.Compiler.Syntax
open FSharp.Compiler.Text
open FSharp.Compiler.Text.Position
open FSharp.Compiler.Text.Range
open FSharp.Compiler.Text
open FSharp.Compiler.Tokenization

type SignatureHelpParameterInfo =
    { ParameterName: string
      IsOptional: bool
      CanonicalTypeTextForSorting: string
      Documentation: ResizeArray<RoslynTaggedText>
      DisplayParts: ResizeArray<RoslynTaggedText> }

type SignatureHelpItem =
    { HasParamArrayArg: bool
      Documentation: ResizeArray<RoslynTaggedText>
      PrefixParts: RoslynTaggedText[]
      SeparatorParts: RoslynTaggedText[]
      SuffixParts: RoslynTaggedText[]
      Parameters: SignatureHelpParameterInfo[]
      MainDescription: ResizeArray<RoslynTaggedText> }

type CurrentSignatureHelpSessionKind =
    | FunctionApplication
    | MethodCall

type SignatureHelpData =
    { SignatureHelpItems: SignatureHelpItem[]
      ApplicableSpan: TextSpan
      ArgumentIndex: int
      ArgumentCount: int
      ArgumentName: string option
      CurrentSignatureHelpSessionKind: CurrentSignatureHelpSessionKind }

[<Shared>]
[<Export(typeof<IFSharpSignatureHelpProvider>)>]
type internal FSharpSignatureHelpProvider 
    [<ImportingConstructor>]
    (
        serviceProvider: SVsServiceProvider,
        checkerProvider: FSharpCheckerProvider,
        projectInfoManager: FSharpProjectOptionsManager
    ) =

    static let userOpName = "SignatureHelpProvider"
    let documentationBuilder = XmlDocumentation.CreateDocumentationBuilder(serviceProvider.XMLMemberIndexService)

    static let oneColAfter (lp: LinePosition) = LinePosition(lp.Line,lp.Character+1)
    static let oneColBefore (lp: LinePosition) = LinePosition(lp.Line,max 0 (lp.Character-1))

    let mutable possibleCurrentSignatureHelpSessionKind = None

    static member internal ProvideMethodsAsyncAux
        (
            caretLinePos: LinePosition,
            caretLineColumn: int,
            paramLocations: ParameterLocations,
            checkFileResults: FSharpCheckFileResults,
            documentationBuilder: IDocumentationBuilder,
            sourceText: SourceText,
            caretPosition: int,
            triggerIsTypedChar: char option
        ) =
        asyncMaybe {
            let textLines = sourceText.Lines
            let names = paramLocations.LongId
            let lidEnd = paramLocations.LongIdEndLocation

            let methodGroup = checkFileResults.GetMethods(lidEnd.Line, lidEnd.Column, "", Some names)

            let methods = methodGroup.Methods

            do! Option.guard (methods.Length > 0 && not(methodGroup.MethodName.EndsWith("> )")))

            let isStaticArgTip =
                let parenLine, parenCol = Position.toZ paramLocations.OpenParenLocation 
                assert (parenLine < textLines.Count)
                let parenLineText = sourceText.GetSubText(textLines.[parenLine].Span)
                parenCol < parenLineText.Length && parenLineText.[parenCol] = '<'

            let filteredMethods =
                [|
                    for m in methods do 
                        if (isStaticArgTip && m.StaticParameters.Length > 0) ||
                            (not isStaticArgTip && m.HasParameters) then   // need to distinguish TP<...>(...)  angle brackets tip from parens tip
                            m
                |]

            do! Option.guard (filteredMethods.Length > 0)

            let posToLinePosition pos = 
                let (l,c) = Position.toZ  pos
                let result = LinePosition(l,c)
                let lastPosInDocument = textLines.GetLinePosition(textLines.[textLines.Count-1].End)
                if lastPosInDocument.CompareTo(result) > 0 then result else lastPosInDocument

            let startPos = paramLocations.LongIdStartLocation |> posToLinePosition
            let endPos = 
                let last = paramLocations.TupleEndLocations.[paramLocations.TupleEndLocations.Length-1] |> posToLinePosition
                (if paramLocations.IsThereACloseParen then oneColBefore last else last)  

            assert (startPos.CompareTo(endPos) <= 0)

            let applicableSpan = 
                textLines.GetTextSpan(LinePositionSpan(startPos, endPos))

            let startOfArgs = paramLocations.OpenParenLocation |> posToLinePosition |> oneColAfter 

            let tupleEnds = 
                [|
                    startOfArgs
                    for i in 0..paramLocations.TupleEndLocations.Length-2 do
                        paramLocations.TupleEndLocations.[i] |> posToLinePosition
                    endPos 
                |]

            // If we are pressing "(" or "<" or ",", then only pop up the info if this is one of the actual, real detected positions in the detected promptable call
            //
            // For example the last "(" in 
            //    List.map (fun a -> (
            // should not result in a prompt.
            //
            // Likewise the last "," in 
            //    Console.WriteLine( [(1, 
            // should not result in a prompt, whereas this one will:
            //    Console.WriteLine( [(1,2)],
            match triggerIsTypedChar with 
            | Some('<' | '(' | ',') when not (tupleEnds |> Array.exists (fun lp -> lp.Character = caretLineColumn))  -> 
                return! None // comma or paren at wrong location = remove help display
            | _ -> 

                // Compute the argument index by working out where the caret is between the various commas.
                let argumentIndex = 
                    let computedTextSpans =
                        tupleEnds 
                        |> Array.pairwise 
                        |> Array.map (fun (lp1, lp2) -> textLines.GetTextSpan(LinePositionSpan(lp1, lp2)))
                
                    match (computedTextSpans|> Array.tryFindIndex (fun t -> t.Contains(caretPosition))) with 
                    | None -> 
                        // Because 'TextSpan.Contains' only succeeds if 'TextSpan.Start <= caretPosition < TextSpan.End' is true,
                        // we need to check if the caret is at the very last position in the TextSpan.
                        //
                        // We default to 0, which is the first argument, if the caret position was nowhere to be found.
                        if computedTextSpans.[computedTextSpans.Length-1].End = caretPosition then
                            computedTextSpans.Length-1 
                        else 0
                    | Some n -> n
         
                let argumentCount = 
                    match paramLocations.TupleEndLocations.Length with 
                    | 1 when caretLinePos.Character = startOfArgs.Character -> 0  // count "WriteLine(" as zero arguments
                    | n -> n

                // Compute the current argument name if it is named.
                let argumentName = 
                    if argumentIndex < paramLocations.NamedParamNames.Length then 
                        paramLocations.NamedParamNames.[argumentIndex] 
                    else 
                        None

                let results =
                    [|
                        for method in methods do
                            let mainDescription = ResizeArray()
                            let documentation = ResizeArray()
                            XmlDocumentation.BuildMethodOverloadTipText(
                                documentationBuilder,
                                RoslynHelpers.CollectTaggedText mainDescription,
                                RoslynHelpers.CollectTaggedText documentation,
                                method.Description, false)

                            let parameters = 
                                let parameters = if isStaticArgTip then method.StaticParameters else method.Parameters
                                [|
                                    for p in parameters do 
                                        let doc = ResizeArray()
                                        let parts = ResizeArray()
                                        XmlDocumentation.BuildMethodParamText(documentationBuilder, RoslynHelpers.CollectTaggedText doc, method.XmlDoc, p.ParameterName)
                                        p.Display |> Seq.iter (RoslynHelpers.CollectTaggedText parts)
                                        { ParameterName = p.ParameterName
                                          IsOptional = p.IsOptional
                                          CanonicalTypeTextForSorting = p.CanonicalTypeTextForSorting
                                          Documentation = doc
                                          DisplayParts = parts }
                                |]

                            let prefixParts = 
                                [| RoslynTaggedText(TextTags.Method, methodGroup.MethodName);  
                                   RoslynTaggedText(TextTags.Punctuation, (if isStaticArgTip then "<" else "(")) |]

                            let separatorParts = [| RoslynTaggedText(TextTags.Punctuation, ","); RoslynTaggedText(TextTags.Space, " ") |]
                            let suffixParts = [| RoslynTaggedText(TextTags.Punctuation, (if isStaticArgTip then ">" else ")")) |]

                            { HasParamArrayArg = method.HasParamArrayArg
                              Documentation = documentation
                              PrefixParts = prefixParts
                              SeparatorParts = separatorParts
                              SuffixParts = suffixParts
                              Parameters = parameters
                              MainDescription = mainDescription }
                        |]

                let data =
                    { SignatureHelpItems = results
                      ApplicableSpan = applicableSpan
                      ArgumentIndex = argumentIndex
                      ArgumentCount = argumentCount
                      ArgumentName = argumentName
                      CurrentSignatureHelpSessionKind = MethodCall }

                return! Some data
    }

    static member internal ProvideParametersAsyncAux
        (
            parseResults: FSharpParseFileResults,
            checkFileResults: FSharpCheckFileResults,
            documentId: DocumentId,
            defines: string list,
            documentationBuilder: IDocumentationBuilder,
            sourceText: SourceText,
            caretPosition: int,
            adjustedColumnInSource: int,
            filePath: string
        ) =
        asyncMaybe {
            let textLine = sourceText.Lines.GetLineFromPosition(adjustedColumnInSource)
            let textLinePos = sourceText.Lines.GetLinePosition(adjustedColumnInSource)
            let textLineText = textLine.ToString()
            let pos = mkPos (Line.fromZ textLinePos.Line) textLinePos.Character
            let textLinePos = sourceText.Lines.GetLinePosition(adjustedColumnInSource)
            let fcsTextLineNumber = Line.fromZ textLinePos.Line
                
            let! possibleApplicableSymbolEndColumn =
                maybe {
                    if parseResults.IsPosContainedInApplication pos then
                        let! funcRange = parseResults.TryRangeOfFunctionOrMethodBeingApplied pos 
                        let! funcSpan = RoslynHelpers.TryFSharpRangeToTextSpan(sourceText, funcRange)
                        return funcSpan.End
                    else
                        return adjustedColumnInSource
                }

            let! lexerSymbol = Tokenizer.getSymbolAtPosition(documentId, sourceText, possibleApplicableSymbolEndColumn, filePath, defines, SymbolLookupKind.Greedy, false, false)
            let! symbolUse = checkFileResults.GetSymbolUseAtLocation(fcsTextLineNumber, lexerSymbol.Ident.idRange.EndColumn, textLineText, lexerSymbol.FullIsland)

            let isValid (mfv: FSharpMemberOrFunctionOrValue) =
                not (PrettyNaming.IsOperatorName mfv.DisplayName) &&
                not mfv.IsProperty &&
                mfv.CurriedParameterGroups.Count > 0

            match symbolUse.Symbol with
            | :? FSharpMemberOrFunctionOrValue as mfv when isValid mfv ->
                let tooltip = checkFileResults.GetToolTip(fcsTextLineNumber, lexerSymbol.Ident.idRange.EndColumn, textLineText, lexerSymbol.FullIsland, FSharpTokenTag.IDENT)
                match tooltip with
                | ToolTipText []
                | ToolTipText [ToolTipElement.None] -> return! None
                | _ ->                    
                    let possiblePipelineIdent = parseResults.TryIdentOfPipelineContainingPosAndNumArgsApplied symbolUse.Range.Start
                    let numArgsAlreadyApplied =
                        match possiblePipelineIdent with
                        | None -> 0
                        | Some (_, numArgsApplied) -> numArgsApplied

                    let definedArgs = mfv.CurriedParameterGroups |> Seq.concat |> Array.ofSeq
                        
                    let numDefinedArgs = definedArgs.Length

                    let curriedArgsInSource =
                        parseResults.GetAllArgumentsForFunctionApplicationAtPostion symbolUse.Range.Start
                        |> Option.defaultValue []
                        |> Array.ofList

                    do! Option.guard (numDefinedArgs >= curriedArgsInSource.Length)

                    (*
                       Calculate the argument index for fun and profit! It's a doozy...
                   
                       Firstly, we need to use the caret position unlike before.
                   
                       If the caret position is exactly in range of an existing argument, pick its index.
                   
                       The rest answers the question of, "what is the NEXT index to show?", because
                       when you're not cycling through parameters with the caret, you're typing,
                       and you want to know what the next argument should be.
                   
                       A possibility is you've deleted a parameter and want to enter a new one that
                       corresponds to the argument you're "at". We need to find the correct next index.
                       This could also correspond to an existing argument application. Buuuuuut that's okay.
                       If you want the "used to be 3rd arg, but is now 2nd arg" to remain, when you cycle
                       past the "now 2nd arg", it will calculate the 3rd arg as the next argument.
                   
                       If none of that applies, then we apply the magic of arithmetic
                       to find the next index if we're not at the max defined args for the application.
                       Otherwise, we're outa here!
                   *)
                    let! argumentIndex =
                        let caretTextLinePos = sourceText.Lines.GetLinePosition(caretPosition)
                        let caretPos = mkPos (Line.fromZ caretTextLinePos.Line) caretTextLinePos.Character

                        let possibleExactIndex =
                            curriedArgsInSource
                            |> Array.tryFindIndex(fun argRange -> rangeContainsPos argRange caretPos)

                        match possibleExactIndex with
                        | Some index -> Some index
                        | None ->
                            let possibleNextIndex =
                                curriedArgsInSource
                                |> Array.tryFindIndex(fun argRange -> Position.posGeq argRange.Start caretPos)

                            match possibleNextIndex with
                            | Some index -> Some index
                            | None ->
                                if numDefinedArgs - numArgsAlreadyApplied > curriedArgsInSource.Length then
                                    Some (numDefinedArgs - (numDefinedArgs - curriedArgsInSource.Length))
                                else
                                    None

                    let mainDescription, documentation, typeParameterMap, usage, exceptions =
                        ResizeArray(), ResizeArray(), ResizeArray(), ResizeArray(), ResizeArray()

                    XmlDocumentation.BuildDataTipText(
                        documentationBuilder,
                        mainDescription.Add,
                        documentation.Add,
                        typeParameterMap.Add,
                        usage.Add,
                        exceptions.Add,
                        tooltip)

                    let fsharpDocs = RoslynHelpers.joinWithLineBreaks [documentation; typeParameterMap; usage; exceptions]
                                       
                    let docs = ResizeArray()
                    fsharpDocs |> Seq.iter (RoslynHelpers.CollectTaggedText docs)

                    let parts = ResizeArray()
                    mainDescription |> Seq.iter (RoslynHelpers.CollectTaggedText parts)

                    let displayArgs = ResizeArray()

                    // Offset by 1 here until we support reverse indexes in this codebase
                    definedArgs.[.. definedArgs.Length - 1 - numArgsAlreadyApplied] |> Array.iteri (fun index argument ->
                        let tt = ResizeArray()
                        let taggedText = argument.Type.FormatLayout symbolUse.DisplayContext
                        taggedText |> Seq.iter (RoslynHelpers.CollectTaggedText tt)
                            
                        let name =
                            if String.IsNullOrWhiteSpace(argument.DisplayName) then
                                "arg" + string index
                            else
                                argument.DisplayName

                        let display =
                            [|
                                RoslynTaggedText(TextTags.Local, name)
                                RoslynTaggedText(TextTags.Punctuation, ":")
                                RoslynTaggedText(TextTags.Space, " ")
                            |]
                            |> ResizeArray

                        if argument.Type.IsFunctionType then
                            display.Add(RoslynTaggedText(TextTags.Punctuation, "("))

                        display.AddRange(tt)

                        if argument.Type.IsFunctionType then
                            display.Add(RoslynTaggedText(TextTags.Punctuation, ")"))

                        let info =
                            { ParameterName = name
                              IsOptional = false
                              // No need to do anything different here, as this field is only relevant for overloaded parameter names in methods.
                              CanonicalTypeTextForSorting = name
                              Documentation = ResizeArray()
                              DisplayParts = display }

                        displayArgs.Add(info))

                    do! Option.guard (displayArgs.Count > 0)

                    let prefixParts =
                        [|
                            if mfv.IsMember then
                                RoslynTaggedText(TextTags.Keyword, "member")
                            else
                                RoslynTaggedText(TextTags.Keyword, "val")
                            RoslynTaggedText(TextTags.Space, " ")
                            RoslynTaggedText(TextTags.Method, mfv.DisplayName)
                            RoslynTaggedText(TextTags.Punctuation, ":")
                            RoslynTaggedText(TextTags.Space, " ")
                        |]

                    let separatorParts =
                        [|
                            RoslynTaggedText(TextTags.Space, " ")
                            RoslynTaggedText(TextTags.Operator, "->")
                            RoslynTaggedText(TextTags.Space, " ")
                        |]

                    let sigHelpItem =
                        { HasParamArrayArg = false
                          Documentation = docs
                          PrefixParts = prefixParts
                          SeparatorParts = separatorParts
                          SuffixParts = [||]
                          Parameters = displayArgs.ToArray()
                          MainDescription = ResizeArray() }

                    let! symbolSpan = RoslynHelpers.TryFSharpRangeToTextSpan(sourceText, symbolUse.Range)

                    let data =
                        { SignatureHelpItems = [| sigHelpItem |]
                          ApplicableSpan = TextSpan(symbolSpan.End, caretPosition - symbolSpan.End)
                          ArgumentIndex = argumentIndex
                          ArgumentCount = displayArgs.Count
                          ArgumentName = None
                          CurrentSignatureHelpSessionKind = FunctionApplication }

                    return! Some data
            | _ ->
                return! None
        }

    static member ProvideSignatureHelp
        (
            document: Document,
            defines: string list,
            checker: FSharpChecker,
            documentationBuilder: IDocumentationBuilder,
            sourceText: SourceText,
            caretPosition: int,
            options: FSharpProjectOptions,
            filePath: string,
            textVersionHash: int,
            triggerTypedChar: char option,
            possibleCurrentSignatureHelpSessionKind: CurrentSignatureHelpSessionKind option
        ) =
        asyncMaybe {
            let textLines = sourceText.Lines
            let perfOptions = document.FSharpOptions.LanguageServicePerformance
            let caretLinePos = textLines.GetLinePosition(caretPosition)
            let caretLineColumn = caretLinePos.Character

            let! parseResults, _, checkFileResults = checker.ParseAndCheckDocument(filePath, textVersionHash, sourceText, options, perfOptions, userOpName = userOpName)

            let adjustedColumnInSource =
<<<<<<< HEAD
                let rec loop s c =
                    if String.IsNullOrWhiteSpace(s.ToString()) then
                        loop (sourceText.GetSubText(c - 1)) (c - 1)
                    else
                        c
                let startText =
                    if caretPosition = sourceText.Length then
                        sourceText.GetSubText(caretPosition)
                    else
                        sourceText.GetSubText(TextSpan(caretPosition, 1))
                
                loop startText caretPosition

            let adjustedColumnString = sourceText.GetSubText(TextSpan(adjustedColumnInSource, 1)).ToString()

            match triggerTypedChar, possibleCurrentSignatureHelpSessionKind with
            // Generally ' ' indicates a function application, but it's also used commonly after a comma in a method call.
            // This means that the adjusted position relative to the caret could be a ',' or a ')' or '>',
            // which would mean we're already inside of a method call - not a function argument. So we bail if that's the case.
            | Some ' ', None when adjustedColumnString <> "," && adjustedColumnString <> "(" && adjustedColumnString <> "<" ->
=======
                let rec loop ch pos =
                    if Char.IsWhiteSpace(ch) then
                        loop sourceText.[pos - 1] (pos - 1)
                    else
                        pos
                loop sourceText.[caretPosition - 1] (caretPosition - 1)

            let adjustedColumnChar = sourceText.[adjustedColumnInSource]

            match triggerTypedChar, possibleCurrentSignatureHelpSessionKind with
            // Generally ' ' indicates a function application, but it's also used commonly after a comma in a method call.
            // This means that the adjusted position relative to the caret could be a ',' or a '(' or '<',
            // which would mean we're already inside of a method call - not a function argument. So we bail if that's the case.
            | Some ' ', None when adjustedColumnChar <> ',' && adjustedColumnChar <> '(' && adjustedColumnChar <> '<' ->
>>>>>>> cc6a419e
                return!
                    FSharpSignatureHelpProvider.ProvideParametersAsyncAux(
                        parseResults,
                        checkFileResults,
                        document.Id,
                        defines,
                        documentationBuilder,
                        sourceText,
                        caretPosition,
                        adjustedColumnInSource,
                        filePath)
<<<<<<< HEAD
            | _, Some FunctionApplication when adjustedColumnString <> "," && adjustedColumnString <> "(" && adjustedColumnString <> "<" ->
=======
            | _, Some FunctionApplication when adjustedColumnChar <> ',' && adjustedColumnChar <> '(' && adjustedColumnChar <> '<' ->
>>>>>>> cc6a419e
                return!
                    FSharpSignatureHelpProvider.ProvideParametersAsyncAux(
                        parseResults,
                        checkFileResults,
                        document.Id,
                        defines,
                        documentationBuilder,
                        sourceText,
                        caretPosition,
                        adjustedColumnInSource,
                        filePath)
            | _ ->
<<<<<<< HEAD
                let! paramInfoLocations = parseResults.FindNoteworthyParamInfoLocations(Pos.fromZ caretLinePos.Line caretLineColumn)
=======
                let! paramInfoLocations = parseResults.FindParameterLocations(Position.fromZ caretLinePos.Line caretLineColumn)
>>>>>>> cc6a419e
                return!
                    FSharpSignatureHelpProvider.ProvideMethodsAsyncAux(
                        caretLinePos,
                        caretLineColumn,
                        paramInfoLocations,
                        checkFileResults,
                        documentationBuilder,
                        sourceText,
<<<<<<< HEAD
                        caretPosition,
=======
                        adjustedColumnInSource,
>>>>>>> cc6a419e
                        triggerTypedChar)
        }

    interface IFSharpSignatureHelpProvider with
        member _.IsTriggerCharacter(c) = c ='(' || c = '<' || c = ',' || c = ' '
        member _.IsRetriggerCharacter(c) = c = ')' || c = '>' || c = '='

        member _.GetItemsAsync(document, position, triggerInfo, cancellationToken) = 
            asyncMaybe {
                let! _, projectOptions = projectInfoManager.TryGetOptionsForEditingDocumentOrProject(document, cancellationToken, userOpName)
                let defines = projectInfoManager.GetCompilationDefinesForEditingDocument(document)
                let! sourceText = document.GetTextAsync(cancellationToken)
                let! textVersion = document.GetTextVersionAsync(cancellationToken)
                let checker = checkerProvider.Checker

                let triggerTypedChar = 
                    if triggerInfo.TriggerCharacter.HasValue && triggerInfo.TriggerReason = FSharpSignatureHelpTriggerReason.TypeCharCommand then
                        Some triggerInfo.TriggerCharacter.Value
                    else None

                let doWork () =
                    async {
                        let! signatureHelpDataOpt =
                            FSharpSignatureHelpProvider.ProvideSignatureHelp(
                                document,
                                defines,
                                checker,
                                documentationBuilder,
                                sourceText,
                                position,
                                projectOptions,
                                document.FilePath,
                                textVersion.GetHashCode(),
                                triggerTypedChar,
                                possibleCurrentSignatureHelpSessionKind)
                        match signatureHelpDataOpt with
                        | None ->
                            possibleCurrentSignatureHelpSessionKind <- None
                            return None
                        | Some signatureHelpData ->
                            let items =
                                signatureHelpData.SignatureHelpItems
                                |> Array.map (fun item ->
                                    let parameters =
                                        item.Parameters
                                        |> Array.map (fun paramInfo ->
                                            FSharpSignatureHelpParameter(
                                                paramInfo.ParameterName,
                                                paramInfo.IsOptional,
                                                documentationFactory = (fun _ -> paramInfo.Documentation :> seq<_>),
                                                displayParts = paramInfo.DisplayParts))
                                            
                                    FSharpSignatureHelpItem(
                                        isVariadic=item.HasParamArrayArg,
                                        documentationFactory=(fun _ -> item.Documentation :> seq<_>),
                                        prefixParts=item.PrefixParts,
                                        separatorParts=item.SeparatorParts,
                                        suffixParts=item.SuffixParts,
                                        parameters=parameters,
                                        descriptionParts=item.MainDescription))
                            
                            match signatureHelpData.CurrentSignatureHelpSessionKind with
                            | MethodCall ->
                                possibleCurrentSignatureHelpSessionKind <- Some MethodCall
                            | FunctionApplication ->
                                possibleCurrentSignatureHelpSessionKind <- Some FunctionApplication

                            return
                                FSharpSignatureHelpItems(
                                    items,
                                    signatureHelpData.ApplicableSpan,
                                    signatureHelpData.ArgumentIndex,
                                    signatureHelpData.ArgumentCount,
                                    Option.toObj signatureHelpData.ArgumentName)
                                |> Some
                    }
                return! doWork ()
            } 
            |> Async.map Option.toObj
            |> RoslynHelpers.StartAsyncAsTask cancellationToken<|MERGE_RESOLUTION|>--- conflicted
+++ resolved
@@ -463,28 +463,6 @@
             let! parseResults, _, checkFileResults = checker.ParseAndCheckDocument(filePath, textVersionHash, sourceText, options, perfOptions, userOpName = userOpName)
 
             let adjustedColumnInSource =
-<<<<<<< HEAD
-                let rec loop s c =
-                    if String.IsNullOrWhiteSpace(s.ToString()) then
-                        loop (sourceText.GetSubText(c - 1)) (c - 1)
-                    else
-                        c
-                let startText =
-                    if caretPosition = sourceText.Length then
-                        sourceText.GetSubText(caretPosition)
-                    else
-                        sourceText.GetSubText(TextSpan(caretPosition, 1))
-                
-                loop startText caretPosition
-
-            let adjustedColumnString = sourceText.GetSubText(TextSpan(adjustedColumnInSource, 1)).ToString()
-
-            match triggerTypedChar, possibleCurrentSignatureHelpSessionKind with
-            // Generally ' ' indicates a function application, but it's also used commonly after a comma in a method call.
-            // This means that the adjusted position relative to the caret could be a ',' or a ')' or '>',
-            // which would mean we're already inside of a method call - not a function argument. So we bail if that's the case.
-            | Some ' ', None when adjustedColumnString <> "," && adjustedColumnString <> "(" && adjustedColumnString <> "<" ->
-=======
                 let rec loop ch pos =
                     if Char.IsWhiteSpace(ch) then
                         loop sourceText.[pos - 1] (pos - 1)
@@ -499,7 +477,6 @@
             // This means that the adjusted position relative to the caret could be a ',' or a '(' or '<',
             // which would mean we're already inside of a method call - not a function argument. So we bail if that's the case.
             | Some ' ', None when adjustedColumnChar <> ',' && adjustedColumnChar <> '(' && adjustedColumnChar <> '<' ->
->>>>>>> cc6a419e
                 return!
                     FSharpSignatureHelpProvider.ProvideParametersAsyncAux(
                         parseResults,
@@ -511,11 +488,7 @@
                         caretPosition,
                         adjustedColumnInSource,
                         filePath)
-<<<<<<< HEAD
-            | _, Some FunctionApplication when adjustedColumnString <> "," && adjustedColumnString <> "(" && adjustedColumnString <> "<" ->
-=======
             | _, Some FunctionApplication when adjustedColumnChar <> ',' && adjustedColumnChar <> '(' && adjustedColumnChar <> '<' ->
->>>>>>> cc6a419e
                 return!
                     FSharpSignatureHelpProvider.ProvideParametersAsyncAux(
                         parseResults,
@@ -528,11 +501,7 @@
                         adjustedColumnInSource,
                         filePath)
             | _ ->
-<<<<<<< HEAD
-                let! paramInfoLocations = parseResults.FindNoteworthyParamInfoLocations(Pos.fromZ caretLinePos.Line caretLineColumn)
-=======
                 let! paramInfoLocations = parseResults.FindParameterLocations(Position.fromZ caretLinePos.Line caretLineColumn)
->>>>>>> cc6a419e
                 return!
                     FSharpSignatureHelpProvider.ProvideMethodsAsyncAux(
                         caretLinePos,
@@ -541,11 +510,7 @@
                         checkFileResults,
                         documentationBuilder,
                         sourceText,
-<<<<<<< HEAD
-                        caretPosition,
-=======
                         adjustedColumnInSource,
->>>>>>> cc6a419e
                         triggerTypedChar)
         }
 
