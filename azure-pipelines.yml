# CI and PR triggers
trigger:
  branches:
    include:
    - main
    - dev16.1
    - feature/*
    - release/*
  paths:
    include:
    - '*'
    exclude:
    - .github/*
    - docs/
    - .vscode/*
    - .devcontainer/*
    - tests/scripts/
    - attributions.md
    - CODE_OF_CONDUCT.md
    - DEVGUIDE.md
    - INTERNAL.md
    - Language-Version-History.md
    - License.txt
    - README.md
    - release-notes.md
    - TESTGUIDE.md

pr:
  branches:
    include:
    - main
    - dev16.1
    - feature/*
    - release/*
  paths:
    include:
    - '*'
    exclude:
    - .github/*
    - docs/
    - attributions.md
    - CODE_OF_CONDUCT.md
    - DEVGUIDE.md
    - INTERNAL.md
    - Language-Version-History.md
    - License.txt
    - README.md
    - release-notes.md
    - TESTGUIDE.md

variables:
  - name: _TeamName
    value: FSharp
  - name: _BuildConfig
    value: Release
  - name: _PublishUsingPipelines
    value: true
  - name: _DotNetArtifactsCategory
    value: .NETCore
  - name: VisualStudioDropName
    value: Products/$(System.TeamProject)/$(Build.Repository.Name)/$(Build.SourceBranchName)/$(Build.BuildNumber)
  - name: Codeql.Enabled
    value: true
  - ${{ if and(ne(variables['System.TeamProject'], 'public'), notin(variables['Build.Reason'], 'PullRequest')) }}:
    - name: _DotNetValidationArtifactsCategory
      value: .NETCoreValidation
    - group: DotNet-FSharp-SDLValidation-Params
  - ${{ if and(eq(variables['System.TeamProject'], 'public'), eq(variables['Build.Reason'], 'PullRequest')) }}:
    - name: RunningAsPullRequest
      value: true
  # Pick up pool provider name behavior from shared yaml template
  - template: /eng/common/templates/variables/pool-providers.yml

# Variables defined in yml cannot be overridden at queue time; instead overridable variables must be defined in the web UI.
# Commenting out until something like this is supported: https://github.com/Microsoft/azure-pipelines-yaml/pull/129
#variables:
#- name: SkipTests
#  defaultValue: false

stages:
- stage: build
  displayName: Build
  jobs:

  #-------------------------------------------------------------------------------------------------------------------#
  #                                                  Signed build                                                     #
  #-------------------------------------------------------------------------------------------------------------------#
  - ${{ if and(ne(variables['System.TeamProject'], 'public'), notin(variables['Build.Reason'], 'PullRequest')) }}:
    - ${{ if eq(variables['Build.SourceBranch'], 'refs/heads/release/dev17.10') }}:
      - template: /eng/common/templates/job/onelocbuild.yml
        parameters:
          MirrorRepo: fsharp
          MirrorBranch: release/dev17.10
          LclSource: lclFilesfromPackage
          LclPackageId: 'LCL-JUNO-PROD-FSHARP'
    - template: /eng/common/templates/jobs/jobs.yml
      parameters:
        enableMicrobuild: true
        enablePublishBuildArtifacts: true
        enablePublishTestResults: false
        enablePublishBuildAssets: true
        enablePublishUsingPipelines: $(_PublishUsingPipelines)
        enableSourceBuild: true
        enableTelemetry: true
        helixRepo: dotnet/fsharp
        jobs:
        - job: Full_Signed
          pool:
            name: $(DncEngInternalBuildPool)
            demands: ImageOverride -equals windows.vs2022preview.amd64
          timeoutInMinutes: 300
          variables:
          - group: DotNet-Blob-Feed
          - group: DotNet-Symbol-Server-Pats
          - group: DotNet-DevDiv-Insertion-Workflow-Variables
          - name: _SignType
            value: Real
          - name: _DotNetPublishToBlobFeed
            value: true
          steps:
          - checkout: self
            clean: true
          - template: /eng/restore-internal-tools.yml
          - script: eng\CIBuild.cmd
                    -configuration $(_BuildConfig)
                    -prepareMachine
                    -testAllButIntegration
                    -officialSkipTests $(SkipTests)
                    /p:SignType=$(_SignType)
                    /p:DotNetSignType=$(_SignType)
                    /p:MicroBuild_SigningEnabled=true
                    /p:OverridePackageSource=https://dotnetfeed.blob.core.windows.net/dotnet-core/index.json
                    /p:TeamName=$(_TeamName)
                    /p:DotNetPublishBlobFeedKey=$(dotnetfeed-storage-access-key-1)
                    /p:DotNetPublishBlobFeedUrl=https://dotnetfeed.blob.core.windows.net/dotnet-core/index.json
                    /p:DotNetPublishToBlobFeed=true
                    /p:DotNetPublishUsingPipelines=$(_PublishUsingPipelines)
                    /p:DotNetArtifactsCategory=$(_DotNetArtifactsCategory)
                    /p:DotNetSymbolServerTokenMsdl=$(microsoft-symbol-server-pat)
                    /p:DotNetSymbolServerTokenSymWeb=$(symweb-symbol-server-pat)
                    /p:OfficialBuildId=$(BUILD.BUILDNUMBER)
                    /p:PublishToSymbolServer=true
                    /p:VisualStudioDropName=$(VisualStudioDropName)
                    /p:GenerateSbom=true
            env:
                NativeToolsOnMachine: true
          - script: .\tests\EndToEndBuildTests\EndToEndBuildTests.cmd -c $(_BuildConfig)
            displayName: End to end build tests
          - task: PublishTestResults@2
            displayName: Publish Test Results
            inputs:
              testResultsFormat: 'NUnit'
              testResultsFiles: '*.xml'
              searchFolder: '$(Build.SourcesDirectory)/artifacts/TestResults/$(_BuildConfig)'
            continueOnError: true
            condition: ne(variables['SkipTests'], 'true')
          - task: PublishBuildArtifacts@1
            displayName: Publish Test Logs
            inputs:
              PathtoPublish: '$(Build.SourcesDirectory)\artifacts\TestResults\$(_BuildConfig)'
              ArtifactName: 'Test Logs'
              publishLocation: Container
            continueOnError: true
            condition: ne(variables['SkipTests'], 'true')
          - task: PublishBuildArtifacts@1
            displayName: Publish Artifact Packages
            inputs:
              PathtoPublish: '$(Build.SourcesDirectory)\artifacts\packages\$(_BuildConfig)'
              ArtifactName: 'Packages'
            condition: succeeded()
          - task: PublishBuildArtifacts@1
            displayName: Publish Artifact VSSetup
            inputs:
              PathtoPublish: '$(Build.SourcesDirectory)\artifacts\VSSetup\$(_BuildConfig)\Insertion'
              ArtifactName: 'VSSetup'
            condition: succeeded()
          - task: PublishBuildArtifacts@1
            displayName: Publish Artifact Nightly
            inputs:
              PathtoPublish: '$(Build.SourcesDirectory)\artifacts\VSSetup\$(_BuildConfig)\VisualFSharpDebug.vsix'
              ArtifactName: 'Nightly'
            condition: succeeded()
          - task: PublishBuildArtifacts@1
            displayName: Publish Artifact Symbols
            inputs:
              PathtoPublish: '$(Build.SourcesDirectory)\artifacts\SymStore\$(_BuildConfig)'
              ArtifactName: 'NativeSymbols'
            condition: succeeded()
          - task: ms-vseng.MicroBuildTasks.4305a8de-ba66-4d8b-b2d1-0dc4ecbbf5e8.MicroBuildUploadVstsDropFolder@1
            displayName: Upload VSTS Drop
            inputs:
              DropName: $(VisualStudioDropName)
              DropFolder: '$(Build.SourcesDirectory)\artifacts\VSSetup\$(_BuildConfig)\Insertion'
              AccessToken: $(dn-bot-devdiv-drop-rw-code-rw)
            condition: succeeded()

  #-------------------------------------------------------------------------------------------------------------------#
  #                            PR builds without logs publishing                                                      #
  #-------------------------------------------------------------------------------------------------------------------#
  - ${{ if eq(variables['System.TeamProject'], 'public') }}:
    - template: /eng/common/templates/jobs/jobs.yml
      parameters:
        enableMicrobuild: false
        enablePublishBuildArtifacts: false
        enablePublishTestResults: false
        enablePublishBuildAssets: false
        enablePublishUsingPipelines: $(_PublishUsingPipelines)
        enableSourceBuild: false
        enableTelemetry: true
        helixRepo: dotnet/fsharp
        jobs:
          # Determinism, we want to run it only in PR builds
        - job: Determinism_Debug
          condition: eq(variables['Build.Reason'], 'PullRequest')
          variables:
          - name: _SignType
            value: Test
          pool:
            name: $(DncEngPublicBuildPool)
            demands: ImageOverride -equals $(WindowsMachineQueueName)
          timeoutInMinutes: 90
          strategy:
            maxParallel: 2
            matrix:
              regular:
                _experimental_flag: ''
              experimental_features:
                _experimental_flag: ''
          steps:
          - checkout: self
            clean: true
          - task: UseDotNet@2
            displayName: install SDK
            inputs:
              packageType: sdk
              useGlobalJson: true
              includePreviewVersions: false
              workingDirectory: $(Build.SourcesDirectory)
              installationPath: $(Build.SourcesDirectory)/.dotnet
          - script: .\eng\test-determinism.cmd -configuration Debug
            env:
              FSHARP_EXPERIMENTAL_FEATURES: $(_experimental_flag)
            displayName: Determinism tests with Debug configuration
          - task: PublishPipelineArtifact@1
            displayName: Publish Determinism Logs
            inputs:
              targetPath: '$(Build.SourcesDirectory)/artifacts/log/Debug'
              artifactName: 'Determinism_Debug Attempt $(System.JobAttempt) Logs'
            continueOnError: true
            condition: not(succeeded())

          # Check FSComp.txt error code sorting and code formatting
        - job: CheckCodeFormatting
          pool:
            vmImage: $(UbuntuMachineQueueName)
          steps:
          - checkout: self
            clean: true
          - script: dotnet --list-sdks
            displayName: Report dotnet SDK versions
          - task: UseDotNet@2
            displayName: install SDK
            inputs:
              packageType: sdk
              useGlobalJson: true
              includePreviewVersions: true
              workingDirectory: $(Build.SourcesDirectory)
              installationPath: $(Agent.ToolsDirectory)/dotnet
          - script: dotnet tool restore
            env:
              DOTNET_ROLL_FORWARD_TO_PRERELEASE: 1
            displayName: Install tools
          - script: dotnet fsi src/Compiler/FSCompCheck.fsx
            env:
              DOTNET_ROLL_FORWARD_TO_PRERELEASE: 1
            displayName: Check error code sorting in src/Compiler/FSComp.txt
          - script: dotnet fantomas . --check
            env:
              DOTNET_ROLL_FORWARD_TO_PRERELEASE: 1
            displayName: Check code formatting (run 'dotnet fantomas .' to fix)

        # Check whether package with current version has been published to nuget.org
        # We will try to restore both FSharp.Core and FCS and if restore is _successful_, package version needs to be bumped.
        # NOTE: The check now runs on all branches (not just release),
        #       because we want to catch cases when version is desynched and we didn't update it.
        #       It is also helping the release notes automation to be up to date with packages versions.
        - job: Check_Published_Package_Versions
          # condition: or(startsWith(variables['Build.SourceBranch'], 'refs/heads/release/'), or(startsWith(variables['System.PullRequest.SourceBranch'], 'release/dev'), startsWith(variables['System.PullRequest.TargetBranch'], 'release/dev')))
          pool:
            vmImage: $(UbuntuMachineQueueName)
          strategy:
            maxParallel: 2
            matrix:
              FCS:
                _project: "FSharp.Compiler.Service_notshipped.fsproj"
              FSCore:
                _project: "FSharp.Core_notshipped.fsproj"
          steps:
          - checkout: self
            clean: true
          - task: UseDotNet@2
            displayName: install SDK
            inputs:
              packageType: sdk
              useGlobalJson: true
              includePreviewVersions: true
              workingDirectory: $(Build.SourcesDirectory)
              installationPath: $(Agent.ToolsDirectory)/dotnet
          - pwsh: ./check.ps1 -project $(_project)
            workingDirectory: $(Build.SourcesDirectory)/buildtools/checkpackages
            env:
                DOTNET_ROLL_FORWARD_TO_PRERELEASE: 1
            displayName: Check published package version


  #-------------------------------------------------------------------------------------------------------------------#
  #                                                    PR builds                                                      #
  #-------------------------------------------------------------------------------------------------------------------#
  - ${{ if eq(variables['System.TeamProject'], 'public') }}:
    - template: /eng/common/templates/jobs/jobs.yml
      parameters:
        enableMicrobuild: true
        enablePublishBuildArtifacts: true
        enablePublishTestResults: false
        enablePublishBuildAssets: true
        enablePublishUsingPipelines: $(_PublishUsingPipelines)
        enableSourceBuild: true
        enableTelemetry: true
        helixRepo: dotnet/fsharp
        jobs:

        - job: WindowsLangVersionPreview
          pool:
            # The PR build definition sets this variable:
            #   WindowsMachineQueueName=Windows.vs2022.amd64.open
            # and there is an alternate build definition that sets this to a queue that is always scouting the
            # next preview of Visual Studio.
            name: $(DncEngPublicBuildPool)
            demands: ImageOverride -equals $(WindowsMachineQueueName)
          timeoutInMinutes: 120
          steps:
          - checkout: self
            clean: true

          - script: eng\CIBuild.cmd -compressallmetadata -configuration Release /p:FSharpLangVersion=preview
            env:
              NativeToolsOnMachine: true
            displayName: Build

          - task: PublishBuildArtifacts@1
            displayName: Publish Build BinLog
            condition: always()
            continueOnError: true
            inputs:
                PathToPublish: '$(Build.SourcesDirectory)\artifacts\log/Release\Build.VisualFSharp.sln.binlog'
                ArtifactName: 'Windows Release build binlogs'
                ArtifactType: Container
                parallel: true

        - job: WindowsStrictIndentation
          pool:
            # The PR build definition sets this variable:
            #   WindowsMachineQueueName=Windows.vs2022.amd64.open
            # and there is an alternate build definition that sets this to a queue that is always scouting the
            # next preview of Visual Studio.
            name: $(DncEngPublicBuildPool)
            demands: ImageOverride -equals $(WindowsMachineQueueName)
          timeoutInMinutes: 120
          steps:
          - checkout: self
            clean: true

          - script: eng\CIBuild.cmd -compressallmetadata -configuration Release /p:AdditionalFscCmdFlags=--strict-indentation+
            env:
              NativeToolsOnMachine: true
            displayName: Build

          - task: PublishBuildArtifacts@1
            displayName: Publish Build BinLog
            condition: always()
            continueOnError: true
            inputs:
                PathToPublish: '$(Build.SourcesDirectory)\artifacts\log/Release\Build.VisualFSharp.sln.binlog'
                ArtifactName: 'Windows Release build binlogs'
                ArtifactType: Container
                parallel: true

        - job: WindowsNoStrictIndentation
          pool:
            name: $(DncEngPublicBuildPool)
            demands: ImageOverride -equals $(WindowsMachineQueueName)
          timeoutInMinutes: 120
          steps:
          - checkout: self
            clean: true

          - script: eng\CIBuild.cmd -compressallmetadata -configuration Release /p:AdditionalFscCmdFlags=--strict-indentation-
            env:
              NativeToolsOnMachine: true
            displayName: Build

          - task: PublishBuildArtifacts@1
            displayName: Publish Build BinLog
            condition: always()
            continueOnError: true
            inputs:
                PathToPublish: '$(Build.SourcesDirectory)\artifacts\log/Release\Build.VisualFSharp.sln.binlog'
                ArtifactName: 'Windows Release build binlogs'
                ArtifactType: Container
                parallel: true

        # Windows With Compressed Metadata
        - job: WindowsCompressedMetadata
          variables:
          - name: XUNIT_LOGS
            value: $(Build.SourcesDirectory)\artifacts\TestResults\$(_configuration)
          - name: __VSNeverShowWhatsNew
            value: 1
          pool:
            # The PR build definition sets this variable:
            #   WindowsMachineQueueName=Windows.vs2022.amd64.open
            # and there is an alternate build definition that sets this to a queue that is always scouting the
            # next preview of Visual Studio.
            name: $(DncEngPublicBuildPool)
            demands: ImageOverride -equals $(WindowsMachineQueueName)
          timeoutInMinutes: 120
          strategy:
            maxParallel: 5
            matrix:
              desktop_release:
                _configuration: Release
                _testKind: testDesktop
              coreclr_release:
                _configuration: Release
                _testKind: testCoreclr
              fsharpqa_release:
                _configuration: Release
                _testKind: testFSharpQA
              vs_release:
                _configuration: Release
                _testKind: testVs
              ${{ if eq(variables['Build.Reason'], 'Flaky, disabled, was PullRequest') }}:
                inttests_release:
                  _configuration: Release
                  _testKind: testIntegration
          steps:
          - checkout: self
            clean: true

          - powershell: eng\SetupVSHive.ps1
            displayName: Setup VS Hive
            condition: or(eq(variables['_testKind'], 'testVs'), eq(variables['_testKind'], 'testIntegration'))

          # yes, this is miserable, but - https://github.com/dotnet/arcade/issues/13239
          - script: eng\CIBuild.cmd -compressallmetadata -configuration $(_configuration) -$(_testKind)
            env:
              NativeToolsOnMachine: true
            displayName: Build / Test
            condition: ne(variables['_testKind'], 'testIntegration')
          - script: eng\CIBuild.cmd -compressallmetadata -configuration $(_configuration) -$(_testKind)
            env:
              NativeToolsOnMachine: true
            displayName: Build / Integration Test
            continueOnError: true
            condition: eq(variables['_testKind'], 'testIntegration')

          - task: PublishTestResults@2
            displayName: Publish Test Results
            inputs:
              testResultsFormat: 'NUnit'
              testResultsFiles: '*.xml'
              searchFolder: '$(Build.SourcesDirectory)/artifacts/TestResults/$(_configuration)'
            continueOnError: true
            condition: ne(variables['_testKind'], 'testFSharpQA')
          - task: PublishBuildArtifacts@1
            displayName: Publish Tests BinLog
            condition: always()
            continueOnError: true
            inputs:
                PathToPublish: '$(Build.SourcesDirectory)\artifacts\log/$(_configuration)\Build.VisualFSharp.sln.binlog'
                ArtifactName: 'Windows $(_configuration) $(_testKind) test binlogs'
                ArtifactType: Container
                parallel: true
          - task: PublishBuildArtifacts@1
            displayName: Publish Test Logs
            inputs:
              PathtoPublish: '$(Build.SourcesDirectory)\artifacts\TestResults\$(_configuration)'
              ArtifactName: 'Windows $(_configuration) $(_testKind) test logs'
              publishLocation: Container
            continueOnError: true
            condition: always()
          - script: dotnet build $(Build.SourcesDirectory)/eng/DumpPackageRoot/DumpPackageRoot.csproj
            displayName: Dump NuGet cache contents
            condition: failed()
          - task: PublishBuildArtifacts@1
            displayName: Publish NuGet cache contents
            inputs:
              PathtoPublish: '$(Build.SourcesDirectory)\artifacts\NugetPackageRootContents'
              ArtifactName: 'NuGetPackageContents Windows $(_testKind)'
              publishLocation: Container
            continueOnError: true
            condition: failed()

        # Mock official build
        - job: MockOfficial
          pool:
            name: $(DncEngPublicBuildPool)
            demands: ImageOverride -equals $(WindowsMachineQueueName)
          steps:
          - checkout: self
            clean: true
          - pwsh: .\eng\MockBuild.ps1
            displayName: Build with OfficialBuildId

        # Linux
        - job: Linux
          pool:
            vmImage: $(UbuntuMachineQueueName)
          variables:
          - name: _SignType
            value: Test
          steps:
          - checkout: self
            clean: true
          - script: ./eng/cibuild.sh --configuration $(_BuildConfig) --testcoreclr
            displayName: Build / Test
          - task: PublishTestResults@2
            displayName: Publish Test Results
            inputs:
              testResultsFormat: 'NUnit'
              testResultsFiles: '*.xml'
              searchFolder: '$(Build.SourcesDirectory)/artifacts/TestResults/$(_BuildConfig)'
            continueOnError: true
            condition: always()
          - task: PublishBuildArtifacts@1
            displayName: Publish Test Logs
            inputs:
              PathtoPublish: '$(Build.SourcesDirectory)/artifacts/TestResults/$(_BuildConfig)'
              ArtifactName: 'Linux $(_BuildConfig) test logs'
              publishLocation: Container
            continueOnError: true
            condition: failed()
          - script: dotnet build $(Build.SourcesDirectory)/eng/DumpPackageRoot/DumpPackageRoot.csproj
            displayName: Dump NuGet cache contents
            condition: failed()
          - task: PublishBuildArtifacts@1
            displayName: Publish NuGet cache contents
            inputs:
              PathtoPublish: '$(Build.SourcesDirectory)/artifacts/NugetPackageRootContents'
              ArtifactName: 'NuGetPackageContents Linux'
              publishLocation: Container
            continueOnError: true
            condition: failed()

        # MacOS
        - job: MacOS
          pool:
            vmImage: macos-11
          variables:
          - name: _SignType
            value: Test
          steps:
          - checkout: self
            clean: true
          - script: ./eng/cibuild.sh --configuration $(_BuildConfig) --testcoreclr
            env:
              COMPlus_DefaultStackSize: 1000000
            displayName: Build / Test
          - task: PublishTestResults@2
            displayName: Publish Test Results
            inputs:
              testResultsFormat: 'NUnit'
              testResultsFiles: '*.xml'
              searchFolder: '$(Build.SourcesDirectory)/artifacts/TestResults/$(_BuildConfig)'
            continueOnError: true
            condition: always()
          - task: PublishBuildArtifacts@1
            displayName: Publish Test Logs
            inputs:
              PathtoPublish: '$(Build.SourcesDirectory)/artifacts/TestResults/$(_BuildConfig)'
              ArtifactName: 'MacOS $(_BuildConfig) test logs'
              publishLocation: Container
            continueOnError: true
            condition: failed()
          - script: dotnet build $(Build.SourcesDirectory)/eng/DumpPackageRoot/DumpPackageRoot.csproj
            displayName: Dump NuGet cache contents
            condition: failed()
          - task: PublishBuildArtifacts@1
            displayName: Publish NuGet cache contents
            inputs:
              PathtoPublish: '$(Build.SourcesDirectory)/artifacts/NugetPackageRootContents'
              ArtifactName: 'NuGetPackageContents Mac'
              publishLocation: Container
            continueOnError: true
            condition: failed()

        # End to end build
        - job: EndToEndBuildTests
          pool:
            name: $(DncEngPublicBuildPool)
            demands: ImageOverride -equals $(WindowsMachineQueueName)
          strategy:
            maxParallel: 2
            matrix:
              regular:
                _experimental_flag: ''
              experimental_features:
                _experimental_flag: ''
          steps:
          - checkout: self
            clean: true
          - script: .\Build.cmd -c Release -pack
            env:
              NativeToolsOnMachine: true
              FSHARP_EXPERIMENTAL_FEATURES: $(_experimental_flag)
          - script: .\tests\EndToEndBuildTests\EndToEndBuildTests.cmd -c Release
            env:
              FSHARP_EXPERIMENTAL_FEATURES: $(_experimental_flag)
            displayName: End to end build tests

        # Up-to-date - disabled due to it being flaky
        #- job: UpToDate_Windows
        #  pool:
        #    vmImage: windows-latest
        #  steps:
        #  - checkout: self
        #    clean: true
        #  - task: PowerShell@2
        #    displayName: Run up-to-date build check
        #    inputs:
        #      filePath: eng\tests\UpToDate.ps1
        #      arguments: -configuration $(_BuildConfig) -ci -binaryLog

        # Run Build with Fsharp Experimental Features
        # Possible change: --times:$(Build.SourcesDirectory)/artifacts/log/Release/compiler_timing.csv

        # Plain FCS build Windows
        - job: Plain_Build_Windows
          pool:
            name: $(DncEngPublicBuildPool)
            demands: ImageOverride -equals $(WindowsMachineQueueName)
          variables:
          - name: _BuildConfig
            value: Debug
          steps:
          - checkout: self
            clean: true
          - script: dotnet --list-sdks
            displayName: Report dotnet SDK versions
          - task: UseDotNet@2
            displayName: install SDK
            inputs:
              packageType: sdk
              useGlobalJson: true
              includePreviewVersions: true
              workingDirectory: $(Build.SourcesDirectory)
              installationPath: $(Agent.ToolsDirectory)/dotnet
          - script: dotnet build .\FSharp.Compiler.Service.sln /bl:\"artifacts/log/$(_BuildConfig)/ServiceRegularBuild.binlog\"
            workingDirectory: $(Build.SourcesDirectory)
            displayName: Regular rebuild of FSharp.Compiler.Service.sln
            continueOnError: true
            condition: always()

        # Plain FCS build Linux
        - job: Plain_Build_Linux
          pool:
            vmImage: $(UbuntuMachineQueueName)
          variables:
          - name: _BuildConfig
            value: Debug
          steps:
          - checkout: self
            clean: true
          - script: dotnet --list-sdks
            displayName: Report dotnet SDK versions
          - task: UseDotNet@2
            displayName: install SDK
            inputs:
              packageType: sdk
              useGlobalJson: true
              includePreviewVersions: true
              workingDirectory: $(Build.SourcesDirectory)
              installationPath: $(Agent.ToolsDirectory)/dotnet
          - script: dotnet build ./FSharp.Compiler.Service.sln /bl:\"artifacts/log/$(_BuildConfig)/ServiceRegularBuild.binlog\"
            workingDirectory: $(Build.SourcesDirectory)
            displayName: Regular rebuild of FSharp.Compiler.Service.sln
            continueOnError: true
            condition: always()

        # Plain FCS build Mac
        - job: Plain_Build_MacOS
          pool:
            vmImage: macos-11
          variables:
          - name: _BuildConfig
            value: Debug
          steps:
          - checkout: self
            clean: true
          - script: dotnet --list-sdks
            displayName: Report dotnet SDK versions
          - task: UseDotNet@2
            displayName: install SDK
            inputs:
              packageType: sdk
              useGlobalJson: true
              includePreviewVersions: true
              workingDirectory: $(Build.SourcesDirectory)
              installationPath: $(Agent.ToolsDirectory)/dotnet
          - script: dotnet build ./FSharp.Compiler.Service.sln /bl:\"artifacts/log/$(_BuildConfig)/ServiceRegularBuild.binlog\"
            workingDirectory: $(Build.SourcesDirectory)
            displayName: Regular rebuild of FSharp.Compiler.Service.sln
            continueOnError: true
            condition: always()

        # Test trimming on Windows
        - job: Build_And_Test_Trimming_Windows
          pool:
            name: $(DncEngPublicBuildPool)
            demands: ImageOverride -equals $(WindowsMachineQueueName)
          strategy:
            maxParallel: 2
            matrix:
              compressed_metadata:
                _kind: "-compressAllMetadata"
              classic_metadata:
                _kind: ""
          variables:
          - name: _BuildConfig
            value: Release
          steps:
          - checkout: self
            clean: true
          - task: UseDotNet@2
            displayName: install SDK
            inputs:
              packageType: sdk
              useGlobalJson: true
              includePreviewVersions: true
              workingDirectory: $(Build.SourcesDirectory)
              installationPath: $(Agent.ToolsDirectory)/dotnet
          - script: dotnet --list-sdks
            displayName: Report dotnet SDK versions
          - script: .\Build.cmd $(_kind) -pack -c $(_BuildConfig)
            env:
              NativeToolsOnMachine: true
            displayName: Initial build and prepare packages.
          - script: $(Build.SourcesDirectory)/tests/AheadOfTime/Trimming/check.cmd
            displayName: Build, trim, publish and check the state of the trimmed app.
            workingDirectory: $(Build.SourcesDirectory)/tests/AheadOfTime/Trimming
          - task: PublishPipelineArtifact@1
            displayName: Publish Trim Tests Logs
            inputs:
              targetPath: './artifacts/log/Release/AheadOfTime/Trimming/'
              artifactName: 'Trim Test Logs Attempt $(System.JobAttempt) Logs $(_kind)'
            continueOnError: true
            condition: always()

    # Arcade-powered source build
    # turned off until https://github.com/dotnet/source-build/issues/1795 is fixed
    # - template: /eng/common/templates/jobs/jobs.yml
    #   parameters:
    #     enablePublishUsingPipelines: true
    #     enablePublishBuildArtifacts: true
    #     enablePublishBuildAssets: true
    #     artifacts:
    #       publish:
    #         artifacts: true
    #         manifests: true
    #     runSourceBuild: true
    #     sourceBuildParameters:
    #       includeDefaultManagedPlatform: true

#---------------------------------------------------------------------------------------------------------------------#
#                                                    Post Build                                                       #
#---------------------------------------------------------------------------------------------------------------------#
- ${{ if and(ne(variables['System.TeamProject'], 'public'), notin(variables['Build.Reason'], 'PullRequest')) }}:
  - template: eng/common/templates/post-build/post-build.yml
    parameters:
      publishingInfraVersion: 3
      # Symbol validation is not entirely reliable as of yet, so should be turned off until https://github.com/dotnet/arcade/issues/2871 is resolved.
      enableSymbolValidation: false
      # SourceLink improperly looks for generated files.  See https://github.com/dotnet/arcade/issues/3069
      enableSourceLinkValidation: false
      # Enable SDL validation, passing through values from the 'DotNet-FSharp-SDLValidation-Params' group.
      SDLValidationParameters:
        enable: true
        params: >-
          -SourceToolsList @("policheck","credscan")
          -ArtifactToolsList @("binskim")
          -BinskimAdditionalRunConfigParams @("IgnorePdbLoadError < True","Recurse < True")
          -TsaInstanceURL $(_TsaInstanceURL)
          -TsaProjectName $(_TsaProjectName)
          -TsaNotificationEmail $(_TsaNotificationEmail)
          -TsaCodebaseAdmin $(_TsaCodebaseAdmin)
          -TsaBugAreaPath $(_TsaBugAreaPath)
          -TsaIterationPath $(_TsaIterationPath)
          -TsaRepositoryName "FSharp"
          -TsaCodebaseName "FSharp-GitHub"
          -TsaPublish $True
          -PoliCheckAdditionalRunConfigParams @("UserExclusionPath < $(Build.SourcesDirectory)/eng/policheck_exclusions.xml")

#---------------------------------------------------------------------------------------------------------------------#
#                                                   VS Insertion                                                      #
#---------------------------------------------------------------------------------------------------------------------#
- ${{ if and(ne(variables['System.TeamProject'], 'public'), notin(variables['Build.Reason'], 'PullRequest')) }}:
  - template: eng/release/insert-into-vs.yml
    parameters:
<<<<<<< HEAD
      componentBranchName: refs/heads/release/dev17.9
      insertTargetBranch: rel/d17.9
=======
      componentBranchName: refs/heads/release/dev17.10
      insertTargetBranch: main
>>>>>>> af386f82
      insertTeamEmail: fsharpteam@microsoft.com
      insertTeamName: 'F#'
      completeInsertion: 'auto'<|MERGE_RESOLUTION|>--- conflicted
+++ resolved
@@ -806,13 +806,8 @@
 - ${{ if and(ne(variables['System.TeamProject'], 'public'), notin(variables['Build.Reason'], 'PullRequest')) }}:
   - template: eng/release/insert-into-vs.yml
     parameters:
-<<<<<<< HEAD
-      componentBranchName: refs/heads/release/dev17.9
-      insertTargetBranch: rel/d17.9
-=======
       componentBranchName: refs/heads/release/dev17.10
       insertTargetBranch: main
->>>>>>> af386f82
       insertTeamEmail: fsharpteam@microsoft.com
       insertTeamName: 'F#'
       completeInsertion: 'auto'