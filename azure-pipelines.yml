# CI and PR triggers
trigger:
  branches:
    include:
    - main
    - dev16.1
    - feature/*
    - release/*
  paths:
    include:
    - '*'
    exclude:
    - .github/*
    - docs/compiler-guide.md
    - attributions.md
    - CODE_OF_CONDUCT.md
    - DEVGUIDE.md
    - INTERNAL.md
    - Language-Version-History.md
    - License.txt
    - README.md
    - release-notes.md
    - TESTGUIDE.md

pr:
  branches:
    include:
    - main
    - dev16.1
    - feature/*
    - release/*
  paths:
    include:
    - '*'
    exclude:
    - .github/*
    - docs/compiler-guide.md
    - attributions.md
    - CODE_OF_CONDUCT.md
    - DEVGUIDE.md
    - INTERNAL.md
    - Language-Version-History.md
    - License.txt
    - README.md
    - release-notes.md
    - TESTGUIDE.md

variables:
  - name: _TeamName
    value: FSharp
  - name: _BuildConfig
    value: Release
  - name: _PublishUsingPipelines
    value: true
  - name: _DotNetArtifactsCategory
    value: .NETCore
  - name: VisualStudioDropName
    value: Products/$(System.TeamProject)/$(Build.Repository.Name)/$(Build.SourceBranchName)/$(Build.BuildNumber)
<<<<<<< HEAD
  - name: DotNetSdkVersion
    value: '5.0.401'
=======
>>>>>>> 0591e4c6
  - ${{ if and(eq(variables['System.TeamProject'], 'public'), eq(variables['Build.Reason'], 'PullRequest')) }}:
    - name: RunningAsPullRequest
      value: true

# Variables defined in yml cannot be overridden at queue time; instead overridable variables must be defined in the web UI.
# Commenting out until something like this is supported: https://github.com/Microsoft/azure-pipelines-yaml/pull/129
#variables:
#- name: SkipTests
#  defaultValue: false

stages:
- stage: build
  displayName: Build
  jobs:

  #-------------------------------------------------------------------------------------------------------------------#
  #                                                  Signed build                                                     #
  #-------------------------------------------------------------------------------------------------------------------#
  - ${{ if and(ne(variables['System.TeamProject'], 'public'), notin(variables['Build.Reason'], 'PullRequest')) }}:
    - ${{ if eq(variables['Build.SourceBranch'], 'refs/heads/main') }}:
      - template: /eng/common/templates/job/onelocbuild.yml
        parameters:
          MirrorRepo: fsharp
          LclSource: lclFilesfromPackage
          LclPackageId: 'LCL-JUNO-PROD-FSHARP'
    - template: /eng/common/templates/jobs/jobs.yml
      parameters:
        enableMicrobuild: true
        enablePublishBuildArtifacts: true
        enablePublishTestResults: false
        enablePublishBuildAssets: true
        enablePublishUsingPipelines: $(_PublishUsingPipelines)
        enableSourceBuild: true
        enableTelemetry: true
        helixRepo: dotnet/fsharp
        jobs:
        - job: Full_Signed
          pool:
<<<<<<< HEAD
            name: NetCore1ESPool-Svc-Internal
=======
            name: NetCore1ESPool-Internal
>>>>>>> 0591e4c6
            demands: ImageOverride -equals build.windows.10.amd64.vs2019
          timeoutInMinutes: 300
          variables:
          - group: DotNet-Blob-Feed
          - group: DotNet-Symbol-Server-Pats
          - group: DotNet-DevDiv-Insertion-Workflow-Variables
          - name: _SignType
            value: Real
          - name: _DotNetPublishToBlobFeed
            value: true
          steps:
          - checkout: self
            clean: true
          - script: eng\CIBuild.cmd
                    -configuration $(_BuildConfig)
                    -prepareMachine
                    -testAll
                    -officialSkipTests $(SkipTests)
                    /p:SignType=$(_SignType)
                    /p:DotNetSignType=$(_SignType)
                    /p:MicroBuild_SigningEnabled=true
                    /p:OverridePackageSource=https://dotnetfeed.blob.core.windows.net/dotnet-core/index.json
                    /p:TeamName=$(_TeamName)
                    /p:DotNetPublishBlobFeedKey=$(dotnetfeed-storage-access-key-1)
                    /p:DotNetPublishBlobFeedUrl=https://dotnetfeed.blob.core.windows.net/dotnet-core/index.json
                    /p:DotNetPublishToBlobFeed=true
                    /p:DotNetPublishUsingPipelines=$(_PublishUsingPipelines)
                    /p:DotNetArtifactsCategory=$(_DotNetArtifactsCategory)
                    /p:DotNetSymbolServerTokenMsdl=$(microsoft-symbol-server-pat)
                    /p:DotNetSymbolServerTokenSymWeb=$(symweb-symbol-server-pat)
                    /p:OfficialBuildId=$(BUILD.BUILDNUMBER)
                    /p:PublishToSymbolServer=true
                    /p:VisualStudioDropName=$(VisualStudioDropName)
          - script: .\tests\EndToEndBuildTests\EndToEndBuildTests.cmd -c $(_BuildConfig)
            displayName: End to end build tests
          - task: PublishTestResults@2
            displayName: Publish Test Results
            inputs:
              testResultsFormat: 'NUnit'
              testResultsFiles: '*.xml'
              searchFolder: '$(Build.SourcesDirectory)/artifacts/TestResults/$(_BuildConfig)'
            continueOnError: true
            condition: ne(variables['SkipTests'], 'true')
          - task: PublishBuildArtifacts@1
            displayName: Publish Test Logs
            inputs:
              PathtoPublish: '$(Build.SourcesDirectory)\artifacts\TestResults\$(_BuildConfig)'
              ArtifactName: 'Test Logs'
              publishLocation: Container
            continueOnError: true
            condition: ne(variables['SkipTests'], 'true')
          - task: PublishBuildArtifacts@1
            displayName: Publish Artifact Packages
            inputs:
              PathtoPublish: '$(Build.SourcesDirectory)\artifacts\packages\$(_BuildConfig)'
              ArtifactName: 'Packages'
            condition: succeeded()
          - task: PublishBuildArtifacts@1
            displayName: Publish Artifact VSSetup
            inputs:
              PathtoPublish: '$(Build.SourcesDirectory)\artifacts\VSSetup\$(_BuildConfig)\Insertion'
              ArtifactName: 'VSSetup'
            condition: succeeded()
          - task: PublishBuildArtifacts@1
            displayName: Publish Artifact Nightly
            inputs:
              PathtoPublish: '$(Build.SourcesDirectory)\artifacts\VSSetup\$(_BuildConfig)\VisualFSharpDebug.vsix'
              ArtifactName: 'Nightly'
            condition: succeeded()
          - task: PublishBuildArtifacts@1
            displayName: Publish Artifact Symbols
            inputs:
              PathtoPublish: '$(Build.SourcesDirectory)\artifacts\SymStore\$(_BuildConfig)'
              ArtifactName: 'NativeSymbols'
            condition: succeeded()
          - task: ms-vseng.MicroBuildTasks.4305a8de-ba66-4d8b-b2d1-0dc4ecbbf5e8.MicroBuildUploadVstsDropFolder@1
            displayName: Upload VSTS Drop
            inputs:
              DropName: $(VisualStudioDropName)
              DropFolder: '$(Build.SourcesDirectory)\artifacts\VSSetup\$(_BuildConfig)\Insertion'
              AccessToken: $(dn-bot-devdiv-drop-rw-code-rw)
            condition: succeeded()

  #-------------------------------------------------------------------------------------------------------------------#
  #                                                    PR builds                                                      #
  #-------------------------------------------------------------------------------------------------------------------#
  - ${{ if eq(variables['System.TeamProject'], 'public') }}:
    - template: /eng/common/templates/jobs/jobs.yml
      parameters:
        enableMicrobuild: true
        enablePublishBuildArtifacts: true
        enablePublishTestResults: false
        enablePublishBuildAssets: true
        enablePublishUsingPipelines: $(_PublishUsingPipelines)
        enableSourceBuild: true
        enableTelemetry: true
        helixRepo: dotnet/fsharp
        jobs:

        # Windows
        - job: Windows
          pool:
            # The PR build definition sets this variable:
            #   WindowsMachineQueueName=Build.Windows.10.Amd64.VS2019.Open
            # and there is an alternate build definition that sets this to a queue that is always scouting the
            # next preview of Visual Studio.
<<<<<<< HEAD
            name: NetCore1ESPool-Svc-Public
=======
            name: NetCore1ESPool-Public
>>>>>>> 0591e4c6
            demands: ImageOverride -equals $(WindowsMachineQueueName)
          timeoutInMinutes: 120
          strategy:
            maxParallel: 4
            matrix:
              desktop_release:
                _configuration: Release
                _testKind: testDesktop
              coreclr_release:
                _configuration: Release
                _testKind: testCoreclr
              fsharpqa_release:
                _configuration: Release
                _testKind: testFSharpQA
              vs_release:
                _configuration: Release
                _testKind: testVs
          steps:
          - checkout: self
            clean: true
          - script: eng\CIBuild.cmd -configuration $(_configuration) -$(_testKind)
            displayName: Build / Test
          - task: PublishTestResults@2
            displayName: Publish Test Results
            inputs:
              testResultsFormat: 'NUnit'
              testResultsFiles: '*.xml'
              searchFolder: '$(Build.SourcesDirectory)/artifacts/TestResults/$(_configuration)'
            continueOnError: true
            condition: ne(variables['_testKind'], 'testFSharpQA')
          - task: PublishBuildArtifacts@1
            displayName: Publish Test Logs
            inputs:
              PathtoPublish: '$(Build.SourcesDirectory)\artifacts\TestResults\$(_configuration)'
              ArtifactName: 'Windows $(_configuration) $(_testKind) test logs'
              publishLocation: Container
            continueOnError: true
            condition: failed()
          - script: dotnet build $(Build.SourcesDirectory)/eng/DumpPackageRoot/DumpPackageRoot.csproj
            displayName: Dump NuGet cache contents
            condition: failed()
          - task: PublishBuildArtifacts@1
            displayName: Publish NuGet cache contents
            inputs:
              PathtoPublish: '$(Build.SourcesDirectory)\artifacts\NugetPackageRootContents'
              ArtifactName: 'NuGetPackageContents Windows $(_testKind)'
              publishLocation: Container
            continueOnError: true
            condition: failed()

        # Mock official build
        - job: MockOfficial
          pool:
            vmImage: windows-latest
          steps:
          - checkout: self
            clean: true
          - pwsh: .\eng\MockBuild.ps1
            displayName: Build with OfficialBuildId

        # Linux
        - job: Linux
          pool:
            vmImage: ubuntu-latest
          variables:
          - name: _SignType
            value: Test
          steps:
          - checkout: self
            clean: true
          - script: ./eng/cibuild.sh --configuration $(_BuildConfig) --testcoreclr
            displayName: Build / Test
          - task: PublishTestResults@2
            displayName: Publish Test Results
            inputs:
              testResultsFormat: 'NUnit'
              testResultsFiles: '*.xml'
              searchFolder: '$(Build.SourcesDirectory)/artifacts/TestResults/$(_BuildConfig)'
            continueOnError: true
            condition: always()
          - task: PublishBuildArtifacts@1
            displayName: Publish Test Logs
            inputs:
              PathtoPublish: '$(Build.SourcesDirectory)/artifacts/TestResults/$(_BuildConfig)'
              ArtifactName: 'Linux $(_BuildConfig) test logs'
              publishLocation: Container
            continueOnError: true
            condition: failed()
          - script: dotnet build $(Build.SourcesDirectory)/eng/DumpPackageRoot/DumpPackageRoot.csproj
            displayName: Dump NuGet cache contents
            condition: failed()
          - task: PublishBuildArtifacts@1
            displayName: Publish NuGet cache contents
            inputs:
              PathtoPublish: '$(Build.SourcesDirectory)/artifacts/NugetPackageRootContents'
              ArtifactName: 'NuGetPackageContents Linux'
              publishLocation: Container
            continueOnError: true
            condition: failed()

        # MacOS
        - job: MacOS
          pool:
            vmImage: macOS-latest
          variables:
          - name: _SignType
            value: Test
          steps:
          - checkout: self
            clean: true
          - script: ./eng/cibuild.sh --configuration $(_BuildConfig) --testcoreclr
            displayName: Build / Test
          - task: PublishTestResults@2
            displayName: Publish Test Results
            inputs:
              testResultsFormat: 'NUnit'
              testResultsFiles: '*.xml'
              searchFolder: '$(Build.SourcesDirectory)/artifacts/TestResults/$(_BuildConfig)'
            continueOnError: true
            condition: always()
          - task: PublishBuildArtifacts@1
            displayName: Publish Test Logs
            inputs:
              PathtoPublish: '$(Build.SourcesDirectory)/artifacts/TestResults/$(_BuildConfig)'
              ArtifactName: 'MacOS $(_BuildConfig) test logs'
              publishLocation: Container
            continueOnError: true
            condition: failed()
          - script: dotnet build $(Build.SourcesDirectory)/eng/DumpPackageRoot/DumpPackageRoot.csproj
            displayName: Dump NuGet cache contents
            condition: failed()
          - task: PublishBuildArtifacts@1
            displayName: Publish NuGet cache contents
            inputs:
              PathtoPublish: '$(Build.SourcesDirectory)/artifacts/NugetPackageRootContents'
              ArtifactName: 'NuGetPackageContents Mac'
              publishLocation: Container
            continueOnError: true
            condition: failed()

        # End to end build
        - job: EndToEndBuildTests
          pool:
            vmImage: windows-latest
          steps:
          - checkout: self
            clean: true
          - script: .\Build.cmd -c Release
          - script: .\tests\EndToEndBuildTests\EndToEndBuildTests.cmd -c Release
            displayName: End to end build tests

        # Up-to-date - disabled due to it being flaky
        #- job: UpToDate_Windows
        #  pool:
        #    vmImage: windows-latest
        #  steps:
        #  - checkout: self
        #    clean: true
        #  - task: PowerShell@2
        #    displayName: Run up-to-date build check
        #    inputs:
        #      filePath: eng\tests\UpToDate.ps1
        #      arguments: -configuration $(_BuildConfig) -ci -binaryLog

        # Plain build Windows
        - job: Plain_Build_Windows
          pool:
            vmImage: windows-latest
          variables:
          - name: _BuildConfig
            value: Debug
          steps:
          - checkout: self
            clean: true
          - script: .\Build.cmd
            displayName: Initial build
          - script: dotnet --list-sdks
            displayName: Report dotnet SDK versions
          - task: UseDotNet@2
            displayName: install SDK
            inputs:
              packageType: sdk
              useGlobalJson: true
              includePreviewVersions: true
              workingDirectory: $(Build.SourcesDirectory)
              installationPath: $(Agent.ToolsDirectory)/dotnet
          - script: dotnet build .\FSharp.sln /bl:\"artifacts/log/$(_BuildConfig)/RegularBuild.binlog\"
            env:
              DOTNET_ROLL_FORWARD_TO_PRERELEASE: 1
            displayName: Regular rebuild of FSharp.sln
          - script: dotnet build .\FSharp.Compiler.Service.sln /bl:\"artifacts/log/$(_BuildConfig)/ServiceRegularBuild.binlog\"
            workingDirectory: $(Build.SourcesDirectory)/service
            env:
              DOTNET_ROLL_FORWARD_TO_PRERELEASE: 1
            displayName: Regular rebuild of FSharp.Compiler.Service.sln

        # Plain build Linux
        - job: Plain_Build_Linux
          pool:
            vmImage: ubuntu-latest
          variables:
          - name: _BuildConfig
            value: Debug
          steps:
          - checkout: self
            clean: true
          - script: ./build.sh
            displayName: Initial build
          - script: dotnet --list-sdks
            displayName: Report dotnet SDK versions
          - task: UseDotNet@2
            displayName: install SDK
            inputs:
              packageType: sdk
              useGlobalJson: true
              includePreviewVersions: true
              workingDirectory: $(Build.SourcesDirectory)
              installationPath: $(Agent.ToolsDirectory)/dotnet
          - script: dotnet build ./FSharp.sln /bl:\"artifacts/log/$(_BuildConfig)/RegularBuild.binlog\"
            env:
              DOTNET_ROLL_FORWARD_TO_PRERELEASE: 1
            displayName: Regular rebuild of FSharp.sln
          - script: dotnet build ./FSharp.Compiler.Service.sln /bl:\"artifacts/log/$(_BuildConfig)/ServiceRegularBuild.binlog\"
            workingDirectory: $(Build.SourcesDirectory)/service
            env:
              DOTNET_ROLL_FORWARD_TO_PRERELEASE: 1
            displayName: Regular rebuild of FSharp.Compiler.Service.sln

        # Plain build Mac
        - job: Plain_Build_MacOS
          pool:
            vmImage: macos-latest
          variables:
          - name: _BuildConfig
            value: Debug
          steps:
          - checkout: self
            clean: true
          - script: ./build.sh
            displayName: Initial build
          - script: dotnet --list-sdks
            displayName: Report dotnet SDK versions
          - task: UseDotNet@2
            displayName: install SDK
            inputs:
              packageType: sdk
              useGlobalJson: true
              includePreviewVersions: true
              workingDirectory: $(Build.SourcesDirectory)
              installationPath: $(Agent.ToolsDirectory)/dotnet
          - script: dotnet build ./FSharp.sln /bl:\"artifacts/log/$(_BuildConfig)/RegularBuild.binlog\"
            env:
              DOTNET_ROLL_FORWARD_TO_PRERELEASE: 1
            displayName: Regular rebuild of FSharp.sln
          - script: dotnet build ./FSharp.Compiler.Service.sln /bl:\"artifacts/log/$(_BuildConfig)/ServiceRegularBuild.binlog\"
            workingDirectory: $(Build.SourcesDirectory)/service
            env:
              DOTNET_ROLL_FORWARD_TO_PRERELEASE: 1
            displayName: Regular rebuild of FSharp.Compiler.Service.sln

    # Arcade-powered source build
    # turned off until https://github.com/dotnet/source-build/issues/1795 is fixed
    # - template: /eng/common/templates/jobs/jobs.yml
    #   parameters:
    #     enablePublishUsingPipelines: true
    #     enablePublishBuildArtifacts: true
    #     enablePublishBuildAssets: true
    #     artifacts:
    #       publish:
    #         artifacts: true
    #         manifests: true
    #     runSourceBuild: true
    #     sourceBuildParameters:
    #       includeDefaultManagedPlatform: true

#---------------------------------------------------------------------------------------------------------------------#
#                                                    Post Build                                                       #
#---------------------------------------------------------------------------------------------------------------------#
- ${{ if and(ne(variables['System.TeamProject'], 'public'), notin(variables['Build.Reason'], 'PullRequest')) }}:
  - template: eng/common/templates/post-build/post-build.yml
    parameters:
      publishingInfraVersion: 3
      # Symbol validation is not entirely reliable as of yet, so should be turned off until https://github.com/dotnet/arcade/issues/2871 is resolved.
      enableSymbolValidation: false
      # SourceLink improperly looks for generated files.  See https://github.com/dotnet/arcade/issues/3069
      enableSourceLinkValidation: false

#---------------------------------------------------------------------------------------------------------------------#
#                                                   VS Insertion                                                      #
#---------------------------------------------------------------------------------------------------------------------#
- ${{ if and(ne(variables['System.TeamProject'], 'public'), notin(variables['Build.Reason'], 'PullRequest')) }}:
  - template: eng/release/insert-into-vs.yml
    parameters:
      componentBranchName: refs/heads/release/dev16.11
      insertTargetBranch: rel/d16.11
      insertTeamEmail: fsharpteam@microsoft.com
      insertTeamName: 'F#'
      completeInsertion: 'auto'<|MERGE_RESOLUTION|>--- conflicted
+++ resolved
@@ -56,11 +56,8 @@
     value: .NETCore
   - name: VisualStudioDropName
     value: Products/$(System.TeamProject)/$(Build.Repository.Name)/$(Build.SourceBranchName)/$(Build.BuildNumber)
-<<<<<<< HEAD
   - name: DotNetSdkVersion
     value: '5.0.401'
-=======
->>>>>>> 0591e4c6
   - ${{ if and(eq(variables['System.TeamProject'], 'public'), eq(variables['Build.Reason'], 'PullRequest')) }}:
     - name: RunningAsPullRequest
       value: true
@@ -99,11 +96,7 @@
         jobs:
         - job: Full_Signed
           pool:
-<<<<<<< HEAD
             name: NetCore1ESPool-Svc-Internal
-=======
-            name: NetCore1ESPool-Internal
->>>>>>> 0591e4c6
             demands: ImageOverride -equals build.windows.10.amd64.vs2019
           timeoutInMinutes: 300
           variables:
@@ -210,11 +203,7 @@
             #   WindowsMachineQueueName=Build.Windows.10.Amd64.VS2019.Open
             # and there is an alternate build definition that sets this to a queue that is always scouting the
             # next preview of Visual Studio.
-<<<<<<< HEAD
             name: NetCore1ESPool-Svc-Public
-=======
-            name: NetCore1ESPool-Public
->>>>>>> 0591e4c6
             demands: ImageOverride -equals $(WindowsMachineQueueName)
           timeoutInMinutes: 120
           strategy:
