--- conflicted
+++ resolved
@@ -348,26 +348,13 @@
         (Error 725, Line 57, Col 25, Line 57, Col 29, "This union case does not take arguments")
         (Error 725, Line 59, Col 24, Line 59, Col 32, "This union case does not take arguments")
     ]
-<<<<<<< HEAD
     
 [<Theory; Directory(__SOURCE_DIRECTORY__, Includes=[|"E_UnionCaseTakesNoArguments.fs"|])>]
 let ``Pattern named not allowed union case does not take any arguments with Lang preview`` compilation =
     compilation
     |> asFs
-    |> withLangVersionPreview
+    |> withLangVersion80
     |> withOptions ["--nowarn:25"]
-=======
-
-[<Fact>]
-let ``Pattern discard or named are not allowed for single-case union case that takes no data with Lang preview`` () =
-     FSharp """
-module Tests
-type MyWrapper = A
-
-let myFunc(A a) = 5+5
-let myDiscardedArgFunc(A _) = 5+5"""
-    |> withLangVersion80
->>>>>>> 77b9081b
     |> typecheck
     |> shouldFail
     |> withDiagnostics [
