// Copyright (c) Microsoft Corporation.  All Rights Reserved.  See License.txt in the project root for license information.

namespace ErrorMessages

open Xunit
open FSharp.Test.Compiler

module NameResolutionTests =

    [<Fact>]
    let FieldNotInRecord () =
        FSharp """
type A = { Hello:string; World:string }
type B = { Size:int; Height:int }
type C = { Wheels:int }
type D = { Size:int; Height:int; Walls:int }
type E = { Unknown:string }
type F = { Wallis:int; Size:int; Height:int; }

let r:F = { Size=3; Height=4; Wall=1 }
        """
        |> typecheck
        |> shouldFail
        |> withDiagnostics [
            (Error 1129, Line 9, Col 31, Line 9, Col 35, "The record type 'F' does not contain a label 'Wall'. Maybe you want one of the following:" + System.Environment.NewLine + "   Wallis")
            (Error 764, Line 9, Col 11, Line 9, Col 39, "No assignment given for field 'Wallis' of type 'Test.F'")
        ]

    [<Fact>]
    let RecordFieldProposal () =
        FSharp """
type A = { Hello:string; World:string }
type B = { Size:int; Height:int }
type C = { Wheels:int }
type D = { Size:int; Height:int; Walls:int }
type E = { Unknown:string }
type F = { Wallis:int; Size:int; Height:int; }

let r = { Size=3; Height=4; Wall=1 }
        """
        |> typecheck
        |> shouldFail
        |> withDiagnostics [
            (Error 39, Line 9, Col 29, Line 9, Col 33, "The record label 'Wall' is not defined. Maybe you want one of the following:" + System.Environment.NewLine + "   Walls" + System.Environment.NewLine + "   Wallis")
            (Error 764, Line 9, Col 9, Line 9, Col 37, "No assignment given for field 'Wallis' of type 'Test.F'")
        ]

    let multipleRecdTypeChoiceWarningWith1AlternativeSource = """
namespace N

module Module1 =

    type OtherThing = 
        { Name: string }

module Module2 =

    type Person = 
        { Name: string
          City: string }

module Lib =

    open Module2
    open Module1

    let F thing = 
        let x = thing.Name
        thing.City
"""

    [<Fact>]
    let MultipleRecdTypeChoiceWarningWith1AlternativeLangPreview () =
        FSharp multipleRecdTypeChoiceWarningWith1AlternativeSource
<<<<<<< HEAD
        |> withLangVersionPreview
=======
        |> withLangVersion80
>>>>>>> 719f1658
        |> typecheck
        |> shouldFail
        |> withDiagnostics [
            (Warning 3566, Line 22, Col 9, Line 22, Col 19, "Multiple type matches were found:\n    N.Module1.OtherThing\n    N.Module2.Person\nThe type 'N.Module1.OtherThing' was used. Due to the overlapping field names\n    Name\nconsider using type annotations or change the order of open statements.")
            (Error 39, Line 22, Col 15, Line 22, Col 19, "The type 'OtherThing' does not define the field, constructor or member 'City'.")
        ]

    [<Fact>]
    let MultipleRecdTypeChoiceWarningWith1AlternativeLang7 () =
        FSharp multipleRecdTypeChoiceWarningWith1AlternativeSource
        |> withLangVersion70
        |> typecheck
        |> shouldFail
        |> withDiagnostics [
            (Information 3566, Line 22, Col 9, Line 22, Col 19, "Multiple type matches were found:\n    N.Module1.OtherThing\n    N.Module2.Person\nThe type 'N.Module1.OtherThing' was used. Due to the overlapping field names\n    Name\nconsider using type annotations or change the order of open statements.")
            (Error 39, Line 22, Col 15, Line 22, Col 19, "The type 'OtherThing' does not define the field, constructor or member 'City'.")
        ]

    let multipleRecdTypeChoiceWarningWith2AlternativeSource = """
namespace N

module Module1 =

    type OtherThing = 
        { Name: string
          Planet: string }

module Module2 =

    type Person = 
        { Name: string
          City: string
          Planet: string }

module Module3 =

    type Cafe = 
        { Name: string
          City: string
          Country: string
          Planet: string }

module Lib =

    open Module3
    open Module2
    open Module1

    let F thing = 
        let x = thing.Name
        thing.City
"""

    [<Fact>]
    let MultipleRecdTypeChoiceWarningWith2AlternativeLangPreview () =
        FSharp multipleRecdTypeChoiceWarningWith2AlternativeSource
<<<<<<< HEAD
        |> withLangVersionPreview
=======
        |> withLangVersion80
>>>>>>> 719f1658
        |> typecheck
        |> shouldFail
        |> withDiagnostics [
            (Warning 3566, Line 33, Col 9, Line 33, Col 19, "Multiple type matches were found:\n    N.Module1.OtherThing\n    N.Module2.Person\n    N.Module3.Cafe\nThe type 'N.Module1.OtherThing' was used. Due to the overlapping field names\n    Name\n    Planet\nconsider using type annotations or change the order of open statements.")
            (Error 39, Line 33, Col 15, Line 33, Col 19, "The type 'OtherThing' does not define the field, constructor or member 'City'.")
        ]

    [<Fact>]
    let MultipleRecdTypeChoiceWarningWith2AlternativeLang7 () =
        FSharp multipleRecdTypeChoiceWarningWith2AlternativeSource
        |> withLangVersion70
        |> typecheck
        |> shouldFail
        |> withDiagnostics [
            (Information 3566, Line 33, Col 9, Line 33, Col 19, "Multiple type matches were found:\n    N.Module1.OtherThing\n    N.Module2.Person\n    N.Module3.Cafe\nThe type 'N.Module1.OtherThing' was used. Due to the overlapping field names\n    Name\n    Planet\nconsider using type annotations or change the order of open statements.")
            (Error 39, Line 33, Col 15, Line 33, Col 19, "The type 'OtherThing' does not define the field, constructor or member 'City'.")
        ]

    let multipleRecdTypeChoiceWarningNotRaisedWithCorrectOpenStmtsOrderingSource = """
namespace N

module Module1 =

   type OtherThing = 
       { Name: string
         Planet: string }

module Module2 =

   type Person = 
       { Name: string
         City: string
         Planet: string }

module Module3 =

   type Cafe = 
       { Name: string
         City: string
         Country: string
         Planet: string }

module Lib =

   open Module3
   open Module1
   open Module2

   let F thing = 
       let x = thing.Name
       thing.City
"""

    [<Fact>]
    let MultipleRecdTypeChoiceWarningNotRaisedWithCorrectOpenStmtsOrderingLangPreview () =
        FSharp multipleRecdTypeChoiceWarningNotRaisedWithCorrectOpenStmtsOrderingSource
<<<<<<< HEAD
        |> withLangVersionPreview
=======
        |> withLangVersion80
>>>>>>> 719f1658
        |> typecheck
        |> shouldSucceed

    [<Fact>]
    let MultipleRecdTypeChoiceWarningNotRaisedWithCorrectOpenStmtsOrderingLang7 () =
        FSharp multipleRecdTypeChoiceWarningNotRaisedWithCorrectOpenStmtsOrderingSource
        |> withLangVersion70
        |> typecheck
        |> shouldSucceed

    let multipleRecdTypeChoiceWarningNotRaisedWithoutOverlapsSource = """
namespace N

module Module1 =

    type OtherThing = 
        { NameX: string
          Planet: string }

module Module2 =

    type Person = 
        { Name: string
          City: string
          Planet: string }

module Module3 =

    type Cafe = 
        { NameX: string
          City: string
          Country: string
          Planet: string }

module Lib =

    open Module3
    open Module2
    open Module1

    let F thing = 
        let x = thing.Name
        thing.City
"""
    
    [<Fact>]
    let MultipleRecdTypeChoiceWarningNotRaisedWithoutOverlapsLangPreview () =
        FSharp multipleRecdTypeChoiceWarningNotRaisedWithoutOverlapsSource
<<<<<<< HEAD
        |> withLangVersionPreview
=======
        |> withLangVersion80
>>>>>>> 719f1658
        |> typecheck
        |> shouldSucceed
    
    [<Fact>]
    let MultipleRecdTypeChoiceWarningNotRaisedWithoutOverlapsLang7 () =
        FSharp multipleRecdTypeChoiceWarningNotRaisedWithoutOverlapsSource
        |> withLangVersion70
        |> typecheck
        |> shouldSucceed

    let multipleRecdTypeChoiceWarningNotRaisedWithTypeAnnotationsSource = """
        namespace N
        
        module Module1 =
        
            type OtherThing = 
                { NameX: string
                  Planet: string }
        
        module Module2 =
        
            type Person = 
                { Name: string
                  City: string
                  Planet: string }
        
        module Module3 =
        
            type Cafe = 
                { NameX: string
                  City: string
                  Country: string
                  Planet: string }
        
        module Lib =
        
            open Module3
            open Module2
            open Module1
        
            let F (thing: Person) = 
                let x = thing.Name
                thing.City
        """
    
    [<Fact>]
    let MultipleRecdTypeChoiceWarningNotRaisedWithTypeAnnotationsLangPreview () =
        FSharp multipleRecdTypeChoiceWarningNotRaisedWithTypeAnnotationsSource
<<<<<<< HEAD
        |> withLangVersionPreview
=======
        |> withLangVersion80
>>>>>>> 719f1658
        |> typecheck
        |> shouldSucceed
    
    [<Fact>]
    let MultipleRecdTypeChoiceWarningNotRaisedWithTypeAnnotationsLang7 () =
        FSharp multipleRecdTypeChoiceWarningNotRaisedWithTypeAnnotationsSource
        |> withLangVersion70
        |> typecheck
        |> shouldSucceed<|MERGE_RESOLUTION|>--- conflicted
+++ resolved
@@ -72,11 +72,7 @@
     [<Fact>]
     let MultipleRecdTypeChoiceWarningWith1AlternativeLangPreview () =
         FSharp multipleRecdTypeChoiceWarningWith1AlternativeSource
-<<<<<<< HEAD
-        |> withLangVersionPreview
-=======
-        |> withLangVersion80
->>>>>>> 719f1658
+        |> withLangVersion80
         |> typecheck
         |> shouldFail
         |> withDiagnostics [
@@ -133,11 +129,7 @@
     [<Fact>]
     let MultipleRecdTypeChoiceWarningWith2AlternativeLangPreview () =
         FSharp multipleRecdTypeChoiceWarningWith2AlternativeSource
-<<<<<<< HEAD
-        |> withLangVersionPreview
-=======
-        |> withLangVersion80
->>>>>>> 719f1658
+        |> withLangVersion80
         |> typecheck
         |> shouldFail
         |> withDiagnostics [
@@ -194,11 +186,7 @@
     [<Fact>]
     let MultipleRecdTypeChoiceWarningNotRaisedWithCorrectOpenStmtsOrderingLangPreview () =
         FSharp multipleRecdTypeChoiceWarningNotRaisedWithCorrectOpenStmtsOrderingSource
-<<<<<<< HEAD
-        |> withLangVersionPreview
-=======
-        |> withLangVersion80
->>>>>>> 719f1658
+        |> withLangVersion80
         |> typecheck
         |> shouldSucceed
 
@@ -247,11 +235,7 @@
     [<Fact>]
     let MultipleRecdTypeChoiceWarningNotRaisedWithoutOverlapsLangPreview () =
         FSharp multipleRecdTypeChoiceWarningNotRaisedWithoutOverlapsSource
-<<<<<<< HEAD
-        |> withLangVersionPreview
-=======
-        |> withLangVersion80
->>>>>>> 719f1658
+        |> withLangVersion80
         |> typecheck
         |> shouldSucceed
     
@@ -300,11 +284,7 @@
     [<Fact>]
     let MultipleRecdTypeChoiceWarningNotRaisedWithTypeAnnotationsLangPreview () =
         FSharp multipleRecdTypeChoiceWarningNotRaisedWithTypeAnnotationsSource
-<<<<<<< HEAD
-        |> withLangVersionPreview
-=======
-        |> withLangVersion80
->>>>>>> 719f1658
+        |> withLangVersion80
         |> typecheck
         |> shouldSucceed
     
