
<<<<<<< HEAD
neg132.fs(15,9,15,55): typecheck error FS3510: Using methods with 'NoEagerConstraintApplicationAttribute' requires /langversion:6.0 or later
=======
>>>>>>> 8b380b38

neg132.fs(15,9,15,55): typecheck error FS0041: A unique overload for method 'SomeMethod' could not be determined based on type information prior to this program point. A type annotation may be needed.

Known types of arguments: 'a * ('b -> int)

Candidates:
 - static member OverloadsWithSrtp.SomeMethod: x:  ^T * f: ( ^T -> int) -> int when  ^T: (member get_Length:  ^T -> int)
 - static member OverloadsWithSrtp.SomeMethod: x: 'T list * f: ('T list -> int) -> int<|MERGE_RESOLUTION|>--- conflicted
+++ resolved
@@ -1,8 +1,4 @@
 
-<<<<<<< HEAD
-neg132.fs(15,9,15,55): typecheck error FS3510: Using methods with 'NoEagerConstraintApplicationAttribute' requires /langversion:6.0 or later
-=======
->>>>>>> 8b380b38
 
 neg132.fs(15,9,15,55): typecheck error FS0041: A unique overload for method 'SomeMethod' could not be determined based on type information prior to this program point. A type annotation may be needed.
 
