--- conflicted
+++ resolved
@@ -2,11 +2,7 @@
 
   <PropertyGroup>
     <OutputType>Exe</OutputType>
-<<<<<<< HEAD
-    <TargetFrameworks>net7.0</TargetFrameworks>
-=======
-    <TargetFrameworks>net472;net8.0</TargetFrameworks>
->>>>>>> d28c79e3
+    <TargetFrameworks>net8.0</TargetFrameworks>
     <LangVersion>preview</LangVersion>
     <TreatWarningsAsErrors>true</TreatWarningsAsErrors>
     <DotNetBuildOffline>true</DotNetBuildOffline>
