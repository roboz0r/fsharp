--- conflicted
+++ resolved
@@ -31,31 +31,27 @@
         |> Async.RunSynchronously
     match errors with
     | [] -> ()
-<<<<<<< HEAD
     | errors -> failwithf "Error while parsing script with defaultToDotNetFramework:%b, useSdkRefs:%b, and otherFlags:%A:\n%A" defaultToDotNetFramework useSdk flags errors
-=======
-    | errors -> failwithf "Error while parsing script with assumeDotNetFramework:%b, useSdkRefs:%b, and otherFlags:%A:\n%A" assumeNetFx useSdk flags errors
 
 [<TestCase(true, false, [| "--targetprofile:mscorlib" |])>]
 [<TestCase(false, true, [| "--targetprofile:netcore" |])>]
 [<Test>]
-let ``all default assembly references are system assemblies``(assumeNetFx, useSdk, flags) =
+let ``all default assembly references are system assemblies``(defaultToDotNetFramework, useSdk, flags) =
     let path = Path.GetTempPath()
     let file = Path.GetTempFileName()
     let tempFile = Path.Combine(path, file)
     let (options, errors) =
-        checker.GetProjectOptionsFromScript(tempFile, SourceText.ofString scriptSource, assumeDotNetFramework = assumeNetFx, useSdkRefs = useSdk, otherFlags = flags)
+        checker.GetProjectOptionsFromScript(tempFile, SourceText.ofString scriptSource, defaultToDotNetFramework = defaultToDotNetFramework, useSdkRefs = useSdk, otherFlags = flags)
         |> Async.RunSynchronously
     match errors with
     | [] -> ()
-    | errors -> failwithf "Error while parsing script with assumeDotNetFramework:%b, useSdkRefs:%b, and otherFlags:%A:\n%A" assumeNetFx useSdk flags errors
+    | errors -> failwithf "Error while parsing script with assumeDotNetFramework:%b, useSdkRefs:%b, and otherFlags:%A:\n%A" defaultToDotNetFramework useSdk flags errors
     for r in options.OtherOptions do 
         if r.StartsWith("-r:") then 
             let ref = Path.GetFullPath(r.[3..])
             let baseName = Path.GetFileNameWithoutExtension(ref)
-            if not (FSharp.Compiler.DotNetFrameworkDependencies.systemAssemblies.Contains(baseName)) then
+            if not (FSharp.Compiler.FxResolver(Some defaultToDotNetFramework).GetSystemAssemblies().Contains(baseName)) then
                 printfn "Failing, printing options from GetProjectOptionsFromScript..."
                 for opt in options.OtherOptions do
                     printfn "option: %s" opt
-                failwithf "expected FSharp.Compiler.DotNetFrameworkDependencies.systemAssemblies to contain '%s' because '%s' is a default reference for a script, (assumeNetFx, useSdk, flags) = %A" baseName ref (assumeNetFx, useSdk, flags) 
->>>>>>> 512b1de3
+                failwithf "expected FSharp.Compiler.DotNetFrameworkDependencies.systemAssemblies to contain '%s' because '%s' is a default reference for a script, (assumeNetFx, useSdk, flags) = %A" baseName ref (defaultToDotNetFramework, useSdk, flags) 