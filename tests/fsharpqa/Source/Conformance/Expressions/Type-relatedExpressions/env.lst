	SOURCE=E_StaticCoercion_class_not_impl_iface.fsx SCFLAGS="--test:ErrorRanges"	# E_StaticCoercion_class_not_impl_iface.fsx
	SOURCE=E_StaticCoercion_class_not_subclass.fsx   SCFLAGS="--test:ErrorRanges"	# E_StaticCoercion_class_not_subclass.fsx
	SOURCE=E_StaticCoercion_hole_as_left_arg.fsx     SCFLAGS="--test:ErrorRanges"	# E_StaticCoercion_hole_as_left_arg.fsx
	SOURCE=StaticCoercion_class01.fsx						# StaticCoercion_class01.fsx
	SOURCE=StaticCoercion_interface01.fsx						# StaticCoercion_interface01.fsx
	SOURCE=StaticCoercion_interface02.fsx						# StaticCoercion_interface02.fsx
	SOURCE=StaticCoercion_int_to_obj.fsx						# StaticCoercion_int_to_obj.fsx
	SOURCE=StaticCoercion_null_to_obj.fsx						# StaticCoercion_null_to_obj.fsx

	SOURCE=RigidTypeAnnotation_null01.fsx						# RigidTypeAnnotation_null01.fsx
	SOURCE=RigidTypeAnnotation01.fsx						# RigidTypeAnnotation01.fsx
	SOURCE=RigidTypeAnnotation02.fsx						# RigidTypeAnnotation02.fsx
	SOURCE=RigidTypeAnnotation03.fsx						# RigidTypeAnnotation03.fsx


	SOURCE=E_RigidTypeAnnotation01.fsx        SCFLAGS="--test:ErrorRanges --flaterrors"	# E_RigidTypeAnnotation01.fsx
	SOURCE=E_RigidTypeAnnotation02.fsx        SCFLAGS="--test:ErrorRanges --flaterrors"	# E_RigidTypeAnnotation02.fsx
<<<<<<< HEAD
=======
	SOURCE=E_RigidTypeAnnotation02_5_0.fsx    SCFLAGS="--langversion:5.0 --test:ErrorRanges --flaterrors"	# E_RigidTypeAnnotation02_5_0.fsx
>>>>>>> 6d626ff0
	SOURCE=E_RigidTypeAnnotation03.fs                  SCFLAGS="--test:ErrorRanges --flaterrors"	# E_RigidTypeAnnotation03.fs

	SOURCE=staticcoercion01.fs          COMPILE_ONLY=1				# staticcoercion01.fs
	SOURCE=staticcoercion01b.fs         COMPILE_ONLY=1				# staticcoercion01b.fs

<|MERGE_RESOLUTION|>--- conflicted
+++ resolved
@@ -15,10 +15,7 @@
 
 	SOURCE=E_RigidTypeAnnotation01.fsx        SCFLAGS="--test:ErrorRanges --flaterrors"	# E_RigidTypeAnnotation01.fsx
 	SOURCE=E_RigidTypeAnnotation02.fsx        SCFLAGS="--test:ErrorRanges --flaterrors"	# E_RigidTypeAnnotation02.fsx
-<<<<<<< HEAD
-=======
 	SOURCE=E_RigidTypeAnnotation02_5_0.fsx    SCFLAGS="--langversion:5.0 --test:ErrorRanges --flaterrors"	# E_RigidTypeAnnotation02_5_0.fsx
->>>>>>> 6d626ff0
 	SOURCE=E_RigidTypeAnnotation03.fs                  SCFLAGS="--test:ErrorRanges --flaterrors"	# E_RigidTypeAnnotation03.fs
 
 	SOURCE=staticcoercion01.fs          COMPILE_ONLY=1				# staticcoercion01.fs
