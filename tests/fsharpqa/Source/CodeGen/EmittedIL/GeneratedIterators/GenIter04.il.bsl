--- conflicted
+++ resolved
@@ -36,21 +36,13 @@
   // Offset: 0x000001E8 Length: 0x0000007B
 }
 .module GenIter04.exe
-<<<<<<< HEAD
-// MVID: {60B68B7E-F79D-DC98-A745-03837E8BB660}
-=======
-// MVID: {60A8401B-F79D-DC98-A745-03831B40A860}
->>>>>>> 0cafa211
+// MVID: {60B78A57-F79D-DC98-A745-0383578AB760}
 .imagebase 0x00400000
 .file alignment 0x00000200
 .stackreserve 0x00100000
 .subsystem 0x0003       // WINDOWS_CUI
 .corflags 0x00000001    //  ILONLY
-<<<<<<< HEAD
-// Image base: 0x06CC0000
-=======
-// Image base: 0x06D70000
->>>>>>> 0cafa211
+// Image base: 0x06F10000
 
 
 // =============== CLASS MEMBERS DECLARATION ===================
@@ -59,317 +51,6 @@
        extends [mscorlib]System.Object
 {
   .custom instance void [FSharp.Core]Microsoft.FSharp.Core.CompilationMappingAttribute::.ctor(valuetype [FSharp.Core]Microsoft.FSharp.Core.SourceConstructFlags) = ( 01 00 07 00 00 00 00 00 ) 
-<<<<<<< HEAD
-  .class auto autochar serializable sealed nested assembly beforefieldinit specialname squaresOfOneToTenD@4
-         extends class [FSharp.Core]Microsoft.FSharp.Core.CompilerServices.GeneratedSequenceBase`1<int32>
-  {
-    .custom instance void [FSharp.Core]Microsoft.FSharp.Core.CompilationMappingAttribute::.ctor(valuetype [FSharp.Core]Microsoft.FSharp.Core.SourceConstructFlags) = ( 01 00 06 00 00 00 00 00 ) 
-    .field public class [mscorlib]System.Collections.Generic.IEnumerator`1<int32> 'enum'
-    .custom instance void [mscorlib]System.Diagnostics.DebuggerBrowsableAttribute::.ctor(valuetype [mscorlib]System.Diagnostics.DebuggerBrowsableState) = ( 01 00 00 00 00 00 00 00 ) 
-    .custom instance void [mscorlib]System.Runtime.CompilerServices.CompilerGeneratedAttribute::.ctor() = ( 01 00 00 00 ) 
-    .custom instance void [mscorlib]System.Diagnostics.DebuggerNonUserCodeAttribute::.ctor() = ( 01 00 00 00 ) 
-    .field public int32 pc
-    .custom instance void [mscorlib]System.Diagnostics.DebuggerBrowsableAttribute::.ctor(valuetype [mscorlib]System.Diagnostics.DebuggerBrowsableState) = ( 01 00 00 00 00 00 00 00 ) 
-    .custom instance void [mscorlib]System.Runtime.CompilerServices.CompilerGeneratedAttribute::.ctor() = ( 01 00 00 00 ) 
-    .custom instance void [mscorlib]System.Diagnostics.DebuggerNonUserCodeAttribute::.ctor() = ( 01 00 00 00 ) 
-    .field public int32 current
-    .custom instance void [mscorlib]System.Diagnostics.DebuggerBrowsableAttribute::.ctor(valuetype [mscorlib]System.Diagnostics.DebuggerBrowsableState) = ( 01 00 00 00 00 00 00 00 ) 
-    .custom instance void [mscorlib]System.Runtime.CompilerServices.CompilerGeneratedAttribute::.ctor() = ( 01 00 00 00 ) 
-    .custom instance void [mscorlib]System.Diagnostics.DebuggerNonUserCodeAttribute::.ctor() = ( 01 00 00 00 ) 
-    .method public specialname rtspecialname 
-            instance void  .ctor(class [mscorlib]System.Collections.Generic.IEnumerator`1<int32> 'enum',
-                                 int32 pc,
-                                 int32 current) cil managed
-    {
-      // Code size       28 (0x1c)
-      .maxstack  8
-      IL_0000:  ldarg.0
-      IL_0001:  ldarg.1
-      IL_0002:  stfld      class [mscorlib]System.Collections.Generic.IEnumerator`1<int32> GenIter04/squaresOfOneToTenD@4::'enum'
-      IL_0007:  ldarg.0
-      IL_0008:  ldarg.2
-      IL_0009:  stfld      int32 GenIter04/squaresOfOneToTenD@4::pc
-      IL_000e:  ldarg.0
-      IL_000f:  ldarg.3
-      IL_0010:  stfld      int32 GenIter04/squaresOfOneToTenD@4::current
-      IL_0015:  ldarg.0
-      IL_0016:  call       instance void class [FSharp.Core]Microsoft.FSharp.Core.CompilerServices.GeneratedSequenceBase`1<int32>::.ctor()
-      IL_001b:  ret
-    } // end of method squaresOfOneToTenD@4::.ctor
-
-    .method public strict virtual instance int32 
-            GenerateNext(class [mscorlib]System.Collections.Generic.IEnumerable`1<int32>& next) cil managed
-    {
-      // Code size       152 (0x98)
-      .maxstack  8
-      .locals init ([0] int32 x)
-      .language '{AB4F38C9-B6E6-43BA-BE3B-58080B2CCCE3}', '{994B45C4-E6E9-11D2-903F-00C04FA302A1}', '{5A869D0B-6611-11D3-BD2A-0000F80849BD}'
-      .line 100001,100001 : 0,0 'C:\\GitHub\\dsyme\\fsharp\\tests\\fsharpqa\\source\\CodeGen\\EmittedIL\\GeneratedIterators\\GenIter04.fs'
-      IL_0000:  ldarg.0
-      IL_0001:  ldfld      int32 GenIter04/squaresOfOneToTenD@4::pc
-      IL_0006:  ldc.i4.1
-      IL_0007:  sub
-      IL_0008:  switch     ( 
-                            IL_001b,
-                            IL_001e,
-                            IL_0021)
-      IL_0019:  br.s       IL_0024
-
-      .line 100001,100001 : 0,0 ''
-      IL_001b:  nop
-      IL_001c:  br.s       IL_006e
-
-      .line 100001,100001 : 0,0 ''
-      IL_001e:  nop
-      IL_001f:  br.s       IL_006b
-
-      .line 100001,100001 : 0,0 ''
-      IL_0021:  nop
-      IL_0022:  br.s       IL_008f
-
-      .line 100001,100001 : 0,0 ''
-      IL_0024:  nop
-      .line 4,4 : 28,53 ''
-      IL_0025:  ldarg.0
-      IL_0026:  ldc.i4.0
-      IL_0027:  ldc.i4.1
-      IL_0028:  ldc.i4.s   10
-      IL_002a:  call       class [mscorlib]System.Collections.Generic.IEnumerable`1<int32> [FSharp.Core]Microsoft.FSharp.Core.Operators/OperatorIntrinsics::RangeInt32(int32,
-                                                                                                                                                                       int32,
-                                                                                                                                                                       int32)
-      IL_002f:  callvirt   instance class [mscorlib]System.Collections.Generic.IEnumerator`1<!0> class [mscorlib]System.Collections.Generic.IEnumerable`1<int32>::GetEnumerator()
-      IL_0034:  stfld      class [mscorlib]System.Collections.Generic.IEnumerator`1<int32> GenIter04/squaresOfOneToTenD@4::'enum'
-      IL_0039:  ldarg.0
-      IL_003a:  ldc.i4.1
-      IL_003b:  stfld      int32 GenIter04/squaresOfOneToTenD@4::pc
-      .line 4,4 : 28,53 ''
-      IL_0040:  ldarg.0
-      IL_0041:  ldfld      class [mscorlib]System.Collections.Generic.IEnumerator`1<int32> GenIter04/squaresOfOneToTenD@4::'enum'
-      IL_0046:  callvirt   instance bool [mscorlib]System.Collections.IEnumerator::MoveNext()
-      IL_004b:  brfalse.s  IL_006e
-
-      IL_004d:  ldarg.0
-      IL_004e:  ldfld      class [mscorlib]System.Collections.Generic.IEnumerator`1<int32> GenIter04/squaresOfOneToTenD@4::'enum'
-      IL_0053:  callvirt   instance !0 class [mscorlib]System.Collections.Generic.IEnumerator`1<int32>::get_Current()
-      IL_0058:  stloc.0
-      IL_0059:  ldarg.0
-      IL_005a:  ldc.i4.2
-      IL_005b:  stfld      int32 GenIter04/squaresOfOneToTenD@4::pc
-      .line 4,4 : 48,53 ''
-      IL_0060:  ldarg.0
-      IL_0061:  ldloc.0
-      IL_0062:  ldloc.0
-      IL_0063:  mul
-      IL_0064:  stfld      int32 GenIter04/squaresOfOneToTenD@4::current
-      IL_0069:  ldc.i4.1
-      IL_006a:  ret
-
-      .line 100001,100001 : 0,0 ''
-      IL_006b:  nop
-      IL_006c:  br.s       IL_0040
-
-      IL_006e:  ldarg.0
-      IL_006f:  ldc.i4.3
-      IL_0070:  stfld      int32 GenIter04/squaresOfOneToTenD@4::pc
-      .line 4,4 : 28,53 ''
-      IL_0075:  ldarg.0
-      IL_0076:  ldfld      class [mscorlib]System.Collections.Generic.IEnumerator`1<int32> GenIter04/squaresOfOneToTenD@4::'enum'
-      IL_007b:  call       void [FSharp.Core]Microsoft.FSharp.Core.LanguagePrimitives/IntrinsicFunctions::Dispose<class [mscorlib]System.Collections.Generic.IEnumerator`1<int32>>(!!0)
-      IL_0080:  nop
-      IL_0081:  ldarg.0
-      IL_0082:  ldnull
-      IL_0083:  stfld      class [mscorlib]System.Collections.Generic.IEnumerator`1<int32> GenIter04/squaresOfOneToTenD@4::'enum'
-      IL_0088:  ldarg.0
-      IL_0089:  ldc.i4.3
-      IL_008a:  stfld      int32 GenIter04/squaresOfOneToTenD@4::pc
-      IL_008f:  ldarg.0
-      IL_0090:  ldc.i4.0
-      IL_0091:  stfld      int32 GenIter04/squaresOfOneToTenD@4::current
-      IL_0096:  ldc.i4.0
-      IL_0097:  ret
-    } // end of method squaresOfOneToTenD@4::GenerateNext
-
-    .method public strict virtual instance void 
-            Close() cil managed
-    {
-      // Code size       133 (0x85)
-      .maxstack  6
-      .locals init ([0] class [mscorlib]System.Exception V_0,
-               [1] class [FSharp.Core]Microsoft.FSharp.Core.Unit V_1,
-               [2] class [mscorlib]System.Exception e)
-      .line 100001,100001 : 0,0 ''
-      IL_0000:  ldarg.0
-      IL_0001:  ldfld      int32 GenIter04/squaresOfOneToTenD@4::pc
-      IL_0006:  ldc.i4.3
-      IL_0007:  sub
-      IL_0008:  switch     ( 
-                            IL_0013)
-      IL_0011:  br.s       IL_0016
-
-      .line 100001,100001 : 0,0 ''
-      IL_0013:  nop
-      IL_0014:  br.s       IL_007c
-
-      .line 100001,100001 : 0,0 ''
-      IL_0016:  nop
-      .try
-      {
-        IL_0017:  ldarg.0
-        IL_0018:  ldfld      int32 GenIter04/squaresOfOneToTenD@4::pc
-        IL_001d:  switch     ( 
-                              IL_0034,
-                              IL_0037,
-                              IL_003a,
-                              IL_003d)
-        IL_0032:  br.s       IL_0040
-
-        .line 100001,100001 : 0,0 ''
-        IL_0034:  nop
-        IL_0035:  br.s       IL_0056
-
-        .line 100001,100001 : 0,0 ''
-        IL_0037:  nop
-        IL_0038:  br.s       IL_0042
-
-        .line 100001,100001 : 0,0 ''
-        IL_003a:  nop
-        IL_003b:  br.s       IL_0041
-
-        .line 100001,100001 : 0,0 ''
-        IL_003d:  nop
-        IL_003e:  br.s       IL_0056
-
-        .line 100001,100001 : 0,0 ''
-        IL_0040:  nop
-        .line 100001,100001 : 0,0 ''
-        IL_0041:  nop
-        IL_0042:  ldarg.0
-        IL_0043:  ldc.i4.3
-        IL_0044:  stfld      int32 GenIter04/squaresOfOneToTenD@4::pc
-        IL_0049:  ldarg.0
-        IL_004a:  ldfld      class [mscorlib]System.Collections.Generic.IEnumerator`1<int32> GenIter04/squaresOfOneToTenD@4::'enum'
-        IL_004f:  call       void [FSharp.Core]Microsoft.FSharp.Core.LanguagePrimitives/IntrinsicFunctions::Dispose<class [mscorlib]System.Collections.Generic.IEnumerator`1<int32>>(!!0)
-        IL_0054:  nop
-        .line 100001,100001 : 0,0 ''
-        IL_0055:  nop
-        IL_0056:  ldarg.0
-        IL_0057:  ldc.i4.3
-        IL_0058:  stfld      int32 GenIter04/squaresOfOneToTenD@4::pc
-        IL_005d:  ldarg.0
-        IL_005e:  ldc.i4.0
-        IL_005f:  stfld      int32 GenIter04/squaresOfOneToTenD@4::current
-        IL_0064:  ldnull
-        IL_0065:  stloc.1
-        IL_0066:  leave.s    IL_0074
-
-      }  // end .try
-      catch [mscorlib]System.Object 
-      {
-        IL_0068:  castclass  [mscorlib]System.Exception
-        IL_006d:  stloc.2
-        .line 4,4 : 28,53 ''
-        IL_006e:  ldloc.2
-        IL_006f:  stloc.0
-        IL_0070:  ldnull
-        IL_0071:  stloc.1
-        IL_0072:  leave.s    IL_0074
-
-        .line 100001,100001 : 0,0 ''
-      }  // end handler
-      IL_0074:  ldloc.1
-      IL_0075:  pop
-      .line 100001,100001 : 0,0 ''
-      IL_0076:  nop
-      IL_0077:  br         IL_0000
-
-      IL_007c:  ldloc.0
-      IL_007d:  ldnull
-      IL_007e:  cgt.un
-      IL_0080:  brfalse.s  IL_0084
-
-      .line 100001,100001 : 0,0 ''
-      IL_0082:  ldloc.0
-      IL_0083:  throw
-
-      .line 100001,100001 : 0,0 ''
-      IL_0084:  ret
-    } // end of method squaresOfOneToTenD@4::Close
-
-    .method public strict virtual instance bool 
-            get_CheckClose() cil managed
-    {
-      // Code size       48 (0x30)
-      .maxstack  8
-      .line 100001,100001 : 0,0 ''
-      IL_0000:  ldarg.0
-      IL_0001:  ldfld      int32 GenIter04/squaresOfOneToTenD@4::pc
-      IL_0006:  switch     ( 
-                            IL_001d,
-                            IL_0020,
-                            IL_0023,
-                            IL_0026)
-      IL_001b:  br.s       IL_0029
-
-      .line 100001,100001 : 0,0 ''
-      IL_001d:  nop
-      IL_001e:  br.s       IL_002e
-
-      .line 100001,100001 : 0,0 ''
-      IL_0020:  nop
-      IL_0021:  br.s       IL_002c
-
-      .line 100001,100001 : 0,0 ''
-      IL_0023:  nop
-      IL_0024:  br.s       IL_002a
-
-      .line 100001,100001 : 0,0 ''
-      IL_0026:  nop
-      IL_0027:  br.s       IL_002e
-
-      .line 100001,100001 : 0,0 ''
-      IL_0029:  nop
-      IL_002a:  ldc.i4.1
-      IL_002b:  ret
-
-      IL_002c:  ldc.i4.1
-      IL_002d:  ret
-
-      IL_002e:  ldc.i4.0
-      IL_002f:  ret
-    } // end of method squaresOfOneToTenD@4::get_CheckClose
-
-    .method public strict virtual instance int32 
-            get_LastGenerated() cil managed
-    {
-      .custom instance void [mscorlib]System.Runtime.CompilerServices.CompilerGeneratedAttribute::.ctor() = ( 01 00 00 00 ) 
-      .custom instance void [mscorlib]System.Diagnostics.DebuggerNonUserCodeAttribute::.ctor() = ( 01 00 00 00 ) 
-      // Code size       7 (0x7)
-      .maxstack  8
-      IL_0000:  ldarg.0
-      IL_0001:  ldfld      int32 GenIter04/squaresOfOneToTenD@4::current
-      IL_0006:  ret
-    } // end of method squaresOfOneToTenD@4::get_LastGenerated
-
-    .method public strict virtual instance class [mscorlib]System.Collections.Generic.IEnumerator`1<int32> 
-            GetFreshEnumerator() cil managed
-    {
-      .custom instance void [mscorlib]System.Runtime.CompilerServices.CompilerGeneratedAttribute::.ctor() = ( 01 00 00 00 ) 
-      .custom instance void [mscorlib]System.Diagnostics.DebuggerNonUserCodeAttribute::.ctor() = ( 01 00 00 00 ) 
-      // Code size       9 (0x9)
-      .maxstack  8
-      IL_0000:  ldnull
-      IL_0001:  ldc.i4.0
-      IL_0002:  ldc.i4.0
-      IL_0003:  newobj     instance void GenIter04/squaresOfOneToTenD@4::.ctor(class [mscorlib]System.Collections.Generic.IEnumerator`1<int32>,
-                                                                               int32,
-                                                                               int32)
-      IL_0008:  ret
-    } // end of method squaresOfOneToTenD@4::GetFreshEnumerator
-
-  } // end of class squaresOfOneToTenD@4
-
-=======
->>>>>>> 0cafa211
   .method public specialname static class [FSharp.Core]Microsoft.FSharp.Collections.FSharpList`1<int32> 
           get_squaresOfOneToTenD() cil managed
   {
@@ -399,7 +80,7 @@
   .method public static void  main@() cil managed
   {
     .entrypoint
-    // Code size       97 (0x61)
+    // Code size       93 (0x5d)
     .maxstack  5
     .locals init ([0] class [FSharp.Core]Microsoft.FSharp.Collections.FSharpList`1<int32> squaresOfOneToTenD,
              [1] valuetype [FSharp.Core]Microsoft.FSharp.Core.CompilerServices.ListCollector`1<int32> V_1,
@@ -440,7 +121,7 @@
 
       IL_002f:  ldnull
       IL_0030:  stloc.3
-      IL_0031:  leave.s    IL_0050
+      IL_0031:  leave.s    IL_004c
 
       .line 4,4 : 28,53 ''
     }  // end .try
@@ -450,32 +131,28 @@
       IL_0034:  isinst     [mscorlib]System.IDisposable
       IL_0039:  stloc.s    V_5
       IL_003b:  ldloc.s    V_5
-      IL_003d:  brfalse.s  IL_0041
-
-      IL_003f:  br.s       IL_0043
-
-      IL_0041:  br.s       IL_004d
+      IL_003d:  brfalse.s  IL_0049
 
       .line 100001,100001 : 0,0 ''
-      IL_0043:  ldloc.s    V_5
-      IL_0045:  callvirt   instance void [mscorlib]System.IDisposable::Dispose()
-      IL_004a:  ldnull
-      IL_004b:  pop
-      IL_004c:  endfinally
+      IL_003f:  ldloc.s    V_5
+      IL_0041:  callvirt   instance void [mscorlib]System.IDisposable::Dispose()
+      IL_0046:  ldnull
+      IL_0047:  pop
+      IL_0048:  endfinally
       .line 100001,100001 : 0,0 ''
-      IL_004d:  ldnull
-      IL_004e:  pop
-      IL_004f:  endfinally
+      IL_0049:  ldnull
+      IL_004a:  pop
+      IL_004b:  endfinally
       .line 100001,100001 : 0,0 ''
     }  // end handler
-    IL_0050:  ldloc.3
-    IL_0051:  pop
-    IL_0052:  ldloca.s   V_1
-    IL_0054:  call       instance class [FSharp.Core]Microsoft.FSharp.Collections.FSharpList`1<!0> valuetype [FSharp.Core]Microsoft.FSharp.Core.CompilerServices.ListCollector`1<int32>::Close()
-    IL_0059:  dup
-    IL_005a:  stsfld     class [FSharp.Core]Microsoft.FSharp.Collections.FSharpList`1<int32> '<StartupCode$GenIter04>'.$GenIter04::squaresOfOneToTenD@4
-    IL_005f:  stloc.0
-    IL_0060:  ret
+    IL_004c:  ldloc.3
+    IL_004d:  pop
+    IL_004e:  ldloca.s   V_1
+    IL_0050:  call       instance class [FSharp.Core]Microsoft.FSharp.Collections.FSharpList`1<!0> valuetype [FSharp.Core]Microsoft.FSharp.Core.CompilerServices.ListCollector`1<int32>::Close()
+    IL_0055:  dup
+    IL_0056:  stsfld     class [FSharp.Core]Microsoft.FSharp.Collections.FSharpList`1<int32> '<StartupCode$GenIter04>'.$GenIter04::squaresOfOneToTenD@4
+    IL_005b:  stloc.0
+    IL_005c:  ret
   } // end of method $GenIter04::main@
 
 } // end of class '<StartupCode$GenIter04>'.$GenIter04
