
//  Microsoft (R) .NET Framework IL Disassembler.  Version 4.8.3928.0
//  Copyright (c) Microsoft Corporation.  All rights reserved.



// Metadata version: v4.0.30319
.assembly extern mscorlib
{
  .publickeytoken = (B7 7A 5C 56 19 34 E0 89 )                         // .z\V.4..
  .ver 4:0:0:0
}
.assembly extern FSharp.Core
{
  .publickeytoken = (B0 3F 5F 7F 11 D5 0A 3A )                         // .?_....:
  .ver 5:0:0:0
}
.assembly ListExpressionSteppingTest3
{
  .custom instance void [FSharp.Core]Microsoft.FSharp.Core.FSharpInterfaceDataVersionAttribute::.ctor(int32,
                                                                                                      int32,
                                                                                                      int32) = ( 01 00 02 00 00 00 00 00 00 00 00 00 00 00 00 00 ) 

  // --- The following custom attribute is added automatically, do not uncomment -------
  //  .custom instance void [mscorlib]System.Diagnostics.DebuggableAttribute::.ctor(valuetype [mscorlib]System.Diagnostics.DebuggableAttribute/DebuggingModes) = ( 01 00 01 01 00 00 00 00 ) 

  .hash algorithm 0x00008004
  .ver 0:0:0:0
}
.mresource public FSharpSignatureData.ListExpressionSteppingTest3
{
  // Offset: 0x00000000 Length: 0x00000279
}
.mresource public FSharpOptimizationData.ListExpressionSteppingTest3
{
  // Offset: 0x00000280 Length: 0x000000AF
}
.module ListExpressionSteppingTest3.exe
<<<<<<< HEAD
// MVID: {60B68B7E-AE45-39B4-A745-03837E8BB660}
=======
// MVID: {60A8401C-AE45-39B4-A745-03831C40A860}
>>>>>>> 0cafa211
.imagebase 0x00400000
.file alignment 0x00000200
.stackreserve 0x00100000
.subsystem 0x0003       // WINDOWS_CUI
.corflags 0x00000001    //  ILONLY
<<<<<<< HEAD
// Image base: 0x064B0000
=======
// Image base: 0x07050000
>>>>>>> 0cafa211


// =============== CLASS MEMBERS DECLARATION ===================

.class public abstract auto ansi sealed ListExpressionSteppingTest3
       extends [mscorlib]System.Object
{
  .custom instance void [FSharp.Core]Microsoft.FSharp.Core.CompilationMappingAttribute::.ctor(valuetype [FSharp.Core]Microsoft.FSharp.Core.SourceConstructFlags) = ( 01 00 07 00 00 00 00 00 ) 
  .class abstract auto ansi sealed nested public ListExpressionSteppingTest3
         extends [mscorlib]System.Object
  {
    .custom instance void [FSharp.Core]Microsoft.FSharp.Core.CompilationMappingAttribute::.ctor(valuetype [FSharp.Core]Microsoft.FSharp.Core.SourceConstructFlags) = ( 01 00 07 00 00 00 00 00 ) 
<<<<<<< HEAD
    .class auto autochar serializable sealed nested assembly beforefieldinit specialname f2@7
           extends class [FSharp.Core]Microsoft.FSharp.Core.CompilerServices.GeneratedSequenceBase`1<class [FSharp.Core]Microsoft.FSharp.Core.FSharpRef`1<int32>>
    {
      .custom instance void [FSharp.Core]Microsoft.FSharp.Core.CompilationMappingAttribute::.ctor(valuetype [FSharp.Core]Microsoft.FSharp.Core.SourceConstructFlags) = ( 01 00 06 00 00 00 00 00 ) 
      .field public class [FSharp.Core]Microsoft.FSharp.Core.FSharpRef`1<int32> x
      .field public int32 pc
      .custom instance void [mscorlib]System.Diagnostics.DebuggerBrowsableAttribute::.ctor(valuetype [mscorlib]System.Diagnostics.DebuggerBrowsableState) = ( 01 00 00 00 00 00 00 00 ) 
      .custom instance void [mscorlib]System.Runtime.CompilerServices.CompilerGeneratedAttribute::.ctor() = ( 01 00 00 00 ) 
      .custom instance void [mscorlib]System.Diagnostics.DebuggerNonUserCodeAttribute::.ctor() = ( 01 00 00 00 ) 
      .field public class [FSharp.Core]Microsoft.FSharp.Core.FSharpRef`1<int32> current
      .custom instance void [mscorlib]System.Diagnostics.DebuggerBrowsableAttribute::.ctor(valuetype [mscorlib]System.Diagnostics.DebuggerBrowsableState) = ( 01 00 00 00 00 00 00 00 ) 
      .custom instance void [mscorlib]System.Runtime.CompilerServices.CompilerGeneratedAttribute::.ctor() = ( 01 00 00 00 ) 
      .custom instance void [mscorlib]System.Diagnostics.DebuggerNonUserCodeAttribute::.ctor() = ( 01 00 00 00 ) 
      .method public specialname rtspecialname 
              instance void  .ctor(class [FSharp.Core]Microsoft.FSharp.Core.FSharpRef`1<int32> x,
                                   int32 pc,
                                   class [FSharp.Core]Microsoft.FSharp.Core.FSharpRef`1<int32> current) cil managed
      {
        // Code size       28 (0x1c)
        .maxstack  8
        IL_0000:  ldarg.0
        IL_0001:  ldarg.1
        IL_0002:  stfld      class [FSharp.Core]Microsoft.FSharp.Core.FSharpRef`1<int32> ListExpressionSteppingTest3/ListExpressionSteppingTest3/f2@7::x
        IL_0007:  ldarg.0
        IL_0008:  ldarg.2
        IL_0009:  stfld      int32 ListExpressionSteppingTest3/ListExpressionSteppingTest3/f2@7::pc
        IL_000e:  ldarg.0
        IL_000f:  ldarg.3
        IL_0010:  stfld      class [FSharp.Core]Microsoft.FSharp.Core.FSharpRef`1<int32> ListExpressionSteppingTest3/ListExpressionSteppingTest3/f2@7::current
        IL_0015:  ldarg.0
        IL_0016:  call       instance void class [FSharp.Core]Microsoft.FSharp.Core.CompilerServices.GeneratedSequenceBase`1<class [FSharp.Core]Microsoft.FSharp.Core.FSharpRef`1<int32>>::.ctor()
        IL_001b:  ret
      } // end of method f2@7::.ctor

      .method public strict virtual instance int32 
              GenerateNext(class [mscorlib]System.Collections.Generic.IEnumerable`1<class [FSharp.Core]Microsoft.FSharp.Core.FSharpRef`1<int32>>& next) cil managed
      {
        // Code size       112 (0x70)
        .maxstack  6
        .language '{AB4F38C9-B6E6-43BA-BE3B-58080B2CCCE3}', '{994B45C4-E6E9-11D2-903F-00C04FA302A1}', '{5A869D0B-6611-11D3-BD2A-0000F80849BD}'
        .line 100001,100001 : 0,0 'C:\\GitHub\\dsyme\\fsharp\\tests\\fsharpqa\\source\\CodeGen\\EmittedIL\\ListExpressionStepping\\ListExpressionSteppingTest3.fs'
        IL_0000:  ldarg.0
        IL_0001:  ldfld      int32 ListExpressionSteppingTest3/ListExpressionSteppingTest3/f2@7::pc
        IL_0006:  ldc.i4.1
        IL_0007:  sub
        IL_0008:  switch     ( 
                              IL_0017,
                              IL_001a)
        IL_0015:  br.s       IL_001d

        .line 100001,100001 : 0,0 ''
        IL_0017:  nop
        IL_0018:  br.s       IL_005d

        .line 100001,100001 : 0,0 ''
        IL_001a:  nop
        IL_001b:  br.s       IL_0067

        .line 100001,100001 : 0,0 ''
        IL_001d:  nop
        .line 7,7 : 17,23 ''
        IL_001e:  ldarg.0
        IL_001f:  ldfld      class [FSharp.Core]Microsoft.FSharp.Core.FSharpRef`1<int32> ListExpressionSteppingTest3/ListExpressionSteppingTest3/f2@7::x
        IL_0024:  call       !!0 [FSharp.Core]Microsoft.FSharp.Core.Operators::op_Dereference<int32>(class [FSharp.Core]Microsoft.FSharp.Core.FSharpRef`1<!!0>)
        IL_0029:  ldc.i4.4
        IL_002a:  bge.s      IL_0060

        .line 8,8 : 14,20 ''
        IL_002c:  ldarg.0
        IL_002d:  ldfld      class [FSharp.Core]Microsoft.FSharp.Core.FSharpRef`1<int32> ListExpressionSteppingTest3/ListExpressionSteppingTest3/f2@7::x
        IL_0032:  call       void [FSharp.Core]Microsoft.FSharp.Core.Operators::Increment(class [FSharp.Core]Microsoft.FSharp.Core.FSharpRef`1<int32>)
        IL_0037:  nop
        .line 9,9 : 14,29 ''
        IL_0038:  ldstr      "hello"
        IL_003d:  newobj     instance void class [FSharp.Core]Microsoft.FSharp.Core.PrintfFormat`5<class [FSharp.Core]Microsoft.FSharp.Core.Unit,class [mscorlib]System.IO.TextWriter,class [FSharp.Core]Microsoft.FSharp.Core.Unit,class [FSharp.Core]Microsoft.FSharp.Core.Unit,class [FSharp.Core]Microsoft.FSharp.Core.Unit>::.ctor(string)
        IL_0042:  call       !!0 [FSharp.Core]Microsoft.FSharp.Core.ExtraTopLevelOperators::PrintFormatLine<class [FSharp.Core]Microsoft.FSharp.Core.Unit>(class [FSharp.Core]Microsoft.FSharp.Core.PrintfFormat`4<!!0,class [mscorlib]System.IO.TextWriter,class [FSharp.Core]Microsoft.FSharp.Core.Unit,class [FSharp.Core]Microsoft.FSharp.Core.Unit>)
        IL_0047:  pop
        IL_0048:  ldarg.0
        IL_0049:  ldc.i4.1
        IL_004a:  stfld      int32 ListExpressionSteppingTest3/ListExpressionSteppingTest3/f2@7::pc
        .line 10,10 : 14,21 ''
        IL_004f:  ldarg.0
        IL_0050:  ldarg.0
        IL_0051:  ldfld      class [FSharp.Core]Microsoft.FSharp.Core.FSharpRef`1<int32> ListExpressionSteppingTest3/ListExpressionSteppingTest3/f2@7::x
        IL_0056:  stfld      class [FSharp.Core]Microsoft.FSharp.Core.FSharpRef`1<int32> ListExpressionSteppingTest3/ListExpressionSteppingTest3/f2@7::current
        IL_005b:  ldc.i4.1
        IL_005c:  ret

        .line 100001,100001 : 0,0 ''
        IL_005d:  nop
        IL_005e:  br.s       IL_001e

        IL_0060:  ldarg.0
        IL_0061:  ldc.i4.2
        IL_0062:  stfld      int32 ListExpressionSteppingTest3/ListExpressionSteppingTest3/f2@7::pc
        IL_0067:  ldarg.0
        IL_0068:  ldnull
        IL_0069:  stfld      class [FSharp.Core]Microsoft.FSharp.Core.FSharpRef`1<int32> ListExpressionSteppingTest3/ListExpressionSteppingTest3/f2@7::current
        IL_006e:  ldc.i4.0
        IL_006f:  ret
      } // end of method f2@7::GenerateNext

      .method public strict virtual instance void 
              Close() cil managed
      {
        // Code size       8 (0x8)
        .maxstack  8
        IL_0000:  ldarg.0
        IL_0001:  ldc.i4.2
        IL_0002:  stfld      int32 ListExpressionSteppingTest3/ListExpressionSteppingTest3/f2@7::pc
        IL_0007:  ret
      } // end of method f2@7::Close

      .method public strict virtual instance bool 
              get_CheckClose() cil managed
      {
        // Code size       39 (0x27)
        .maxstack  8
        .line 100001,100001 : 0,0 ''
        IL_0000:  ldarg.0
        IL_0001:  ldfld      int32 ListExpressionSteppingTest3/ListExpressionSteppingTest3/f2@7::pc
        IL_0006:  switch     ( 
                              IL_0019,
                              IL_001c,
                              IL_001f)
        IL_0017:  br.s       IL_0022

        .line 100001,100001 : 0,0 ''
        IL_0019:  nop
        IL_001a:  br.s       IL_0025

        .line 100001,100001 : 0,0 ''
        IL_001c:  nop
        IL_001d:  br.s       IL_0023

        .line 100001,100001 : 0,0 ''
        IL_001f:  nop
        IL_0020:  br.s       IL_0025

        .line 100001,100001 : 0,0 ''
        IL_0022:  nop
        IL_0023:  ldc.i4.0
        IL_0024:  ret

        IL_0025:  ldc.i4.0
        IL_0026:  ret
      } // end of method f2@7::get_CheckClose

      .method public strict virtual instance class [FSharp.Core]Microsoft.FSharp.Core.FSharpRef`1<int32> 
              get_LastGenerated() cil managed
      {
        .custom instance void [mscorlib]System.Runtime.CompilerServices.CompilerGeneratedAttribute::.ctor() = ( 01 00 00 00 ) 
        .custom instance void [mscorlib]System.Diagnostics.DebuggerNonUserCodeAttribute::.ctor() = ( 01 00 00 00 ) 
        // Code size       7 (0x7)
        .maxstack  8
        IL_0000:  ldarg.0
        IL_0001:  ldfld      class [FSharp.Core]Microsoft.FSharp.Core.FSharpRef`1<int32> ListExpressionSteppingTest3/ListExpressionSteppingTest3/f2@7::current
        IL_0006:  ret
      } // end of method f2@7::get_LastGenerated

      .method public strict virtual instance class [mscorlib]System.Collections.Generic.IEnumerator`1<class [FSharp.Core]Microsoft.FSharp.Core.FSharpRef`1<int32>> 
              GetFreshEnumerator() cil managed
      {
        .custom instance void [mscorlib]System.Runtime.CompilerServices.CompilerGeneratedAttribute::.ctor() = ( 01 00 00 00 ) 
        .custom instance void [mscorlib]System.Diagnostics.DebuggerNonUserCodeAttribute::.ctor() = ( 01 00 00 00 ) 
        // Code size       14 (0xe)
        .maxstack  8
        IL_0000:  ldarg.0
        IL_0001:  ldfld      class [FSharp.Core]Microsoft.FSharp.Core.FSharpRef`1<int32> ListExpressionSteppingTest3/ListExpressionSteppingTest3/f2@7::x
        IL_0006:  ldc.i4.0
        IL_0007:  ldnull
        IL_0008:  newobj     instance void ListExpressionSteppingTest3/ListExpressionSteppingTest3/f2@7::.ctor(class [FSharp.Core]Microsoft.FSharp.Core.FSharpRef`1<int32>,
                                                                                                               int32,
                                                                                                               class [FSharp.Core]Microsoft.FSharp.Core.FSharpRef`1<int32>)
        IL_000d:  ret
      } // end of method f2@7::GetFreshEnumerator

    } // end of class f2@7

=======
>>>>>>> 0cafa211
    .method public static class [FSharp.Core]Microsoft.FSharp.Collections.FSharpList`1<class [FSharp.Core]Microsoft.FSharp.Core.FSharpRef`1<int32>> 
            f2() cil managed
    {
      // Code size       60 (0x3c)
      .maxstack  4
      .locals init ([0] class [FSharp.Core]Microsoft.FSharp.Core.FSharpRef`1<int32> x,
               [1] valuetype [FSharp.Core]Microsoft.FSharp.Core.CompilerServices.ListCollector`1<class [FSharp.Core]Microsoft.FSharp.Core.FSharpRef`1<int32>> V_1)
      .language '{AB4F38C9-B6E6-43BA-BE3B-58080B2CCCE3}', '{994B45C4-E6E9-11D2-903F-00C04FA302A1}', '{5A869D0B-6611-11D3-BD2A-0000F80849BD}'
      .line 6,6 : 9,22 'C:\\GitHub\\dsyme\\fsharp\\tests\\fsharpqa\\source\\CodeGen\\EmittedIL\\ListExpressionStepping\\ListExpressionSteppingTest3.fs'
      IL_0000:  ldc.i4.0
      IL_0001:  call       class [FSharp.Core]Microsoft.FSharp.Core.FSharpRef`1<!!0> [FSharp.Core]Microsoft.FSharp.Core.Operators::Ref<int32>(!!0)
      IL_0006:  stloc.0
      .line 7,10 : 9,23 ''
      IL_0007:  nop
      .line 7,7 : 11,23 ''
      IL_0008:  ldloc.0
      IL_0009:  call       !!0 [FSharp.Core]Microsoft.FSharp.Core.Operators::op_Dereference<int32>(class [FSharp.Core]Microsoft.FSharp.Core.FSharpRef`1<!!0>)
      IL_000e:  ldc.i4.4
      IL_000f:  bge.s      IL_0034

      .line 8,8 : 14,20 ''
      IL_0011:  ldloc.0
      IL_0012:  call       void [FSharp.Core]Microsoft.FSharp.Core.Operators::Increment(class [FSharp.Core]Microsoft.FSharp.Core.FSharpRef`1<int32>)
      IL_0017:  nop
      .line 9,9 : 14,29 ''
      IL_0018:  ldstr      "hello"
      IL_001d:  newobj     instance void class [FSharp.Core]Microsoft.FSharp.Core.PrintfFormat`5<class [FSharp.Core]Microsoft.FSharp.Core.Unit,class [mscorlib]System.IO.TextWriter,class [FSharp.Core]Microsoft.FSharp.Core.Unit,class [FSharp.Core]Microsoft.FSharp.Core.Unit,class [FSharp.Core]Microsoft.FSharp.Core.Unit>::.ctor(string)
      IL_0022:  call       !!0 [FSharp.Core]Microsoft.FSharp.Core.ExtraTopLevelOperators::PrintFormatLine<class [FSharp.Core]Microsoft.FSharp.Core.Unit>(class [FSharp.Core]Microsoft.FSharp.Core.PrintfFormat`4<!!0,class [mscorlib]System.IO.TextWriter,class [FSharp.Core]Microsoft.FSharp.Core.Unit,class [FSharp.Core]Microsoft.FSharp.Core.Unit>)
      IL_0027:  pop
      .line 10,10 : 14,21 ''
      IL_0028:  ldloca.s   V_1
      IL_002a:  ldloc.0
      IL_002b:  call       instance void valuetype [FSharp.Core]Microsoft.FSharp.Core.CompilerServices.ListCollector`1<class [FSharp.Core]Microsoft.FSharp.Core.FSharpRef`1<int32>>::Add(!0)
      IL_0030:  nop
      .line 100001,100001 : 0,0 ''
      IL_0031:  nop
      IL_0032:  br.s       IL_0007

      .line 7,10 : 9,23 ''
      IL_0034:  ldloca.s   V_1
      IL_0036:  call       instance class [FSharp.Core]Microsoft.FSharp.Collections.FSharpList`1<!0> valuetype [FSharp.Core]Microsoft.FSharp.Core.CompilerServices.ListCollector`1<class [FSharp.Core]Microsoft.FSharp.Core.FSharpRef`1<int32>>::Close()
      IL_003b:  ret
    } // end of method ListExpressionSteppingTest3::f2

  } // end of class ListExpressionSteppingTest3

} // end of class ListExpressionSteppingTest3

.class private abstract auto ansi sealed '<StartupCode$ListExpressionSteppingTest3>'.$ListExpressionSteppingTest3
       extends [mscorlib]System.Object
{
  .field static assembly int32 init@
  .custom instance void [mscorlib]System.Diagnostics.DebuggerBrowsableAttribute::.ctor(valuetype [mscorlib]System.Diagnostics.DebuggerBrowsableState) = ( 01 00 00 00 00 00 00 00 ) 
  .custom instance void [mscorlib]System.Runtime.CompilerServices.CompilerGeneratedAttribute::.ctor() = ( 01 00 00 00 ) 
  .custom instance void [mscorlib]System.Diagnostics.DebuggerNonUserCodeAttribute::.ctor() = ( 01 00 00 00 ) 
  .method public static void  main@() cil managed
  {
    .entrypoint
    // Code size       7 (0x7)
    .maxstack  8
    .line 12,12 : 13,17 ''
    IL_0000:  call       class [FSharp.Core]Microsoft.FSharp.Collections.FSharpList`1<class [FSharp.Core]Microsoft.FSharp.Core.FSharpRef`1<int32>> ListExpressionSteppingTest3/ListExpressionSteppingTest3::f2()
    IL_0005:  pop
    IL_0006:  ret
  } // end of method $ListExpressionSteppingTest3::main@

} // end of class '<StartupCode$ListExpressionSteppingTest3>'.$ListExpressionSteppingTest3


// =============================================================

// *********** DISASSEMBLY COMPLETE ***********************<|MERGE_RESOLUTION|>--- conflicted
+++ resolved
@@ -36,21 +36,13 @@
   // Offset: 0x00000280 Length: 0x000000AF
 }
 .module ListExpressionSteppingTest3.exe
-<<<<<<< HEAD
-// MVID: {60B68B7E-AE45-39B4-A745-03837E8BB660}
-=======
-// MVID: {60A8401C-AE45-39B4-A745-03831C40A860}
->>>>>>> 0cafa211
+// MVID: {60B78A57-AE45-39B4-A745-0383578AB760}
 .imagebase 0x00400000
 .file alignment 0x00000200
 .stackreserve 0x00100000
 .subsystem 0x0003       // WINDOWS_CUI
 .corflags 0x00000001    //  ILONLY
-<<<<<<< HEAD
-// Image base: 0x064B0000
-=======
-// Image base: 0x07050000
->>>>>>> 0cafa211
+// Image base: 0x06EB0000
 
 
 // =============== CLASS MEMBERS DECLARATION ===================
@@ -63,188 +55,6 @@
          extends [mscorlib]System.Object
   {
     .custom instance void [FSharp.Core]Microsoft.FSharp.Core.CompilationMappingAttribute::.ctor(valuetype [FSharp.Core]Microsoft.FSharp.Core.SourceConstructFlags) = ( 01 00 07 00 00 00 00 00 ) 
-<<<<<<< HEAD
-    .class auto autochar serializable sealed nested assembly beforefieldinit specialname f2@7
-           extends class [FSharp.Core]Microsoft.FSharp.Core.CompilerServices.GeneratedSequenceBase`1<class [FSharp.Core]Microsoft.FSharp.Core.FSharpRef`1<int32>>
-    {
-      .custom instance void [FSharp.Core]Microsoft.FSharp.Core.CompilationMappingAttribute::.ctor(valuetype [FSharp.Core]Microsoft.FSharp.Core.SourceConstructFlags) = ( 01 00 06 00 00 00 00 00 ) 
-      .field public class [FSharp.Core]Microsoft.FSharp.Core.FSharpRef`1<int32> x
-      .field public int32 pc
-      .custom instance void [mscorlib]System.Diagnostics.DebuggerBrowsableAttribute::.ctor(valuetype [mscorlib]System.Diagnostics.DebuggerBrowsableState) = ( 01 00 00 00 00 00 00 00 ) 
-      .custom instance void [mscorlib]System.Runtime.CompilerServices.CompilerGeneratedAttribute::.ctor() = ( 01 00 00 00 ) 
-      .custom instance void [mscorlib]System.Diagnostics.DebuggerNonUserCodeAttribute::.ctor() = ( 01 00 00 00 ) 
-      .field public class [FSharp.Core]Microsoft.FSharp.Core.FSharpRef`1<int32> current
-      .custom instance void [mscorlib]System.Diagnostics.DebuggerBrowsableAttribute::.ctor(valuetype [mscorlib]System.Diagnostics.DebuggerBrowsableState) = ( 01 00 00 00 00 00 00 00 ) 
-      .custom instance void [mscorlib]System.Runtime.CompilerServices.CompilerGeneratedAttribute::.ctor() = ( 01 00 00 00 ) 
-      .custom instance void [mscorlib]System.Diagnostics.DebuggerNonUserCodeAttribute::.ctor() = ( 01 00 00 00 ) 
-      .method public specialname rtspecialname 
-              instance void  .ctor(class [FSharp.Core]Microsoft.FSharp.Core.FSharpRef`1<int32> x,
-                                   int32 pc,
-                                   class [FSharp.Core]Microsoft.FSharp.Core.FSharpRef`1<int32> current) cil managed
-      {
-        // Code size       28 (0x1c)
-        .maxstack  8
-        IL_0000:  ldarg.0
-        IL_0001:  ldarg.1
-        IL_0002:  stfld      class [FSharp.Core]Microsoft.FSharp.Core.FSharpRef`1<int32> ListExpressionSteppingTest3/ListExpressionSteppingTest3/f2@7::x
-        IL_0007:  ldarg.0
-        IL_0008:  ldarg.2
-        IL_0009:  stfld      int32 ListExpressionSteppingTest3/ListExpressionSteppingTest3/f2@7::pc
-        IL_000e:  ldarg.0
-        IL_000f:  ldarg.3
-        IL_0010:  stfld      class [FSharp.Core]Microsoft.FSharp.Core.FSharpRef`1<int32> ListExpressionSteppingTest3/ListExpressionSteppingTest3/f2@7::current
-        IL_0015:  ldarg.0
-        IL_0016:  call       instance void class [FSharp.Core]Microsoft.FSharp.Core.CompilerServices.GeneratedSequenceBase`1<class [FSharp.Core]Microsoft.FSharp.Core.FSharpRef`1<int32>>::.ctor()
-        IL_001b:  ret
-      } // end of method f2@7::.ctor
-
-      .method public strict virtual instance int32 
-              GenerateNext(class [mscorlib]System.Collections.Generic.IEnumerable`1<class [FSharp.Core]Microsoft.FSharp.Core.FSharpRef`1<int32>>& next) cil managed
-      {
-        // Code size       112 (0x70)
-        .maxstack  6
-        .language '{AB4F38C9-B6E6-43BA-BE3B-58080B2CCCE3}', '{994B45C4-E6E9-11D2-903F-00C04FA302A1}', '{5A869D0B-6611-11D3-BD2A-0000F80849BD}'
-        .line 100001,100001 : 0,0 'C:\\GitHub\\dsyme\\fsharp\\tests\\fsharpqa\\source\\CodeGen\\EmittedIL\\ListExpressionStepping\\ListExpressionSteppingTest3.fs'
-        IL_0000:  ldarg.0
-        IL_0001:  ldfld      int32 ListExpressionSteppingTest3/ListExpressionSteppingTest3/f2@7::pc
-        IL_0006:  ldc.i4.1
-        IL_0007:  sub
-        IL_0008:  switch     ( 
-                              IL_0017,
-                              IL_001a)
-        IL_0015:  br.s       IL_001d
-
-        .line 100001,100001 : 0,0 ''
-        IL_0017:  nop
-        IL_0018:  br.s       IL_005d
-
-        .line 100001,100001 : 0,0 ''
-        IL_001a:  nop
-        IL_001b:  br.s       IL_0067
-
-        .line 100001,100001 : 0,0 ''
-        IL_001d:  nop
-        .line 7,7 : 17,23 ''
-        IL_001e:  ldarg.0
-        IL_001f:  ldfld      class [FSharp.Core]Microsoft.FSharp.Core.FSharpRef`1<int32> ListExpressionSteppingTest3/ListExpressionSteppingTest3/f2@7::x
-        IL_0024:  call       !!0 [FSharp.Core]Microsoft.FSharp.Core.Operators::op_Dereference<int32>(class [FSharp.Core]Microsoft.FSharp.Core.FSharpRef`1<!!0>)
-        IL_0029:  ldc.i4.4
-        IL_002a:  bge.s      IL_0060
-
-        .line 8,8 : 14,20 ''
-        IL_002c:  ldarg.0
-        IL_002d:  ldfld      class [FSharp.Core]Microsoft.FSharp.Core.FSharpRef`1<int32> ListExpressionSteppingTest3/ListExpressionSteppingTest3/f2@7::x
-        IL_0032:  call       void [FSharp.Core]Microsoft.FSharp.Core.Operators::Increment(class [FSharp.Core]Microsoft.FSharp.Core.FSharpRef`1<int32>)
-        IL_0037:  nop
-        .line 9,9 : 14,29 ''
-        IL_0038:  ldstr      "hello"
-        IL_003d:  newobj     instance void class [FSharp.Core]Microsoft.FSharp.Core.PrintfFormat`5<class [FSharp.Core]Microsoft.FSharp.Core.Unit,class [mscorlib]System.IO.TextWriter,class [FSharp.Core]Microsoft.FSharp.Core.Unit,class [FSharp.Core]Microsoft.FSharp.Core.Unit,class [FSharp.Core]Microsoft.FSharp.Core.Unit>::.ctor(string)
-        IL_0042:  call       !!0 [FSharp.Core]Microsoft.FSharp.Core.ExtraTopLevelOperators::PrintFormatLine<class [FSharp.Core]Microsoft.FSharp.Core.Unit>(class [FSharp.Core]Microsoft.FSharp.Core.PrintfFormat`4<!!0,class [mscorlib]System.IO.TextWriter,class [FSharp.Core]Microsoft.FSharp.Core.Unit,class [FSharp.Core]Microsoft.FSharp.Core.Unit>)
-        IL_0047:  pop
-        IL_0048:  ldarg.0
-        IL_0049:  ldc.i4.1
-        IL_004a:  stfld      int32 ListExpressionSteppingTest3/ListExpressionSteppingTest3/f2@7::pc
-        .line 10,10 : 14,21 ''
-        IL_004f:  ldarg.0
-        IL_0050:  ldarg.0
-        IL_0051:  ldfld      class [FSharp.Core]Microsoft.FSharp.Core.FSharpRef`1<int32> ListExpressionSteppingTest3/ListExpressionSteppingTest3/f2@7::x
-        IL_0056:  stfld      class [FSharp.Core]Microsoft.FSharp.Core.FSharpRef`1<int32> ListExpressionSteppingTest3/ListExpressionSteppingTest3/f2@7::current
-        IL_005b:  ldc.i4.1
-        IL_005c:  ret
-
-        .line 100001,100001 : 0,0 ''
-        IL_005d:  nop
-        IL_005e:  br.s       IL_001e
-
-        IL_0060:  ldarg.0
-        IL_0061:  ldc.i4.2
-        IL_0062:  stfld      int32 ListExpressionSteppingTest3/ListExpressionSteppingTest3/f2@7::pc
-        IL_0067:  ldarg.0
-        IL_0068:  ldnull
-        IL_0069:  stfld      class [FSharp.Core]Microsoft.FSharp.Core.FSharpRef`1<int32> ListExpressionSteppingTest3/ListExpressionSteppingTest3/f2@7::current
-        IL_006e:  ldc.i4.0
-        IL_006f:  ret
-      } // end of method f2@7::GenerateNext
-
-      .method public strict virtual instance void 
-              Close() cil managed
-      {
-        // Code size       8 (0x8)
-        .maxstack  8
-        IL_0000:  ldarg.0
-        IL_0001:  ldc.i4.2
-        IL_0002:  stfld      int32 ListExpressionSteppingTest3/ListExpressionSteppingTest3/f2@7::pc
-        IL_0007:  ret
-      } // end of method f2@7::Close
-
-      .method public strict virtual instance bool 
-              get_CheckClose() cil managed
-      {
-        // Code size       39 (0x27)
-        .maxstack  8
-        .line 100001,100001 : 0,0 ''
-        IL_0000:  ldarg.0
-        IL_0001:  ldfld      int32 ListExpressionSteppingTest3/ListExpressionSteppingTest3/f2@7::pc
-        IL_0006:  switch     ( 
-                              IL_0019,
-                              IL_001c,
-                              IL_001f)
-        IL_0017:  br.s       IL_0022
-
-        .line 100001,100001 : 0,0 ''
-        IL_0019:  nop
-        IL_001a:  br.s       IL_0025
-
-        .line 100001,100001 : 0,0 ''
-        IL_001c:  nop
-        IL_001d:  br.s       IL_0023
-
-        .line 100001,100001 : 0,0 ''
-        IL_001f:  nop
-        IL_0020:  br.s       IL_0025
-
-        .line 100001,100001 : 0,0 ''
-        IL_0022:  nop
-        IL_0023:  ldc.i4.0
-        IL_0024:  ret
-
-        IL_0025:  ldc.i4.0
-        IL_0026:  ret
-      } // end of method f2@7::get_CheckClose
-
-      .method public strict virtual instance class [FSharp.Core]Microsoft.FSharp.Core.FSharpRef`1<int32> 
-              get_LastGenerated() cil managed
-      {
-        .custom instance void [mscorlib]System.Runtime.CompilerServices.CompilerGeneratedAttribute::.ctor() = ( 01 00 00 00 ) 
-        .custom instance void [mscorlib]System.Diagnostics.DebuggerNonUserCodeAttribute::.ctor() = ( 01 00 00 00 ) 
-        // Code size       7 (0x7)
-        .maxstack  8
-        IL_0000:  ldarg.0
-        IL_0001:  ldfld      class [FSharp.Core]Microsoft.FSharp.Core.FSharpRef`1<int32> ListExpressionSteppingTest3/ListExpressionSteppingTest3/f2@7::current
-        IL_0006:  ret
-      } // end of method f2@7::get_LastGenerated
-
-      .method public strict virtual instance class [mscorlib]System.Collections.Generic.IEnumerator`1<class [FSharp.Core]Microsoft.FSharp.Core.FSharpRef`1<int32>> 
-              GetFreshEnumerator() cil managed
-      {
-        .custom instance void [mscorlib]System.Runtime.CompilerServices.CompilerGeneratedAttribute::.ctor() = ( 01 00 00 00 ) 
-        .custom instance void [mscorlib]System.Diagnostics.DebuggerNonUserCodeAttribute::.ctor() = ( 01 00 00 00 ) 
-        // Code size       14 (0xe)
-        .maxstack  8
-        IL_0000:  ldarg.0
-        IL_0001:  ldfld      class [FSharp.Core]Microsoft.FSharp.Core.FSharpRef`1<int32> ListExpressionSteppingTest3/ListExpressionSteppingTest3/f2@7::x
-        IL_0006:  ldc.i4.0
-        IL_0007:  ldnull
-        IL_0008:  newobj     instance void ListExpressionSteppingTest3/ListExpressionSteppingTest3/f2@7::.ctor(class [FSharp.Core]Microsoft.FSharp.Core.FSharpRef`1<int32>,
-                                                                                                               int32,
-                                                                                                               class [FSharp.Core]Microsoft.FSharp.Core.FSharpRef`1<int32>)
-        IL_000d:  ret
-      } // end of method f2@7::GetFreshEnumerator
-
-    } // end of class f2@7
-
-=======
->>>>>>> 0cafa211
     .method public static class [FSharp.Core]Microsoft.FSharp.Collections.FSharpList`1<class [FSharp.Core]Microsoft.FSharp.Core.FSharpRef`1<int32>> 
             f2() cil managed
     {
