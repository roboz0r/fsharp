--- conflicted
+++ resolved
@@ -99,8 +99,6 @@
         | Ok(_) -> Assert.Fail("expected a failure")
         | Error(ex) -> Assert.IsInstanceOf<FileNotFoundException>(ex)
 
-<<<<<<< HEAD
-=======
     [<Test>]
     member _.``Script with #r "" errors``() =
         use script = new FSharpScript()
@@ -119,7 +117,6 @@
         | Ok(_) -> Assert.Fail("expected a failure")
         | Error(ex) -> Assert.IsInstanceOf<FsiCompilationException>(ex)
 
->>>>>>> 522dd906
 /// Native dll resolution is not implemented on desktop
 #if NETSTANDARD
     [<Test>]
@@ -170,8 +167,6 @@
 #endif
 
     [<Test>]
-<<<<<<< HEAD
-=======
     member __.``Eval script with package manager invalid key``() =
         use script = new FSharpScript()
         let result, _errors = script.Eval(@"#r ""nugt:FSharp.Data""")
@@ -180,7 +175,6 @@
         | Error(ex) -> Assert.IsInstanceOf<FsiCompilationException>(ex)
 
     [<Test>]
->>>>>>> 522dd906
     member __.``ML - use assembly with ref dependencies``() =
         let code = @"
 #r ""nuget:Microsoft.ML.OnnxTransformer,1.4.0""
@@ -198,8 +192,6 @@
 
 
     [<Test>]
-<<<<<<< HEAD
-=======
     member __.``System.Device.Gpio - Ensure we reference the runtime version of the assembly``() =
         let code = """
 #r "nuget:System.Device.Gpio"
@@ -218,7 +210,6 @@
             ()
 
     [<Test>]
->>>>>>> 522dd906
     member __.``Simple pinvoke should not be impacted by native resolver``() =
         let code = @"
 open System
